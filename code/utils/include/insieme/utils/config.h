--- conflicted
+++ resolved
@@ -43,35 +43,13 @@
 
 	std::string getInsiemeSourceRootDir();
 
+	std::string getInsiemeTestRootDir();
+
+	std::string getInsiemeBuildRootDir();
+
 	std::string getOpenCLRootDir();
 
-<<<<<<< HEAD
 	std::string getPapiRootDir();
-=======
-	inline string getInsiemeSourceRootDir() {
-		return (boost::filesystem::path(__FILE__).parent_path() / up / up / up / up).string();
-	}
-
-	inline string getInsiemeTestRootDir() {
-		return getInsiemeSourceRootDir() + "/../test/";
-	}
-
-	inline string getInsiemeLibsRootDir() {
-		return string(INSIEME_LIBS_HOME); // INSIEME_LIBS_HOME is supplied by cmake
-	}
-
-	inline string getInsiemeBuildRootDir() {
-		return string(INSIEME_BUILD_ROOT); // INSIEME_BUILD_ROOT is supplied by cmake
-	}
-
-	inline string getPapiRootDir() {
-	#ifdef PAPI_ROOT_DIR
-		return string(PAPI_ROOT_DIR); // PAPI_ROOT_DIR is supplied by cmake
-	#else
-		return string("");
-	#endif
-	}
->>>>>>> 59675b3c
 
 } // end namespace utils
 } // end namespace insieme