--- conflicted
+++ resolved
@@ -171,11 +171,8 @@
 
 		// clone element (to ensure private copy)
 		const S* newElement = clone(instance);
-<<<<<<< HEAD
-		__attr_unused auto check = storage.insert(newElement);
-=======
+
 		__insieme_unused auto check = storage.insert(newElement);
->>>>>>> 6a4ac112
 
 		// ensure this is a clone
 		assert_ne(instance, newElement);
