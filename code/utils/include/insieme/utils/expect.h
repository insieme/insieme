/**
 * Copyright (c) 2002-2016 Distributed and Parallel Systems Group,
 *                Institute of Computer Science,
 *               University of Innsbruck, Austria
 *
 * This file is part of the INSIEME Compiler and Runtime System.
 *
 * We provide the software of this file (below described as "INSIEME")
 * under GPL Version 3.0 on an AS IS basis, and do not warrant its
 * validity or performance.  We reserve the right to update, modify,
 * or discontinue this software at any time.  We shall have no
 * obligation to supply such updates or modifications or any other
 * form of support to you.
 *
 * If you require different license terms for your intended use of the
 * software, e.g. for proprietary commercial or industrial use, please
 * contact us at:
 *                   insieme@dps.uibk.ac.at
 *
 * We kindly ask you to acknowledge the use of this software in any
 * publication or other disclosure of results by referring to the
 * following citation:
 *
 * H. Jordan, P. Thoman, J. Durillo, S. Pellegrini, P. Gschwandtner,
 * T. Fahringer, H. Moritsch. A Multi-Objective Auto-Tuning Framework
 * for Parallel Codes, in Proc. of the Intl. Conference for High
 * Performance Computing, Networking, Storage and Analysis (SC 2012),
 * IEEE Computer Society Press, Nov. 2012, Salt Lake City, USA.
 *
 * All copyright notices must be kept intact.
 *
 * INSIEME depends on several third party software packages. Please
 * refer to http://www.dps.uibk.ac.at/insieme/license.html for details
 * regarding third party software licenses.
 */

#pragma once

/**
 * This header file defines a set of macros to define more readable and flexible expectations within
 * program code. Also, macros supporting the declaration of variables only required for checking
 * expectations are supported. Just like assertions, in case the macro NDEBUG is defined, they will be
 * ignored. In those cases, variables declared using the 'expect_decl' macro will not be declared.
 */

#ifdef NDEBUG

#define _expect_ignore                                                                                                                                         \
	if(false) std::cerr << ""

#define expect_decl(_DECL) ((void)0)
#define expect_true(_COND) _expect_ignore
#define expect_eq(_a, _b) _expect_ignore
#define expect_ne(_a, _b) _expect_ignore
#define expect_lt(_a, _b) _expect_ignore
#define expect_le(_a, _b) _expect_ignore
#define expect_gt(_a, _b) _expect_ignore
#define expect_ge(_a, _b) _expect_ignore

#else

#include <iostream>

#include "insieme/utils/unused.h"

namespace insieme {
namespace utils {
	namespace detail {

		struct LazyExpectation {
			bool value;
			LazyExpectation(bool value) : value(value) {}
			~LazyExpectation() {
				if(!value) { std::cerr << "\n"; }
			}
			operator bool() const {
				return !value;
			}
		};

	} // end namespace detail
} // end namespace utils
} // end namespace insieme

#define __xstr(a) __insieme_utils_str(a)
#define __insieme_utils_str(a) #a

#define expect_decl(_DECL) _DECL

#define expect_true(_COND)                                                                                                                                     \
<<<<<<< HEAD
	if(__attr_unused auto x = insieme::utils::detail::LazyExpectation(_COND))                                                                                       \
=======
	if(__insieme_unused auto x = insieme::utils::detail::LazyExpectation(_COND))                                                                                       \
>>>>>>> 6a4ac112
	std::cerr << "\nExpectation " #_COND " of " __FILE__ ":" __xstr(__LINE__) " failed!"                                                                       \
	                                                                          "\n"

#define expect_eq(_A, _B)                                                                                                                                      \
<<<<<<< HEAD
	if(__attr_unused auto x = insieme::utils::detail::LazyExpectation((_A) == (_B)))                                                                                \
	std::cerr << "\nExpectation " #_A " == " #_B " of " __FILE__ ":" __xstr(__LINE__) " failed!\n\t" #_A " = " << (_A) << "\n\t" #_B " = " << (_B) << "\n"

#define expect_ne(_A, _B)                                                                                                                                      \
	if(__attr_unused auto x = insieme::utils::detail::LazyExpectation((_A) != (_B)))                                                                                \
	std::cerr << "\nExpectation " #_A " != " #_B " of " __FILE__ ":" __xstr(__LINE__) " failed!\n\t" #_A " = " << (_A) << "\n\t" #_B " = " << (_B) << "\n"

#define expect_lt(_A, _B)                                                                                                                                      \
	if(__attr_unused auto x = insieme::utils::detail::LazyExpectation((_A) < (_B)))                                                                                 \
	std::cerr << "\nExpectation " #_A " < " #_B " of " __FILE__ ":" __xstr(__LINE__) " failed!\n\t" #_A " = " << (_A) << "\n\t" #_B " = " << (_B) << "\n"

#define expect_le(_A, _B)                                                                                                                                      \
	if(__attr_unused auto x = insieme::utils::detail::LazyExpectation((_A) <= (_B)))                                                                                \
	std::cerr << "\nExpectation " #_A " <= " #_B " of " __FILE__ ":" __xstr(__LINE__) " failed!\n\t" #_A " = " << (_A) << "\n\t" #_B " = " << (_B) << "\n"

#define expect_gt(_A, _B)                                                                                                                                      \
	if(__attr_unused auto x = insieme::utils::detail::LazyExpectation((_A) > (_B)))                                                                                 \
	std::cerr << "\nExpectation " #_A " > " #_B " of " __FILE__ ":" __xstr(__LINE__) " failed!\n\t" #_A " = " << (_A) << "\n\t" #_B " = " << (_B) << "\n"

#define expect_ge(_A, _B)                                                                                                                                      \
	if(__attr_unused auto x = insieme::utils::detail::LazyExpectation((_A) >= (_B)))                                                                                \
=======
	if(__insieme_unused auto x = insieme::utils::detail::LazyExpectation((_A) == (_B)))                                                                                \
	std::cerr << "\nExpectation " #_A " == " #_B " of " __FILE__ ":" __xstr(__LINE__) " failed!\n\t" #_A " = " << (_A) << "\n\t" #_B " = " << (_B) << "\n"

#define expect_ne(_A, _B)                                                                                                                                      \
	if(__insieme_unused auto x = insieme::utils::detail::LazyExpectation((_A) != (_B)))                                                                                \
	std::cerr << "\nExpectation " #_A " != " #_B " of " __FILE__ ":" __xstr(__LINE__) " failed!\n\t" #_A " = " << (_A) << "\n\t" #_B " = " << (_B) << "\n"

#define expect_lt(_A, _B)                                                                                                                                      \
	if(__insieme_unused auto x = insieme::utils::detail::LazyExpectation((_A) < (_B)))                                                                                 \
	std::cerr << "\nExpectation " #_A " < " #_B " of " __FILE__ ":" __xstr(__LINE__) " failed!\n\t" #_A " = " << (_A) << "\n\t" #_B " = " << (_B) << "\n"

#define expect_le(_A, _B)                                                                                                                                      \
	if(__insieme_unused auto x = insieme::utils::detail::LazyExpectation((_A) <= (_B)))                                                                                \
	std::cerr << "\nExpectation " #_A " <= " #_B " of " __FILE__ ":" __xstr(__LINE__) " failed!\n\t" #_A " = " << (_A) << "\n\t" #_B " = " << (_B) << "\n"

#define expect_gt(_A, _B)                                                                                                                                      \
	if(__insieme_unused auto x = insieme::utils::detail::LazyExpectation((_A) > (_B)))                                                                                 \
	std::cerr << "\nExpectation " #_A " > " #_B " of " __FILE__ ":" __xstr(__LINE__) " failed!\n\t" #_A " = " << (_A) << "\n\t" #_B " = " << (_B) << "\n"

#define expect_ge(_A, _B)                                                                                                                                      \
	if(__insieme_unused auto x = insieme::utils::detail::LazyExpectation((_A) >= (_B)))                                                                                \
>>>>>>> 6a4ac112
	std::cerr << "\nExpectation " #_A " >= " #_B " of " __FILE__ ":" __xstr(__LINE__) " failed!\n\t" #_A " = " << (_A) << "\n\t" #_B " = " << (_B) << "\n"


#endif

// ------ derived definitions ------

#define expect_false(_COND) expect_true(!(_COND))<|MERGE_RESOLUTION|>--- conflicted
+++ resolved
@@ -88,38 +88,11 @@
 #define expect_decl(_DECL) _DECL
 
 #define expect_true(_COND)                                                                                                                                     \
-<<<<<<< HEAD
-	if(__attr_unused auto x = insieme::utils::detail::LazyExpectation(_COND))                                                                                       \
-=======
 	if(__insieme_unused auto x = insieme::utils::detail::LazyExpectation(_COND))                                                                                       \
->>>>>>> 6a4ac112
 	std::cerr << "\nExpectation " #_COND " of " __FILE__ ":" __xstr(__LINE__) " failed!"                                                                       \
 	                                                                          "\n"
 
 #define expect_eq(_A, _B)                                                                                                                                      \
-<<<<<<< HEAD
-	if(__attr_unused auto x = insieme::utils::detail::LazyExpectation((_A) == (_B)))                                                                                \
-	std::cerr << "\nExpectation " #_A " == " #_B " of " __FILE__ ":" __xstr(__LINE__) " failed!\n\t" #_A " = " << (_A) << "\n\t" #_B " = " << (_B) << "\n"
-
-#define expect_ne(_A, _B)                                                                                                                                      \
-	if(__attr_unused auto x = insieme::utils::detail::LazyExpectation((_A) != (_B)))                                                                                \
-	std::cerr << "\nExpectation " #_A " != " #_B " of " __FILE__ ":" __xstr(__LINE__) " failed!\n\t" #_A " = " << (_A) << "\n\t" #_B " = " << (_B) << "\n"
-
-#define expect_lt(_A, _B)                                                                                                                                      \
-	if(__attr_unused auto x = insieme::utils::detail::LazyExpectation((_A) < (_B)))                                                                                 \
-	std::cerr << "\nExpectation " #_A " < " #_B " of " __FILE__ ":" __xstr(__LINE__) " failed!\n\t" #_A " = " << (_A) << "\n\t" #_B " = " << (_B) << "\n"
-
-#define expect_le(_A, _B)                                                                                                                                      \
-	if(__attr_unused auto x = insieme::utils::detail::LazyExpectation((_A) <= (_B)))                                                                                \
-	std::cerr << "\nExpectation " #_A " <= " #_B " of " __FILE__ ":" __xstr(__LINE__) " failed!\n\t" #_A " = " << (_A) << "\n\t" #_B " = " << (_B) << "\n"
-
-#define expect_gt(_A, _B)                                                                                                                                      \
-	if(__attr_unused auto x = insieme::utils::detail::LazyExpectation((_A) > (_B)))                                                                                 \
-	std::cerr << "\nExpectation " #_A " > " #_B " of " __FILE__ ":" __xstr(__LINE__) " failed!\n\t" #_A " = " << (_A) << "\n\t" #_B " = " << (_B) << "\n"
-
-#define expect_ge(_A, _B)                                                                                                                                      \
-	if(__attr_unused auto x = insieme::utils::detail::LazyExpectation((_A) >= (_B)))                                                                                \
-=======
 	if(__insieme_unused auto x = insieme::utils::detail::LazyExpectation((_A) == (_B)))                                                                                \
 	std::cerr << "\nExpectation " #_A " == " #_B " of " __FILE__ ":" __xstr(__LINE__) " failed!\n\t" #_A " = " << (_A) << "\n\t" #_B " = " << (_B) << "\n"
 
@@ -141,7 +114,6 @@
 
 #define expect_ge(_A, _B)                                                                                                                                      \
 	if(__insieme_unused auto x = insieme::utils::detail::LazyExpectation((_A) >= (_B)))                                                                                \
->>>>>>> 6a4ac112
 	std::cerr << "\nExpectation " #_A " >= " #_B " of " __FILE__ ":" __xstr(__LINE__) " failed!\n\t" #_A " = " << (_A) << "\n\t" #_B " = " << (_B) << "\n"
 
 
