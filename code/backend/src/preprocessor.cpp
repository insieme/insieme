--- conflicted
+++ resolved
@@ -64,12 +64,6 @@
 		if (!(options & SKIP_POINTWISE_EXPANSION)) {
 			steps.push_back(makePreProcessor<InlinePointwise>());
 		}
-<<<<<<< HEAD
-		if (!(options & SKIP_RESTORE_GLOBALS)) {
-		//	steps.push_back(makePreProcessor<RestoreGlobals>());
-		}
-=======
->>>>>>> a8c1ce60
 		steps.push_back(makePreProcessor<InitGlobals>());
 		steps.push_back(makePreProcessor<MakeVectorArrayCastsExplicit>());
 		// steps.push_back(makePreProcessor<RedundancyElimination>());		// optional - disabled for performance reasons
