--- conflicted
+++ resolved
@@ -101,11 +101,7 @@
 
 			void bindFragment(const string& name, const CodeFragmentPtr& fragment) {
 				assert_true(contains(fragments, fragment.ptr)) << "Cannot bind fragment not maintained by this manager!";
-<<<<<<< HEAD
-				__attr_unused auto res = namedFragments.insert(std::make_pair(name, fragment.ptr));
-=======
 				__insieme_unused auto res = namedFragments.insert(std::make_pair(name, fragment.ptr));
->>>>>>> 6a4ac112
 				assert_true(res.second) << "Name already in use!!";
 			}
 		};
