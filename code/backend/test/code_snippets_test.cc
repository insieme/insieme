--- conflicted
+++ resolved
@@ -608,14 +608,7 @@
 			EXPECT_PRED2(notContainsSubString, code, "<?>");
 			EXPECT_PRED2(notContainsSubString, code, "<a>");
 			EXPECT_PRED2(notContainsSubString, code, "UNSUPPORTED");
-<<<<<<< HEAD
-			EXPECT_PRED2(containsSubString, code, "{v0 = () -> int<4> {\n"
-													"        return g(f());\n"
-													"    };\n"
-													"}");
-=======
-			EXPECT_PRED2(containsSubString, code, "{\n    _ = function() -> int<4> {\n        return g(f());\n    };\n}");
->>>>>>> d6c7fda9
+			EXPECT_PRED2(containsSubString, code, "{_ = () -> int<4> {\n        return g(f());\n    };\n}");
 
 			// try compiling the code fragment
 			utils::compiler::Compiler compiler = utils::compiler::Compiler::getDefaultCppCompiler();
