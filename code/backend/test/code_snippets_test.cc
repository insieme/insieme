/**
 * Copyright (c) 2002-2015 Distributed and Parallel Systems Group,
 *                Institute of Computer Science,
 *               University of Innsbruck, Austria
 *
 * This file is part of the INSIEME Compiler and Runtime System.
 *
 * We provide the software of this file (below described as "INSIEME")
 * under GPL Version 3.0 on an AS IS basis, and do not warrant its
 * validity or performance.  We reserve the right to update, modify,
 * or discontinue this software at any time.  We shall have no
 * obligation to supply such updates or modifications or any other
 * form of support to you.
 *
 * If you require different license terms for your intended use of the
 * software, e.g. for proprietary commercial or industrial use, please
 * contact us at:
 *                   insieme@dps.uibk.ac.at
 *
 * We kindly ask you to acknowledge the use of this software in any
 * publication or other disclosure of results by referring to the
 * following citation:
 *
 * H. Jordan, P. Thoman, J. Durillo, S. Pellegrini, P. Gschwandtner,
 * T. Fahringer, H. Moritsch. A Multi-Objective Auto-Tuning Framework
 * for Parallel Codes, in Proc. of the Intl. Conference for High
 * Performance Computing, Networking, Storage and Analysis (SC 2012),
 * IEEE Computer Society Press, Nov. 2012, Salt Lake City, USA.
 *
 * All copyright notices must be kept intact.
 *
 * INSIEME depends on several third party software packages. Please
 * refer to http://www.dps.uibk.ac.at/insieme/license.html for details
 * regarding third party software licenses.
 */

#include <gtest/gtest.h>

#include <fstream>

#include "insieme/utils/compiler/compiler.h"
#include "insieme/utils/config.h"

#include "insieme/backend/sequential/sequential_backend.h"
#include "insieme/backend/runtime/runtime_backend.h"

#include "insieme/core/ir_program.h"
#include "insieme/core/printer/pretty_printer.h"
#include "insieme/core/ir_builder.h"
#include "insieme/core/lang/basic.h"
#include "insieme/core/lang/extension.h"
#include "insieme/core/checks/full_check.h"

#include "insieme/utils/logging.h"
#include "insieme/utils/compiler/compiler.h"
#include "insieme/utils/test/test_utils.h"

namespace insieme {
namespace backend {

TEST(FunctionCall, templates) {
    core::NodeManager manager;
    core::IRBuilder builder(manager);

    core::ProgramPtr program = builder.parseProgram(
    	"int<4> main() {"
<<<<<<< HEAD
    	"	lambda (type<'a> dtype, uint<4> size)->ref<array<'a,1>> {"
    	"		return array_create_1D(dtype, size);"
=======
    	"	(type<'a> dtype, uint<4> size)->ref<array<'a,1>> {"
    	"		return ref.new(array.create.1D(dtype, size));"
>>>>>>> 6b53a216
    	"	} (lit(real<4>), 7u);"
    	"	return 0;"
    	"}"
    );

    ASSERT_TRUE(program);

    LOG(INFO) << "Printing the IR: " << core::printer::PrettyPrinter(program);

    LOG(INFO) << "Converting IR to C...";
    auto converted = sequential::SequentialBackend::getDefault()->convert(program);
    LOG(INFO) << "Printing converted code: " << *converted;

    string code = toString(*converted);

    EXPECT_PRED2(notContainsSubString, code, "<?>");
    EXPECT_PRED2(notContainsSubString, code, "<a>");
    EXPECT_PRED2(notContainsSubString, code, "UNSUPPORTED");

    // try compiling the code fragment
	utils::compiler::Compiler compiler = utils::compiler::Compiler::getDefaultC99Compiler();
	compiler.addFlag("-lm");
	compiler.addFlag("-c"); // do not run the linker
	EXPECT_TRUE(utils::compiler::compile(*converted, compiler));
}


TEST(FunctionCall, VectorReduction) {
    core::NodeManager manager;
    core::IRBuilder builder(manager);

    // Operation: vector.reduction
    // Type: (vector<'elem,#l>, 'res, ('elem, 'res) -> 'res) -> 'res

    std::map<string, core::NodePtr> symbols;
    symbols["v"] = builder.vectorExpr(toVector<core::ExpressionPtr>(builder.intLit(1), builder.intLit(2),  builder.intLit(3),  builder.intLit(4)));

    core::ProgramPtr program = builder.parseProgram(
    		"unit main() {"
    		"	lambda ()->int<4> {"
    		"		return vector_reduction(v, 0, int_add);"
    		"	}();"
    		"}",
    		symbols
    );
    ASSERT_TRUE(program);

    LOG(INFO) << "Printing the IR: " << core::printer::PrettyPrinter(program);

    LOG(INFO) << "Converting IR to C...";
    auto converted = sequential::SequentialBackend::getDefault()->convert(program);
    LOG(INFO) << "Printing converted code: " << *converted;

    string code = toString(*converted);

    EXPECT_FALSE(code.find("<?>") != string::npos);

    // test contracted form
    EXPECT_PRED2(containsSubString, code, "0 + 1 + 2 + 3 + 4;");

    // try compiling the code fragment
	utils::compiler::Compiler compiler = utils::compiler::Compiler::getDefaultC99Compiler();
	compiler.addFlag("-lm");
	compiler.addFlag("-c"); // do not run the linker
	EXPECT_TRUE(utils::compiler::compile(*converted, compiler));
}



TEST(FunctionCall, Pointwise) {
    core::NodeManager manager;
    core::IRBuilder builder(manager);

    // Operation: vector.pointwise
    // Type: (('elem, 'elem) -> 'res) -> (vector<'elem,#l>, vector<'elem,#l>) -> vector<'res, #l>

    std::map<string, core::NodePtr> symbols;
	symbols["v1"] = builder.vectorExpr(toVector<core::ExpressionPtr>(builder.intLit(1), builder.intLit(2),  builder.intLit(3),  builder.intLit(4)));
	symbols["v2"] = builder.vectorExpr(toVector<core::ExpressionPtr>(builder.intLit(5), builder.intLit(6),  builder.intLit(7),  builder.intLit(8)));

    core::ProgramPtr program = builder.parseProgram(
    		"unit main() {"
    		"	vector_pointwise(int_add)(v1,v2);"
    		"}",
    		symbols
    );
    ASSERT_TRUE(program);


    auto converted = sequential::SequentialBackend::getDefault()->convert(program);

    string code = toString(*converted);
    EXPECT_FALSE(code.find("<?>") != string::npos);

    // try compiling the code fragment
    utils::compiler::Compiler compiler = utils::compiler::Compiler::getDefaultC99Compiler();
	compiler.addFlag("-lm");
	compiler.addFlag("-I " SRC_ROOT_DIR "simple_backend/include/insieme/simple_backend/runtime/");
	compiler.addFlag("-c"); // do not run the linker
	EXPECT_TRUE(utils::compiler::compile(*converted, compiler)) << "Code: \n" << *converted;
}


TEST(FunctionCall, TypeLiterals) {
    core::NodeManager manager;
    core::IRBuilder builder(manager);

    // create a function accepting a type literal

    core::ProgramPtr program = builder.parseProgram(
    		"int<4> main() {"
    		"	lambda (type<'a> dtype)->int<4> {"
    		"	} (lit(real<4>));"
    		"	return 0;"
    		"}"
    );
    ASSERT_TRUE(program);

    std::cout << "Program: " << *program << std::endl;

    auto converted = sequential::SequentialBackend::getDefault()->convert(program);

    std::cout << "Converted: \n" << *converted << std::endl;

    string code = toString(*converted);
    EXPECT_PRED2(notContainsSubString, code, "<?>");
    EXPECT_PRED2(containsSubString, code, "fun_1()");

    // try compiling the code fragment
	utils::compiler::Compiler compiler = utils::compiler::Compiler::getDefaultC99Compiler();
	compiler.addFlag("-lm");
	compiler.addFlag("-c"); // do not run the linker
	EXPECT_TRUE(utils::compiler::compile(*converted, compiler));
}


TEST(FunctionCall, GenericFunctionAndTypeLiteral) {
    core::NodeManager manager;
    core::IRBuilder builder(manager);

    // create a function accepting a type literal

    core::ProgramPtr program = builder.parseProgram(R"(
    		int<4> main() {
    			lambda (ref<array<'a,1>> data)->uint<8> {
    				return sizeof(lit('a));
    			} (ref_reinterpret(ref_null,lit(array<real<4>,1>)));
    			return 0;
    		}
    )");
    ASSERT_TRUE(program);

    std::cout << "Program: " << *program << std::endl;

    auto converted = sequential::SequentialBackend::getDefault()->convert(program);

    std::cout << "Converted: \n" << *converted << std::endl;

    string code = toString(*converted);
    EXPECT_PRED2(notContainsSubString, code, "<?>");
    EXPECT_PRED2(containsSubString, code, "sizeof(float)");

    // try compiling the code fragment
	utils::compiler::Compiler compiler = utils::compiler::Compiler::getDefaultC99Compiler();
	compiler.addFlag("-lm");
	compiler.addFlag("-c"); // do not run the linker
	EXPECT_TRUE(utils::compiler::compile(*converted, compiler));
}


TEST(FunctionCall, RefNewCalls) {
    core::NodeManager manager;
    core::IRBuilder builder(manager);

    // create a function accepting a type literal
    core::TypePtr intType = manager.getLangBasic().getInt4();
    core::TypePtr type = builder.refType(intType);
    core::VariablePtr var = builder.variable(type, 1);

    core::ExpressionPtr init = builder.refNew(builder.undefinedNew(intType));
    core::DeclarationStmtPtr decl = builder.declarationStmt(var, init);


    auto converted = sequential::SequentialBackend::getDefault()->convert(decl);

    std::cout << "Converted: \n" << *converted << std::endl;

    string code = toString(*converted);
    EXPECT_PRED2(notContainsSubString, code, "<?>");
    EXPECT_PRED2(containsSubString, code, "int32_t* var_1 = (int32_t*)malloc(sizeof(int32_t))");

}

TEST(FunctionCall, VectorExpression) {
	core::NodeManager manager;
	core::IRBuilder builder(manager);

	core::ExpressionPtr zero = builder.literal(manager.getLangBasic().getUInt8(), "0");
	core::ExpressionPtr offset = builder.refVar(builder.vectorExpr(toVector(zero, zero, zero)));
	core::ExpressionPtr extFun = core::lang::getLiteral(manager, "(ref<vector<uint<8>,3>>)->unit", "call_vector");
	core::ExpressionPtr call = builder.callExpr(manager.getLangBasic().getUnit(), extFun, toVector(offset));

	auto converted = sequential::SequentialBackend::getDefault()->convert(call);
	string code = toString(*converted);

	EXPECT_PRED2(containsSubString, code, "call_vector((uint64_t*)(&(__insieme_type_1){{(uint64_t)0, (uint64_t)0, (uint64_t)0}}))");
}


TEST(Literals, BoolLiterals) {
    core::NodeManager manager;
    core::IRBuilder builder(manager);

    // create a code fragment including the boolean constants
    core::ProgramPtr program = builder.parseProgram(
    		"int<4> main() {"
    		"	true;"
    		"	false;"
    		"	return 0;"
    		"}"
    );
    ASSERT_TRUE(program);

    std::cout << "Program: " << *program << std::endl;

    auto converted = sequential::SequentialBackend::getDefault()->convert(program);

    std::cout << "Converted: \n" << *converted << std::endl;

    string code = toString(*converted);
    EXPECT_PRED2(containsSubString, code, "true");
    EXPECT_PRED2(containsSubString, code, "false");

    // try compiling the code fragment
	utils::compiler::Compiler compiler = utils::compiler::Compiler::getDefaultC99Compiler();
	compiler.addFlag("-lm");
	compiler.addFlag("-c"); // do not run the linker
	EXPECT_TRUE(utils::compiler::compile(*converted, compiler));
}

TEST(Parallel, Whatever) {
       core::NodeManager mgr;
       core::IRBuilder builder(mgr);

        // create a code fragment allocating an array on the stack and using it
        core::ProgramPtr program = builder.parseProgram(
                R"(
                let int = int<4>;
                let uint = uint<4>;

                let differentbla = ('b x) -> unit {
                    auto m = x;
                    auto l = m;
                };

                let bla = ('a f) -> unit {
                    let anotherbla = ('a x) -> unit {
                        auto m = x;
                    };
                    anotherbla(f);
                    differentbla(f);
                    parallel(job { auto l = f; });
                };

                int main() {
                    // some bla
                    int x = 10;
                    bla(x);
                    return 0;
                }
                )"
        );
        std::cout << "Program: " << *program << std::endl;

        auto converted = sequential::SequentialBackend::getDefault()->convert(program);
        std::cout << "Converted Seq: \n" << *converted << std::endl;
        auto converted_rt = runtime::RuntimeBackend::getDefault()->convert(program);
        std::cout << "Converted Run: \n" << *converted_rt << std::endl;
}


TEST(Arrays, Allocation) {
	core::NodeManager manager;
	core::IRBuilder builder(manager);

	// create a code fragment allocating an array on the stack and using it
	core::ProgramPtr program = builder.parseProgram(
			R"(
			let int = int<4>;
			let uint = uint<4>;

			int main() {
				// determine array size
				decl uint size = 10u;

				// create two arrays on the stack and the heap
				decl ref<array<int,1>> a = var(array_create_1D(lit(int), size));
				decl ref<array<int,1>> b = new(array_create_1D(lit(int), size));

				// use the two arrays
				a[2] = 123;
				b[4] = 321;
			}
			)"
	);

	ASSERT_TRUE(program);

	std::cout << "Program: " << std::endl; dump(program); std::cout << std::endl;

	auto converted = sequential::SequentialBackend::getDefault()->convert(program);

	std::cout << "Converted: \n" << *converted << std::endl;

	string code = toString(*converted);
	EXPECT_PRED2(containsSubString, code, "int32_t a[size];");
	EXPECT_PRED2(containsSubString, code, "int32_t* b = malloc(sizeof(int32_t) * size)");

	// try compiling the code fragment
	utils::compiler::Compiler compiler = utils::compiler::Compiler::getDefaultC99Compiler();
	compiler.addFlag("-lm");
	compiler.addFlag("-c"); // do not run the linker
	EXPECT_TRUE(utils::compiler::compile(*converted, compiler));
}

TEST(PrimitiveType, LongLong) {
	core::NodeManager manager;
	core::IRBuilder builder(manager);

	// create a code fragment allocating an array on the stack and using it
	core::ProgramPtr program = builder.parseProgram(
			R"(
			let longlong = int<16>;

			int<4> main() {
				// just create a long-long variable
				decl int<16> a = 10l;
				// just create a long-long variable
				decl uint<16> b = 10ul;
			}
			)"
	);

	ASSERT_TRUE(program);

	std::cout << "Program: " << std::endl; dump(program); std::cout << std::endl;

	auto converted = sequential::SequentialBackend::getDefault()->convert(program);

	std::cout << "Converted: \n" << *converted << std::endl;

	string code = toString(*converted);
	EXPECT_PRED2(containsSubString, code, "long long a = (int64_t)10l;");
	EXPECT_PRED2(containsSubString, code, "unsigned long long b = (uint64_t)10ul;");

	// try compiling the code fragment
	utils::compiler::Compiler compiler = utils::compiler::Compiler::getDefaultC99Compiler();
	compiler.addFlag("-lm");
	compiler.addFlag("-c"); // do not run the linker
	EXPECT_TRUE(utils::compiler::compile(*converted, compiler));
}


TEST(References, RefAny) {
	core::NodeManager manager;
	core::IRBuilder builder(manager);

	// create a code fragment allocating an array on the stack and using it
	core::ProgramPtr program = builder.parseProgram(
			R"(
			int<4> main() {
				decl ref<any> x;
				decl ref<ref<any>> y = var(x);
				decl ref<ref<any>> z = new(x);

				lit("w":ref<ref<any>>);
			}
			)"
	);

	ASSERT_TRUE(program);

	std::cout << "Program: " << std::endl; dump(program); std::cout << std::endl;

	auto converted = sequential::SequentialBackend::getDefault()->convert(program);

	std::cout << "Converted: \n" << *converted << std::endl;

	string code = toString(*converted);
	EXPECT_PRED2(containsSubString, code, "void* x;");
	EXPECT_PRED2(containsSubString, code, "void* y = &x;");
	EXPECT_PRED2(containsSubString, code, "void** z = _ref_new___insieme_type_2(&x);");
	EXPECT_PRED2(containsSubString, code, "void* w;");
	EXPECT_PRED2(containsSubString, code, "&w;");

	// try compiling the code fragment
	utils::compiler::Compiler compiler = utils::compiler::Compiler::getDefaultC99Compiler();
	compiler.addFlag("-lm");
	compiler.addFlag("-c"); // do not run the linker
	EXPECT_TRUE(utils::compiler::compile(*converted, compiler));
}


TEST(FunctionCall, GenericFunctionsWithLazy) {
    core::NodeManager manager;
    core::IRBuilder builder(manager);

    core::ProgramPtr program = builder.parseProgram(R"(
    	int<4> main() {
    		
    		let f = lambda (ref<'a> a, ('a)=>bool c, ()=>'a v)->ref<'a> {
    			if(c(*a)) {
    				a = v();
    			}
    		};
    		
    		decl ref<int<4>> a = var(1);
    		decl ref<real<4>> b = var(2.0f);
    		
    		f(a, lambda (int<4> a)=> true, lambda ()=>3);
			f(b, lambda (real<4> b)=> true, lambda ()=>4.0f);
			
    		return 0;
    	}
    )");

    ASSERT_TRUE(program);

    // check for semantic errors
    EXPECT_TRUE(core::checks::check(program).empty()) << core::checks::check(program);

    LOG(INFO) << "Converting IR to C...";
    auto converted = sequential::SequentialBackend::getDefault()->convert(program);
    LOG(INFO) << "Printing converted code: " << *converted;

    string code = toString(*converted);

    EXPECT_PRED2(notContainsSubString, code, "<?>");
    EXPECT_PRED2(notContainsSubString, code, "<a>");
    EXPECT_PRED2(notContainsSubString, code, "UNSUPPORTED");

    // try compiling the code fragment
	utils::compiler::Compiler compiler = utils::compiler::Compiler::getDefaultC99Compiler();
	compiler.addFlag("-lm");
	compiler.addFlag("-c"); // do not run the linker
	EXPECT_TRUE(utils::compiler::compile(*converted, compiler));
}

TEST(FunctionCall, PassLabmdaToBind) {
    core::NodeManager manager;
    core::IRBuilder builder(manager);

    core::ProgramPtr program = builder.parseProgram(
    	"int<4> main() {"
    	"	"
    	"	let f = lambda ()->int<4> { return 4; };"
    	"	let g = lambda (()=>'a a)->'a { return a(); };"
    	"	"
    	"	g(f);"
		"	"
    	"	return 0;"
    	"}"
    );

    ASSERT_TRUE(program);

    // check for semantic errors
    EXPECT_TRUE(core::checks::check(program).empty()) << core::checks::check(program);

    LOG(INFO) << "Converting IR to C...";
    auto converted = sequential::SequentialBackend::getDefault()->convert(program);
    LOG(INFO) << "Printing converted code: " << *converted;

    string code = toString(*converted);

    EXPECT_PRED2(notContainsSubString, code, "<?>");
    EXPECT_PRED2(notContainsSubString, code, "<a>");
    EXPECT_PRED2(notContainsSubString, code, "UNSUPPORTED");

    // try compiling the code fragment
	utils::compiler::Compiler compiler = utils::compiler::Compiler::getDefaultCppCompiler();
	compiler.addFlag("-lm");
	compiler.addFlag("-c"); // do not run the linker
	EXPECT_TRUE(utils::compiler::compile(*converted, compiler));
}

TEST(FunctionCall, DebugCodePrinting) {
    core::NodeManager manager;
    core::IRBuilder builder(manager);

    core::ProgramPtr program = builder.parseProgram(
    	"let int = int<4>;"
    	""
    	"let f = lambda ()->int { return 4; };"
    	""
    	"let g = lambda (int x)->int { return x + 2; };"
    	""
    	"int main() {"
		"	return g(f());"
    	"}"
    );

    ASSERT_TRUE(program);

    // without debug code
    {

		// check for semantic errors
		EXPECT_TRUE(core::checks::check(program).empty()) << core::checks::check(program);

		// create backend instance
		auto be = sequential::SequentialBackend::getDefault();

		// upbdate backend configuration
		be->getConfiguration().addIRCodeAsComment = false;

		LOG(INFO) << "Converting IR to C...";
		auto converted = be->convert(program);
		LOG(INFO) << "Printing converted code: " << *converted;

		string code = toString(*converted);

		EXPECT_PRED2(notContainsSubString, code, "<?>");
		EXPECT_PRED2(notContainsSubString, code, "<a>");
		EXPECT_PRED2(notContainsSubString, code, "UNSUPPORTED");
		EXPECT_PRED2(notContainsSubString, code, "{\n    v0 = fun() -> int<4> {\n        return g(f());\n    };\n}");

		// try compiling the code fragment
		utils::compiler::Compiler compiler = utils::compiler::Compiler::getDefaultCppCompiler();
		compiler.addFlag("-lm");
		compiler.addFlag("-c"); // do not run the linker
		EXPECT_TRUE(utils::compiler::compile(*converted, compiler));
    }

    // with debug code
	{

		// check for semantic errors
		EXPECT_TRUE(core::checks::check(program).empty()) << core::checks::check(program);

		// create backend instance
		auto be = sequential::SequentialBackend::getDefault();

		// upbdate backend configuration
		be->getConfiguration().addIRCodeAsComment = true;

		LOG(INFO) << "Converting IR to C...";
		auto converted = be->convert(program);
		LOG(INFO) << "Printing converted code: " << *converted;

		string code = toString(*converted);

		EXPECT_PRED2(notContainsSubString, code, "<?>");
		EXPECT_PRED2(notContainsSubString, code, "<a>");
		EXPECT_PRED2(notContainsSubString, code, "UNSUPPORTED");
		EXPECT_PRED2(containsSubString, code, "{\n    v0 = fun() -> int<4> {\n        return g(f());\n    };\n}");

		// try compiling the code fragment
		utils::compiler::Compiler compiler = utils::compiler::Compiler::getDefaultCppCompiler();
		compiler.addFlag("-lm");
		compiler.addFlag("-c"); // do not run the linker
		EXPECT_TRUE(utils::compiler::compile(*converted, compiler));
	}
}

} // namespace backend
} // namespace insieme<|MERGE_RESOLUTION|>--- conflicted
+++ resolved
@@ -64,13 +64,8 @@
 
     core::ProgramPtr program = builder.parseProgram(
     	"int<4> main() {"
-<<<<<<< HEAD
     	"	lambda (type<'a> dtype, uint<4> size)->ref<array<'a,1>> {"
-    	"		return array_create_1D(dtype, size);"
-=======
-    	"	(type<'a> dtype, uint<4> size)->ref<array<'a,1>> {"
-    	"		return ref.new(array.create.1D(dtype, size));"
->>>>>>> 6b53a216
+    	"		return ref_new(array_create_1D(dtype, size));"
     	"	} (lit(real<4>), 7u);"
     	"	return 0;"
     	"}"
@@ -321,23 +316,23 @@
                 let int = int<4>;
                 let uint = uint<4>;
 
-                let differentbla = ('b x) -> unit {
-                    auto m = x;
-                    auto l = m;
+                let differentbla = lambda ('b x) -> unit {
+                    decl auto m = x;
+                    decl auto l = m;
                 };
 
-                let bla = ('a f) -> unit {
-                    let anotherbla = ('a x) -> unit {
-                        auto m = x;
+                let bla = lambda ('a f) -> unit {
+                    let anotherbla = lambda ('a x) -> unit {
+                        decl auto m = x;
                     };
                     anotherbla(f);
                     differentbla(f);
-                    parallel(job { auto l = f; });
+                    parallel(job { decl auto l = f; });
                 };
 
                 int main() {
                     // some bla
-                    int x = 10;
+                    decl int x = 10;
                     bla(x);
                     return 0;
                 }
