/**
 * Copyright (c) 2002-2015 Distributed and Parallel Systems Group,
 *                Institute of Computer Science,
 *               University of Innsbruck, Austria
 *
 * This file is part of the INSIEME Compiler and Runtime System.
 *
 * We provide the software of this file (below described as "INSIEME")
 * under GPL Version 3.0 on an AS IS basis, and do not warrant its
 * validity or performance.  We reserve the right to update, modify,
 * or discontinue this software at any time.  We shall have no
 * obligation to supply such updates or modifications or any other
 * form of support to you.
 *
 * If you require different license terms for your intended use of the
 * software, e.g. for proprietary commercial or industrial use, please
 * contact us at:
 *                   insieme@dps.uibk.ac.at
 *
 * We kindly ask you to acknowledge the use of this software in any
 * publication or other disclosure of results by referring to the
 * following citation:
 *
 * H. Jordan, P. Thoman, J. Durillo, S. Pellegrini, P. Gschwandtner,
 * T. Fahringer, H. Moritsch. A Multi-Objective Auto-Tuning Framework
 * for Parallel Codes, in Proc. of the Intl. Conference for High
 * Performance Computing, Networking, Storage and Analysis (SC 2012),
 * IEEE Computer Society Press, Nov. 2012, Salt Lake City, USA.
 *
 * All copyright notices must be kept intact.
 *
 * INSIEME depends on several third party software packages. Please
 * refer to http://www.dps.uibk.ac.at/insieme/license.html for details
 * regarding third party software licenses.
 */

#include <gtest/gtest.h>

#include "insieme/core/ir_builder.h"
#include "insieme/core/frontend_ir_builder.h"
#include "insieme/core/checks/full_check.h"
#include "insieme/core/lang/ir++_extension.h"
#include "insieme/core/lang/static_vars.h"
#include "insieme/core/printer/pretty_printer.h"
#include "insieme/backend/sequential/sequential_backend.h"
#include "insieme/utils/compiler/compiler.h"

#include "insieme/utils/logging.h"
#include "insieme/utils/test/test_utils.h"

namespace insieme {
namespace backend {


	TEST(CppSnippet, CppReference) {
		core::NodeManager manager;
		core::IRBuilder builder(manager);

		// create a code fragment including some member functions
		core::ProgramPtr program = builder.parseProgram(R"(
				alias int = int<4>;
				
				def f = ( x : ref<int,f,f>, y : cpp_ref<int,f,f>, z : cpp_ref<int,t,f>, w : cpp_ref<int,t,t> ) -> int {
					return *x + *y + *z + *w;
				};
				
				int main() {
					var ref<int> i = ref_var_init(12);
					var cpp_ref<int,f,f> j = ref_cast(i, type_lit(f), type_lit(f), type_lit(cpp_ref));
					var cpp_ref<int,t,f> k = ref_cast(i, type_lit(t), type_lit(f), type_lit(cpp_ref));
					var cpp_ref<int,t,t> l = ref_cast(i, type_lit(t), type_lit(t), type_lit(cpp_ref));
					f(i,j,k,l);
					return 0;
				}
		)");

		ASSERT_TRUE(program);
		// std::cout << "Program: " << dumpColor(program) << std::endl;
		EXPECT_TRUE(core::checks::check(program).empty()) << core::checks::check(program);

		// use sequential backend to convert into C++ code
		auto converted = sequential::SequentialBackend::getDefault()->convert(program);
		ASSERT_TRUE((bool)converted);
		// std::cout << "Converted: \n" << *converted << std::endl;

		// try compiling the code fragment
		utils::compiler::Compiler compiler = utils::compiler::Compiler::getDefaultCppCompiler();
		compiler.addFlag("-c"); // do not run the linker
		EXPECT_TRUE(utils::compiler::compile(*converted, compiler));
	}

	TEST(CppSnippet, CppRValueReference) {
		core::NodeManager manager;
		core::IRBuilder builder(manager);

		// create a code fragment including some member functions
		core::ProgramPtr program = builder.parseProgram(R"(
				alias int = int<4>;
				
				def g = () -> int { return 12; };

				def f = ( y : cpp_rref<int,f,f>, z : cpp_rref<int,t,f>, w : cpp_rref<int,t,t> ) -> int {
					return *y + *z + *w;
				};
				
				int main() {
					f(g(),g(),g());
					return 0;
				}
		)");

		ASSERT_TRUE(program);
		// std::cout << "Program: " << dumpColor(program) << std::endl;
		EXPECT_TRUE(core::checks::check(program).empty()) << core::checks::check(program);

		// use sequential backend to convert into C++ code
		auto converted = sequential::SequentialBackend::getDefault()->convert(program);
		ASSERT_TRUE((bool)converted);
		// std::cout << "Converted: \n" << *converted << std::endl;

		// try compiling the code fragment
		utils::compiler::Compiler compiler = utils::compiler::Compiler::getDefaultCppCompiler();
		compiler.addFlag("-c"); // do not run the linker
		EXPECT_TRUE(utils::compiler::compile(*converted, compiler));
	}

	TEST(CppSnippet, MemberFunctions) {
		core::NodeManager manager;
		core::IRBuilder builder(manager);

		// create a code fragment including some member functions
		core::ProgramPtr program = builder.parseProgram(R"(
				alias int = int<4>;
				
				def struct Math {
				
					lambda id : (a : int)->int {
						return a;
					}
				
					lambda sum : (a : int, b : int)->int {
						return a + b;
					}
				};
				
				int main() {
					var ref<Math> m;
					
					print("%d\n", m->id(12));
					print("%d\n", m->sum(12, 14));
					return 0;
				}
		)");

		ASSERT_TRUE(program);
		// std::cout << "Program: " << dumpColor(program) << std::endl;
		EXPECT_TRUE(core::checks::check(program).empty()) << core::checks::check(program);

		// use sequential backend to convert into C++ code
		auto converted = sequential::SequentialBackend::getDefault()->convert(program);
		ASSERT_TRUE((bool)converted);
		// std::cout << "Converted: \n" << *converted << std::endl;

		// try compiling the code fragment
		utils::compiler::Compiler compiler = utils::compiler::Compiler::getDefaultCppCompiler();
		compiler.addFlag("-c"); // do not run the linker
		EXPECT_TRUE(utils::compiler::compile(*converted, compiler));
	}

	TEST(CppSnippet, TrivialClass) {
		core::NodeManager manager;
		core::IRBuilder builder(manager);

		// create a code fragment including some member functions
		core::ProgramPtr program = builder.parseProgram(R"(
				alias int = int<4>;
				
				def struct A { };
				
				int main() {
					var ref<A> a;
					return 0;
				}
		)");

		ASSERT_TRUE(program);
		// std::cout << "Program: " << dumpColor(program) << std::endl;
		EXPECT_TRUE(core::checks::check(program).empty()) << core::checks::check(program);

		// use sequential backend to convert into C++ code
		auto converted = sequential::SequentialBackend::getDefault()->convert(program);
		ASSERT_TRUE((bool)converted);
		// std::cout << "Converted: \n" << *converted << std::endl;

		// check presence of relevant code
		auto code = toString(*converted);
		EXPECT_PRED2(containsSubString, code, "struct A");		// struct definition
		EXPECT_PRED2(containsSubString, code, "A a;");			// variable definition

		// check definition of six essential functions
		EXPECT_FALSE(containsSubString(code, "A()"));

		// try compiling the code fragment
		utils::compiler::Compiler compiler = utils::compiler::Compiler::getDefaultCppCompiler();
		compiler.addFlag("-c"); // do not run the linker
		EXPECT_TRUE(utils::compiler::compile(*converted, compiler));
	}

	TEST(CppSnippet, RecursiveClass) {
		core::NodeManager manager;
		core::IRBuilder builder(manager);

		// create a code fragment including some member functions
		core::ProgramPtr program = builder.parseProgram(R"(
				alias int = int<4>;
				
				def struct A { x : ref<A>; };
				
				int main() {
					var ref<A> a;
					return 0;
				}
		)");

		ASSERT_TRUE(program);
		// std::cout << "Program: " << dumpColor(program) << std::endl;
		EXPECT_TRUE(core::checks::check(program).empty()) << core::checks::check(program);

		// use sequential backend to convert into C++ code
		auto converted = sequential::SequentialBackend::getDefault()->convert(program);
		ASSERT_TRUE((bool)converted);
		// std::cout << "Converted: \n" << *converted << std::endl;

		// check presence of relevant code
		auto code = toString(*converted);
		EXPECT_PRED2(containsSubString, code, "struct A");		// struct definition
		EXPECT_PRED2(containsSubString, code, "A a;");			// variable definition

		// check definition of six essential functions
		EXPECT_FALSE(containsSubString(code, "A()"));

		// try compiling the code fragment
		utils::compiler::Compiler compiler = utils::compiler::Compiler::getDefaultCppCompiler();
		compiler.addFlag("-c"); // do not run the linker
		EXPECT_TRUE(utils::compiler::compile(*converted, compiler));
	}

	TEST(CppSnippet, MutualRecursiveClass) {
		core::NodeManager manager;
		core::IRBuilder builder(manager);

		// create a code fragment including some member functions
		core::ProgramPtr program = builder.parseProgram(R"(
				alias int = int<4>;
				
				decl struct A;
				decl struct B;

				def struct A { x : ref<B>; };
				def struct B { x : ref<A>; };
				
				int main() {
					var ref<A> a;
					return 0;
				}
		)");

		ASSERT_TRUE(program);
		// std::cout << "Program: " << dumpColor(program) << std::endl;
		EXPECT_TRUE(core::checks::check(program).empty()) << core::checks::check(program);

		// use sequential backend to convert into C++ code
		auto converted = sequential::SequentialBackend::getDefault()->convert(program);
		ASSERT_TRUE((bool)converted);
		// std::cout << "Converted: \n" << *converted << std::endl;

		// check presence of relevant code
		auto code = toString(*converted);
		EXPECT_PRED2(containsSubString, code, "struct A");		// struct definition
		EXPECT_PRED2(containsSubString, code, "A a;");			// variable definition

		// make sure no constructors are defined
		EXPECT_FALSE(containsSubString(code, "A()"));
		EXPECT_FALSE(containsSubString(code, "B()"));

		// also, the definition of B is missing
		EXPECT_FALSE(containsSubString(code, "struct B {"));


		// try compiling the code fragment
		utils::compiler::Compiler compiler = utils::compiler::Compiler::getDefaultCppCompiler();
		compiler.addFlag("-c"); // do not run the linker
		EXPECT_TRUE(utils::compiler::compile(*converted, compiler));
	}

	TEST(CppSnippet, TheEssentialSix) {
		core::NodeManager manager;
		core::IRBuilder builder(manager);

		// create a code fragment including some member functions
		core::ProgramPtr program = builder.parseProgram(R"(
				alias int = int<4>;
				
				def struct A {
				    ctor( ) {} 
				    ctor( x : int ) {}
				};
				
				int main() {
					var ref<A> a;
					return 0;
				}
		)");

		ASSERT_TRUE(program);
		// std::cout << "Program: " << dumpColor(program) << std::endl;
		EXPECT_TRUE(core::checks::check(program).empty()) << core::checks::check(program);

		// use sequential backend to convert into C++ code
		auto converted = sequential::SequentialBackend::getDefault()->convert(program);
		ASSERT_TRUE((bool)converted);
		// std::cout << "Converted: \n" << *converted << std::endl;

		// check presence of relevant code
		auto code = toString(*converted);
		EXPECT_PRED2(containsSubString, code, "struct A");		// struct definition
		EXPECT_PRED2(containsSubString, code, "A a;");			// variable definition

		// check definition of six essential functions
		EXPECT_PRED2(containsSubString, code, "A() = default;");						// default constructor
		EXPECT_PRED2(containsSubString, code, "A(const A& p2) = default;");				// default copy constructor
		EXPECT_PRED2(containsSubString, code, "A(A&& p2) = default;");					// default move constructor
		EXPECT_PRED2(containsSubString, code, "~A() = default;");						// default destructor
		EXPECT_PRED2(containsSubString, code, "A& operator=(const A& p2) = default;");		// default assignment
		EXPECT_PRED2(containsSubString, code, "A& operator=(A&& p2) = default;");			// default move assignment

		EXPECT_PRED2(containsSubString, code, "A(int32_t p2);");						// user defined constructor declaration
		EXPECT_PRED2(containsSubString, code, "A::A(int32_t x) { }");					// user defined constructor definition

		// try compiling the code fragment
		utils::compiler::Compiler compiler = utils::compiler::Compiler::getDefaultCppCompiler();
		compiler.addFlag("-c"); // do not run the linker
		EXPECT_TRUE(utils::compiler::compile(*converted, compiler));
	}

	TEST(CppSnippet, TheEssentialSixMutualRecursion) {
		core::NodeManager manager;
		core::IRBuilder builder(manager);

		// create a code fragment including some member functions
		core::ProgramPtr program = builder.parseProgram(R"(
				alias int = int<4>;
				
				decl struct A;
				decl struct B;

				def struct A {
 					data : ref<B>;
 					ctor( ) {} 
					ctor( x : int ) {}
				};

				def struct B {
 					data : ref<A>;
 					ctor( ) {}
					ctor( x : int ) {}
				};
				
				int main() {
					var ref<A> a;
					var ref<B> b;
					return 0;
				}
		)");

		ASSERT_TRUE(program);
		// std::cout << "Program: " << dumpColor(program) << std::endl;
		EXPECT_TRUE(core::checks::check(program).empty()) << core::checks::check(program);

		// use sequential backend to convert into C++ code
		auto converted = sequential::SequentialBackend::getDefault()->convert(program);
		ASSERT_TRUE((bool)converted);
		// std::cout << "Converted: \n" << *converted << std::endl;

		// check presence of relevant code
		auto code = toString(*converted);
		EXPECT_PRED2(containsSubString, code, "struct A");		// struct definition
		EXPECT_PRED2(containsSubString, code, "A a;");			// variable definition

		// check definition of six essential functions
		EXPECT_PRED2(containsSubString, code, "A() = default;");						// default constructor
		EXPECT_PRED2(containsSubString, code, "A(const A& p2) = default;");				// default copy constructor
		EXPECT_PRED2(containsSubString, code, "A(A&& p2) = default;");					// default move constructor
		EXPECT_PRED2(containsSubString, code, "~A() = default;");						// default destructor
		EXPECT_PRED2(containsSubString, code, "A& operator=(const A& p2) = default;");		// default assignment
		EXPECT_PRED2(containsSubString, code, "A& operator=(A&& p2) = default;");			// default move assignment

		EXPECT_PRED2(containsSubString, code, "A(int32_t p2);");						// user defined constructor declaration
		EXPECT_PRED2(containsSubString, code, "A::A(int32_t x) { }");					// user defined constructor definition


		// try compiling the code fragment
		utils::compiler::Compiler compiler = utils::compiler::Compiler::getDefaultCppCompiler();
		compiler.addFlag("-c"); // do not run the linker
		EXPECT_TRUE(utils::compiler::compile(*converted, compiler));
	}


	TEST(CppSnippet, Constructors) {
		core::NodeManager manager;
		core::IRBuilder builder(manager);

		// create a code fragment including some member functions
		core::ProgramPtr program = builder.parseProgram(R"(
				alias int = int<4>;

				def struct A {
					x : int;
					ctor( ) {
						this->x = 12;
					} 
					ctor( x : int ) {
						this->x = x;
					} 
					ctor( x : int , y : int ) {
						this->x = x + y;
					}
				};
/*
				def f : A::( x : int, y : int, z : int ) {
					this->x = x + y + z;
				};
*/				
				int main() {
					var ref<A> a;
					// var ref<A> b = f(ref_var(type_lit(A)));
					return 0;
				}
		)");

		ASSERT_TRUE(program);
		// std::cout << "Program: " << dumpColor(program) << std::endl;
		EXPECT_TRUE(core::checks::check(program).empty()) << core::checks::check(program);

		// use sequential backend to convert into C++ code
		auto converted = sequential::SequentialBackend::getDefault()->convert(program);
		ASSERT_TRUE((bool)converted);
		// std::cout << "Converted: \n" << *converted << std::endl;

		// check presence of relevant code
		auto code = toString(*converted);
		EXPECT_PRED2(containsSubString, code, "struct A");		// struct definition
		EXPECT_PRED2(containsSubString, code, "A a;");			// variable definition

		// check definition of six essential functions
		EXPECT_PRED2(containsSubString, code, "A();");
		EXPECT_PRED2(containsSubString, code, "A::A() : x(12) { }");

		EXPECT_PRED2(containsSubString, code, "A(int32_t p2);");
		EXPECT_PRED2(containsSubString, code, "A::A(int32_t x) : x(x) { }");

		EXPECT_PRED2(containsSubString, code, "A(int32_t p2, int32_t p3);");
		EXPECT_PRED2(containsSubString, code, "A::A(int32_t x, int32_t y) : x(x + y) { }");


		// try compiling the code fragment
		utils::compiler::Compiler compiler = utils::compiler::Compiler::getDefaultCppCompiler();
		compiler.addFlag("-c"); // do not run the linker
		EXPECT_TRUE(utils::compiler::compile(*converted, compiler));
	}


	TEST(CppSnippet, Destructor) {
		core::NodeManager manager;
		core::IRBuilder builder(manager);

		// create a code fragment including some member functions
		core::ProgramPtr program = builder.parseProgram(R"(
				alias int = int<4>;

				def struct A {
					x : int;
					dtor() { }
				};

				def struct B {
					x : int;
					dtor() { x = 12; }
				};

				def struct C {
					x : int;
					dtor virtual () { x = 12; }
				};

				int main() {
					var ref<A> a;
					var ref<B> b;
					var ref<C> c;
					return 0;
				}
		)");

		ASSERT_TRUE(program);
		// std::cout << "Program: " << dumpColor(program) << std::endl;
		EXPECT_TRUE(core::checks::check(program).empty()) << core::checks::check(program);

		// use sequential backend to convert into C++ code
		auto converted = sequential::SequentialBackend::getDefault()->convert(program);
		ASSERT_TRUE((bool)converted);
		// std::cout << "Converted: \n" << *converted << std::endl;

		// check presence of relevant code
		auto code = toString(*converted);

		EXPECT_PRED2(containsSubString, code, "struct A");		// struct definition
		EXPECT_PRED2(containsSubString, code, "A a;");			// variable definition
		EXPECT_FALSE(containsSubString(code, "~A"));			// no destructor for A

		EXPECT_PRED2(containsSubString, code, "struct B");			// struct definition
		EXPECT_PRED2(containsSubString, code, "B b;");				// variable definition
		EXPECT_PRED2(containsSubString, code, "~B();");				// destructor for B
		EXPECT_FALSE(containsSubString(code, "virtual ~B();"));		// not virtual

		EXPECT_PRED2(containsSubString, code, "struct C");			// struct definition
		EXPECT_PRED2(containsSubString, code, "C c;");				// variable definition
		EXPECT_PRED2(containsSubString, code, "virtual ~C();");		// destructor for B


		// try compiling the code fragment
		utils::compiler::Compiler compiler = utils::compiler::Compiler::getDefaultCppCompiler();
		compiler.addFlag("-c"); // do not run the linker
		EXPECT_TRUE(utils::compiler::compile(*converted, compiler));
	}


	TEST(CppSnippet, MemberFunctionsExausted) {
		core::NodeManager manager;
		core::IRBuilder builder(manager);

		// create a code fragment including some member functions
		core::ProgramPtr program = builder.parseProgram(R"(
				alias int = int<4>;

				def struct A {
					x : int;

					lambda f1 : () -> unit { 10; }
					const lambda f2 : () -> unit { 11; }
					const volatile lambda f3 : () -> unit { 12; }
					volatile lambda f4 : () -> unit { 13; }

					virtual lambda f5 : () -> unit { 14; }
					virtual const lambda f6 : () -> unit { 15; }
					virtual const volatile lambda f7 : () -> unit { 16; }
					virtual volatile lambda f8 : () -> unit { 17; }

				};

/*
<<<<<<< HEAD
				def f9 : A::( x : int, y : int, z : int )->unit {
=======
				def f = A::( x : int, y : int, z : int ) {
>>>>>>> e23462b3
					this->x = x + y + z;
				};
*/
				
				int main() {
					var ref<A> a;
					// a.f9();
					return 0;
				}
		)");

		ASSERT_TRUE(program);
		// std::cout << "Program: " << dumpColor(program) << std::endl;
		EXPECT_TRUE(core::checks::check(program).empty()) << core::checks::check(program);

		// use sequential backend to convert into C++ code
		auto converted = sequential::SequentialBackend::getDefault()->convert(program);
		ASSERT_TRUE((bool)converted);
		// std::cout << "Converted: \n" << *converted << std::endl;

		// check presence of relevant code
		auto code = toString(*converted);
		EXPECT_PRED2(containsSubString, code, "struct A");		// struct definition
		EXPECT_PRED2(containsSubString, code, "A a;");			// variable definition

		// check definition of six essential functions
		EXPECT_PRED2(containsSubString, code, "void f1();");
		EXPECT_PRED2(containsSubString, code, "void A::f1() {");

		EXPECT_PRED2(containsSubString, code, "void f2() const;");
		EXPECT_PRED2(containsSubString, code, "void A::f2() const {");

		EXPECT_PRED2(containsSubString, code, "void f3() const volatile;");
		EXPECT_PRED2(containsSubString, code, "void A::f3() const volatile {");

		EXPECT_PRED2(containsSubString, code, "void f4() volatile;");
		EXPECT_PRED2(containsSubString, code, "void A::f4() volatile {");


		EXPECT_PRED2(containsSubString, code, "virtual void f5();");
		EXPECT_PRED2(containsSubString, code, "void A::f5() {");

		EXPECT_PRED2(containsSubString, code, "virtual void f6() const;");
		EXPECT_PRED2(containsSubString, code, "void A::f6() const {");

		EXPECT_PRED2(containsSubString, code, "virtual void f7() const volatile;");
		EXPECT_PRED2(containsSubString, code, "void A::f7() const volatile {");

		EXPECT_PRED2(containsSubString, code, "virtual void f8() volatile;");
		EXPECT_PRED2(containsSubString, code, "void A::f8() volatile {");

		// try compiling the code fragment
		utils::compiler::Compiler compiler = utils::compiler::Compiler::getDefaultCppCompiler();
		compiler.addFlag("-c"); // do not run the linker
		EXPECT_TRUE(utils::compiler::compile(*converted, compiler));
	}

	TEST(CppSnippet, MemberFunctionsRecursive) {
		core::NodeManager manager;
		core::IRBuilder builder(manager);

		// create a code fragment including some member functions
		core::ProgramPtr program = builder.parseProgram(R"(
				alias int = int<4>;

				decl struct A;
				decl r : A::()->unit;
				decl f : A::()->unit;
				decl g : A::()->unit; 

				def struct A {
					x : int;

					lambda r : () -> unit { r(); }
					lambda f : () -> unit { g(); }
					lambda g : () -> unit { f(); }
					
				};

				int main() {
					var ref<A> a;
					return 0;
				}
		)");

		ASSERT_TRUE(program);
		// std::cout << "Program: " << dumpColor(program) << std::endl;
		EXPECT_TRUE(core::checks::check(program).empty()) << core::checks::check(program);

		// use sequential backend to convert into C++ code
		auto converted = sequential::SequentialBackend::getDefault()->convert(program);
		ASSERT_TRUE((bool)converted);
		// std::cout << "Converted: \n" << *converted << std::endl;

		// check presence of relevant code
		auto code = toString(*converted);
		EXPECT_PRED2(containsSubString, code, "struct A");		// struct definition
		EXPECT_PRED2(containsSubString, code, "A a;");			// variable definition

		// check definition of the recursive functions
		EXPECT_PRED2(containsSubString, code, "void r();");
		EXPECT_PRED2(containsSubString, code, "void A::r() {");

		EXPECT_PRED2(containsSubString, code, "void f();");
		EXPECT_PRED2(containsSubString, code, "void A::f() {");

		EXPECT_PRED2(containsSubString, code, "void g();");
		EXPECT_PRED2(containsSubString, code, "void A::g() {");

		// try compiling the code fragment
		utils::compiler::Compiler compiler = utils::compiler::Compiler::getDefaultCppCompiler();
		compiler.addFlag("-c"); // do not run the linker
		EXPECT_TRUE(utils::compiler::compile(*converted, compiler));
	}

	TEST(CppSnippet, PureVirtualMemberFunctions) {
		core::NodeManager manager;
		core::IRBuilder builder(manager);

		// create a code fragment including some member functions
		core::ProgramPtr program = builder.parseProgram(R"(
				alias int = int<4>;

				def struct A {
					x : int;

					pure virtual f1 : () -> unit
					pure virtual const f2 : () -> unit
					pure virtual const volatile f3 : () -> unit
					pure virtual volatile f4 : () -> unit
					
				};

				def struct B : [public A] {

					virtual lambda f1 : () -> unit { }
					virtual const lambda f2 : () -> unit { }
					virtual const volatile lambda f3 : () -> unit { }
					virtual volatile lambda f4 : () -> unit { }
					
				};

				int main() {
					var ref<B> a;
					return 0;
				}
		)");

		ASSERT_TRUE(program);
		// std::cout << "Program: " << dumpColor(program) << std::endl;
		EXPECT_TRUE(core::checks::check(program).empty()) << core::checks::check(program);

		// use sequential backend to convert into C++ code
		auto converted = sequential::SequentialBackend::getDefault()->convert(program);
		ASSERT_TRUE((bool)converted);
		// std::cout << "Converted: \n" << *converted << std::endl;

		// check presence of relevant code
		auto code = toString(*converted);
		EXPECT_PRED2(containsSubString, code, "struct A");		// struct definition
		EXPECT_PRED2(containsSubString, code, "B a;");			// variable definition

		EXPECT_PRED2(containsSubString, code, "virtual void f1() =0;");
		EXPECT_PRED2(containsSubString, code, "virtual void f2() const =0;");
		EXPECT_PRED2(containsSubString, code, "virtual void f3() const volatile =0;");
		EXPECT_PRED2(containsSubString, code, "virtual void f4() volatile =0;");

		// try compiling the code fragment
		utils::compiler::Compiler compiler = utils::compiler::Compiler::getDefaultCppCompiler();
		compiler.addFlag("-c"); // do not run the linker
		EXPECT_TRUE(utils::compiler::compile(*converted, compiler));
	}


	TEST(CppSnippet, Counter) {
		core::NodeManager manager;
		core::IRBuilder builder(manager);

		// create a code fragment implementing a counter class
		core::ProgramPtr program = builder.parseProgram(
		    R"(
				alias int = int<4>;
				
				def struct Counter {
				
					value : int;
					
					lambda reset : ()->unit {
						value = 0;
					}
					
					lambda inc : ()->int {
						value = value + 1;
						return *value;
					}
					
					lambda dec : ()->int {
						value = value - 1;
						return *value;
					}
					
					lambda get : ()->int {
						return *value;
					}
					
					lambda set : (x : int)->unit {
						value = x;
					}
					
					lambda p : ()-> unit {
						print("%d\n", get());
					}
				};
				
				int main() {
					var ref<Counter> c;
					c->reset();
					c->p();
					c->inc();
					c->p();
					c->inc();
					c->p();
					c->dec();
					c->p();
					c->set(14);
					c->p();
					return 0;
				}
				)");

		ASSERT_TRUE(program);
		// std::cout << "Program: " << *program << std::endl;
		EXPECT_TRUE(core::checks::check(program).empty()) << core::checks::check(program);

		// use sequential backend to convert into C++ code
		auto converted = sequential::SequentialBackend::getDefault()->convert(program);
		ASSERT_TRUE((bool)converted);
		// std::cout << "Converted: \n" << *converted << std::endl;

		// try compiling the code fragment
		utils::compiler::Compiler compiler = utils::compiler::Compiler::getDefaultCppCompiler();
		compiler.addFlag("-c"); // do not run the linker
		EXPECT_TRUE(utils::compiler::compile(*converted, compiler));
	}

	TEST(CppSnippet, DISABLED_Inheritance) {
		core::NodeManager manager;
		core::IRBuilder builder(manager);

		// create a code fragment implementing a counter class
		core::ProgramPtr program = builder.parseProgram(
		    R"(
				alias int = int<4>;
				
				def struct A {
					x : int;
				};
				
				def struct B : [A] {
					y : int;
				};
				
				def struct C : [B] {
					z : int;
				};
				
				int main() {
				
					// -------- handle an instance of A --------
					var ref<A> a;
					a.x = 1;
					
					
					// -------- handle an instance of B --------
					var ref<B> b;
					
					// direct access
					b.as(A).x = 1;
					b.y = 2;
					
					// indirect access of A's x
					auto bA = b.as(A);
					bA.x = 3;
					
					
					// -------- handle an instance of C --------
					var ref<C> c;
					
					// access B's A's x
					c.as(B).as(A).x = 1;
				
					// access B's y
					c.as(B).y = 2;
					
					// access C's z
					c.z = 3;
					
					print("x = %d\n", *(c.as(B).as(A).x));
					print("y = %d\n", *(c.as(B).y));
					print("z = %d\n", *c.z);
					
					return 0;
				}
				)");

		ASSERT_TRUE(program);
		// std::cout << "Program: " << core::printer::PrettyPrinter(program) << std::endl;
		EXPECT_TRUE(core::checks::check(program).empty()) << core::checks::check(program);

		// use sequential backend to convert into C++ code
		auto converted = sequential::SequentialBackend::getDefault()->convert(program);
		ASSERT_TRUE((bool)converted);
		// std::cout << "Converted: \n" << *converted << std::endl;

		// try compiling the code fragment
		utils::compiler::Compiler compiler = utils::compiler::Compiler::getDefaultCppCompiler();
		compiler.addFlag("-c"); // do not run the linker
		EXPECT_TRUE(utils::compiler::compile(*converted, compiler));
	}

//	TEST(CppSnippet, ClassMetaInfo) {
//		core::NodeManager mgr;
//		core::FrontendIRBuilder builder(mgr);
//
//		// create a class type
//		auto counterType = builder.parseType("let Counter = struct { int<4> value; }; Counter");
//		ASSERT_TRUE(counterType);
//
//		// create symbol map for remaining task
//		std::map<string, core::NodePtr> symbols;
//		symbols["Counter"] = counterType;
//
//		auto parseExpr = [&](const string& code) { return builder.parseExpr(code, symbols).as<core::LambdaExprPtr>(); };
//		auto parseType = [&](const string& code) { return builder.parseType(code, symbols).as<core::FunctionTypePtr>(); };
//
//		// add member functions to meta info
//		core::ClassMetaInfo info;
//
//
//		// ------- Constructor ----------
//
//		// default
//		info.addConstructor(parseExpr("lambda ctor Counter::() { }"));
//
//		// with value
//		info.addConstructor(parseExpr("lambda ctor Counter::(int<4> x) { this.value = x; }"));
//
//		// copy constructor
//		info.addConstructor(parseExpr("lambda ctor Counter::(ref<Counter> c) { this.value = *(c.value); }"));
//
//		// ------- member functions ----------
//
//		// a non-virtual, const function
//		info.addMemberFunction("get", parseExpr("lambda Counter::()->int<4> { return *this.value; }"), false, true);
//
//		// a non-virtual, non-const function
//		info.addMemberFunction("set", parseExpr("lambda Counter::(int<4> x)->unit { this.value = x; }"), false, false);
//
//		// a virtual, const function
//		info.addMemberFunction("print", parseExpr(R"(lambda Counter::()->unit { print("%d\n", *this.value); })"), true, true);
//
//		// a virtual, non-const function
//		info.addMemberFunction("clear", parseExpr("lambda Counter::()->unit { }"), true, false);
//
//		// a pure virtual, non-const function
//		info.addMemberFunction("dummy1", builder.getPureVirtual(parseType("method Counter::()->int<4>")), true, false);
//
//		// a pure virtual, const function
//		info.addMemberFunction("dummy2", builder.getPureVirtual(parseType("method Counter::()->int<4>")), true, true);
//
//		// std::cout << info << "\n";
//
//		// attach
//		core::setMetaInfo(counterType, info);
//
//		// verify proper construction
//		EXPECT_TRUE(core::checks::check(counterType).empty()) << core::checks::check(counterType);
//
//		// ------------ create code using the counter type --------
//
//		auto prog = builder.parseProgram("int<4> main() { decl ref<ref<Counter>> c; return *((*c).value); }", symbols);
//
//		EXPECT_TRUE(core::checks::check(prog).empty());
//
//		// generate code
//		auto targetCode = sequential::SequentialBackend::getDefault()->convert(prog);
//		ASSERT_TRUE((bool)targetCode);
//
//		// check generated code
//		string code = toString(*targetCode);
//		EXPECT_PRED2(containsSubString, code, "Counter();");
//		EXPECT_PRED2(containsSubString, code, "Counter(int32_t p2);");
//		EXPECT_PRED2(containsSubString, code, "Counter(Counter* p2);");
//
//		EXPECT_PRED2(containsSubString, code, "int32_t get() const;");
//		EXPECT_PRED2(containsSubString, code, "void set(int32_t p2);");
//		EXPECT_PRED2(containsSubString, code, "virtual void print() const;");
//		EXPECT_PRED2(containsSubString, code, "virtual void clear();");
//
//		EXPECT_PRED2(containsSubString, code, "virtual int32_t dummy1() =0;");
//		EXPECT_PRED2(containsSubString, code, "virtual int32_t dummy2() const =0;");
//
//		//		std::cout << *targetCode;
//
//		// try compiling the code fragment
//		utils::compiler::Compiler compiler = utils::compiler::Compiler::getDefaultCppCompiler();
//		compiler.addFlag("-c"); // do not run the linker
//		EXPECT_TRUE(utils::compiler::compile(*targetCode, compiler));
//
//
//		// -------------------------------------------- add destructor -----------------------------------------
//
//		info.setDestructor(parseExpr("lambda ~Counter::() {}"));
//		core::setMetaInfo(counterType, info);
//		EXPECT_TRUE(core::checks::check(counterType).empty()) << core::checks::check(counterType);
//
//		targetCode = sequential::SequentialBackend::getDefault()->convert(prog);
//		ASSERT_TRUE((bool)targetCode);
//
//		//		std::cout << *targetCode;
//
//		// check generated code
//		code = toString(*targetCode);
//		EXPECT_PRED2(containsSubString, code, "~Counter();");
//		EXPECT_PRED2(notContainsSubString, code, "virtual ~Counter();");
//		EXPECT_TRUE(utils::compiler::compile(*targetCode, compiler));
//
//
//		// ---------------------------------------- add virtual destructor -----------------------------------------
//
//		info.setDestructorVirtual();
//		core::setMetaInfo(counterType, info);
//		EXPECT_TRUE(core::checks::check(counterType).empty()) << core::checks::check(counterType);
//
//		targetCode = sequential::SequentialBackend::getDefault()->convert(prog);
//		ASSERT_TRUE((bool)targetCode);
//
//		//		std::cout << *targetCode;
//
//		// check generated code
//		code = toString(*targetCode);
//		EXPECT_PRED2(containsSubString, code, "virtual ~Counter();");
//		EXPECT_TRUE(utils::compiler::compile(*targetCode, compiler));
//	}
//
//
//	TEST(CppSnippet, VirtualFunctionCall) {
//		core::NodeManager mgr;
//		core::FrontendIRBuilder builder(mgr);
//
//		std::map<string, core::NodePtr> symbols;
//
//		// create a class A with a virtual function
//		core::TypePtr classA = builder.parseType("let A = struct { }; A");
//		symbols["A"] = classA;
//
//		auto funType = builder.parseType("method A::(int<4>)->int<4>", symbols).as<core::FunctionTypePtr>();
//
//		core::ClassMetaInfo infoA;
//		infoA.addMemberFunction("f", builder.getPureVirtual(funType), true);
//		core::setMetaInfo(classA, infoA);
//
//		// create a class B
//		core::TypePtr classB = builder.parseType("let B = struct : A { }; B", symbols);
//		symbols["B"] = classB;
//
//		core::ClassMetaInfo infoB;
//		infoB.addMemberFunction("f", builder.parseExpr("lambda B::(int<4> x)->int<4> { return x + 1; }", symbols).as<core::LambdaExprPtr>(), true);
//		core::setMetaInfo(classB, infoB);
//
//		auto res = builder.parseProgram(R"(
//				let f = expr lit("f" : method A::(int<4>)->int<4>);
//
//				let ctorB1 = lambda ctor B::() { };
//				let ctorB2 = lambda ctor B::(int<4> x) { };
//
//				int<4> main() {
//					decl ref<A> x = ctorB1(new(undefined(B)));
//					decl ref<A> y = ctorB2(new(undefined(B)), 5);
//					x->f(3);
//					delete(x);
//					return 0;
//				})",
//		                                symbols);
//
//		ASSERT_TRUE(res);
//
//		EXPECT_TRUE(core::checks::check(res).empty()) << core::checks::check(res);
//
//		auto targetCode = sequential::SequentialBackend::getDefault()->convert(res);
//		ASSERT_TRUE((bool)targetCode);
//
//		// std::cout << *targetCode;
//
//		// check generated code
//		auto code = toString(*targetCode);
//		EXPECT_PRED2(containsSubString, code, "(*x).f(3);");
//
//		utils::compiler::Compiler compiler = utils::compiler::Compiler::getDefaultCppCompiler();
//		compiler.addFlag("-c"); // do not run the linker
//		EXPECT_TRUE(utils::compiler::compile(*targetCode, compiler));
//	}

	//TODO this seems to hang in an endless loop
	/*TEST(CppSnippet, ConstructorCall) {
		core::NodeManager mgr;
		core::IRBuilder builder(mgr);

		// create a example code using all 3 ctor variants
		auto res = builder.parseProgram(
		    R"(
					alias int = int<4>;
					
					def struct A {
					
						x : int;
						
						ctor () {
							x = 0;
						}
						
						ctor (x : int) {
							this.x = x;
						}
					};
					
					int main() {
						// on stack
						var ref<A> a1 = A::(ref_var(undefined(A)));
						var ref<A> a2 = A::(ref_var(undefined(A)), 1);

						// on heap
						var ref<A> a3 = A::(ref_new(undefined(A)));
						var ref<A> a4 = A::(ref_new(undefined(A)), 1);

						// in place
						var ref<A> a5; A::(a5);
						var ref<A> a6; A::(a6, 1);

						return 0;
					}
				)");

		ASSERT_TRUE(res);

		auto targetCode = sequential::SequentialBackend::getDefault()->convert(res);
		ASSERT_TRUE((bool)targetCode);

		// std::cout << *targetCode;

		// check generated code
		auto code = toString(*targetCode);
		EXPECT_PRED2(containsSubString, code, "A a1;");
		EXPECT_PRED2(containsSubString, code, "A a2((1));");
		EXPECT_PRED2(containsSubString, code, "A* a3 = new A();");
		EXPECT_PRED2(containsSubString, code, "A* a4 = new A(1);");
		EXPECT_PRED2(containsSubString, code, "new (&a5) A();");
		EXPECT_PRED2(containsSubString, code, "new (&a6) A(1);");

		utils::compiler::Compiler compiler = utils::compiler::Compiler::getDefaultCppCompiler();
		compiler.addFlag("-c"); // do not run the linker
		EXPECT_TRUE(utils::compiler::compile(*targetCode, compiler));
	}*/

	//TODO this seems to hang in an endless loop
	/*TEST(CppSnippet, DestructorCall) {
		core::NodeManager mgr;
		core::IRBuilder builder(mgr);

		auto res = builder.parseProgram(
		    R"(
					alias int = int<4>;
					
					def struct A {
					
						x : int;
						
						ctor (x : int) {
							this.x = x;
							print("Creating: %d\n", x);
						}
						
						dtor () {
							print("Clearing: %d\n", *x);
							x = 0;
						}
					};
					
					int main() {
					
						// create an un-initialized memory location
						var ref<A> a = A::(ref_var(undefined(A)), 1);
						
						// init using in-place constructor
						A::(a, 2);
					
						// invoke destructor
						A::~(a);
					
						return 0;
					}
				)");

		ASSERT_TRUE(res);

		auto targetCode = sequential::SequentialBackend::getDefault()->convert(res);
		ASSERT_TRUE((bool)targetCode);

		// std::cout << *targetCode;

		// check generated code
		auto code = toString(*targetCode);
		EXPECT_PRED2(containsSubString, code, "(*a).A::~A()");

		utils::compiler::Compiler compiler = utils::compiler::Compiler::getDefaultCppCompiler();
		compiler.addFlag("-c"); // do not run the linker
		EXPECT_TRUE(utils::compiler::compile(*targetCode, compiler));
	}*/

//	TEST(CppSnippet, ArrayConstruction) {
//		core::NodeManager mgr;
//		core::IRBuilder builder(mgr);
//
//		std::map<string, core::NodePtr> symbols;
//		symbols["createArray"] = mgr.getLangExtension<core::lang::IRppExtensions>().getArrayCtor();
//
//		auto res = builder.parseProgram(
//		    R"(
//					let int = int<4>;
//
//					let A = struct { int x; };
//
//					let ctorA = lambda ctor A::() {
//						this.x = 4;
//					};
//
//					int main() {
//
//						// create an array of objects of type A on the stack
//						decl ref<array<A,1>> a = createArray(ref_var, ctorA, 5u);
//
//						// create an array of objects of type A on the heap
//						decl ref<array<A,1>> b = createArray(ref_new, ctorA, 5u);
//
//						// update an element
//						a[3].x = 12;
//						b[3].x = 12;
//
//						return 0;
//					}
//				)",
//		    symbols);
//
//		ASSERT_TRUE(res);
//		EXPECT_TRUE(core::checks::check(res).empty()) << core::checks::check(res);
//
//		auto targetCode = sequential::SequentialBackend::getDefault()->convert(res);
//		ASSERT_TRUE((bool)targetCode);
//
//		// std::cout << *targetCode;
//
//		// check generated code
//		auto code = toString(*targetCode);
//		EXPECT_PRED2(containsSubString, code, "A a[5u];");
//		EXPECT_PRED2(containsSubString, code, "A* b = new A[5u];");
//
//		EXPECT_PRED2(containsSubString, code, "a[3].x = 12;");
//		EXPECT_PRED2(containsSubString, code, "b[3].x = 12;");
//
//
//		// check whether ctor is present!
//		EXPECT_PRED2(containsSubString, code, "A();");
//		EXPECT_PRED2(containsSubString, code, "A::A() : x(4) {");
//
//		utils::compiler::Compiler compiler = utils::compiler::Compiler::getDefaultCppCompiler();
//		compiler.addFlag("-c"); // do not run the linker
//		EXPECT_TRUE(utils::compiler::compile(*targetCode, compiler));
//	}
//
//	TEST(CppSnippet, VectorConstruction) {
//		core::NodeManager mgr;
//		core::IRBuilder builder(mgr);
//
//		std::map<string, core::NodePtr> symbols;
//		symbols["createVector"] = mgr.getLangExtension<core::lang::IRppExtensions>().getVectorCtor();
//
//		auto res = builder.parseProgram(
//		    R"(
//					let int = int<4>;
//
//					let A = struct { int x; };
//
//					let ctorA = lambda ctor A::() {
//						this.x = 4;
//					};
//
//					int main() {
//
//						let size = expr lit("not important" : intTypeParam<5>);
//
//						// create an array of objects of type A on the stack
//						decl ref<array<A,1>> a = createVector(ref_var, ctorA, size);
//
//						// create an array of objects of type A on the heap
//						decl ref<array<A,1>> b = createVector(ref_new, ctorA, size);
//
////						// create an array of objects of type A on the stack
////						decl ref<vector<A,5>> c = createVector(ref_var, ctorA, size);
////
////						// create an array of objects of type A on the heap
////						decl ref<vector<A,5>> d = createVector(ref_new, ctorA, size);
//
//						// update an element
//						a[3].x = 12;
//						b[3].x = 12;
////						c[3].x = 12;
////						d[3].x = 12;
//
//						return 0;
//					}
//				)",
//		    symbols);
//
//		// TODO: also support ref<vector<X,y>> as the value type
//
//		ASSERT_TRUE(res);
//		EXPECT_TRUE(core::checks::check(res).empty()) << core::checks::check(res);
//
//		auto targetCode = sequential::SequentialBackend::getDefault()->convert(res);
//		ASSERT_TRUE((bool)targetCode);
//
//		// std::cout << *targetCode;
//
//		// check generated code
//		auto code = toString(*targetCode);
//		EXPECT_PRED2(containsSubString, code, "A a[5u];");
//		EXPECT_PRED2(containsSubString, code, "A* b = new A[5u];");
//		//		EXPECT_PRED2(containsSubString, code, "A c[5u];");
//		//		EXPECT_PRED2(containsSubString, code, "A* d = new A[5u];");
//
//		EXPECT_PRED2(containsSubString, code, "a[3].x = 12;");
//		EXPECT_PRED2(containsSubString, code, "b[3].x = 12;");
//		//		EXPECT_PRED2(containsSubString, code, "c[3].x = 12;");
//		//		EXPECT_PRED2(containsSubString, code, "d[3].x = 12;");
//
//
//		// check whether ctor is present!
//		EXPECT_PRED2(containsSubString, code, "A();");
//		EXPECT_PRED2(containsSubString, code, "A::A() : x(4) {");
//
//		utils::compiler::Compiler compiler = utils::compiler::Compiler::getDefaultCppCompiler();
//		compiler.addFlag("-c"); // do not run the linker
//		EXPECT_TRUE(utils::compiler::compile(*targetCode, compiler));
//	}

	//TODO asserts in a semantic check
	/*TEST(CppSnippet, InitializerList) {
		core::NodeManager mgr;
		core::IRBuilder builder(mgr);

		auto res = builder.normalize(builder.parseProgram(
		    R"(
					alias int = int<4>;

					def struct B { };
					def struct A : [B] {

						x : int;
						y : int;
						z : int;

						ctor (y : int) {
							this.y = y;
							for ( int i = 0 .. 10 ) {
								this.y = 1;
								this.z = 3;
							}
							this.x = 4;
							this.z = 2;
						}
					};

					int main() {

						// call constructor
						var ref<A> a = A::(ref_new(undefined(A)), 10);

						return 0;
					}
				)"));

		ASSERT_TRUE(res);
		EXPECT_TRUE(core::checks::check(res).empty()) << core::checks::check(res);

		auto targetCode = sequential::SequentialBackend::getDefault()->convert(res);
		ASSERT_TRUE((bool)targetCode);

		//		std::cout << *targetCode;

		// check generated code
		auto code = toString(*targetCode);
		EXPECT_PRED2(containsSubString, code, "A a((10));");
		EXPECT_PRED2(containsSubString, code, "A::A(int32_t y) : x(4), y(y) {");
		EXPECT_PRED2(containsSubString, code, "(*this).z = 2;");

		EXPECT_PRED2(notContainsSubString, code, "(*this).x = 4;");

		// check whether code is compiling
		utils::compiler::Compiler compiler = utils::compiler::Compiler::getDefaultCppCompiler();
		compiler.addFlag("-c"); // do not run the linker
		EXPECT_TRUE(utils::compiler::compile(*targetCode, compiler));
	}*/


	TEST(CppSnippet, DISABLED_InitializerList2) {
		// something including a super-constructor call

		core::NodeManager mgr;
		core::IRBuilder builder(mgr);

		auto res = builder.normalize(builder.parseProgram(
		    R"(
					alias int = int<4>;

					def struct A {

						x : int;

						ctor (x : int) {
							this.x = x;
						}
					};

					def struct B : [A] {

						y : int;

						ctor (x : int, y : int) {
							A::(this, x);
							this.y = y;
						}
					}

					int main() {

						// call constructor
						var ref<B> b = B::(ref_var(undefined(B)), 1, 2);

						return 0;
					}
				)"));

		ASSERT_TRUE(res);
		EXPECT_TRUE(core::checks::check(res).empty()) << core::checks::check(res);

		auto targetCode = sequential::SequentialBackend::getDefault()->convert(res);
		ASSERT_TRUE((bool)targetCode);

		//		std::cout << *targetCode;

		// check generated code
		auto code = toString(*targetCode);
		EXPECT_PRED2(containsSubString, code, "B b((1), (2));");
		EXPECT_PRED2(containsSubString, code, "A::A(int32_t x) : x(x) {");
		EXPECT_PRED2(containsSubString, code, "B::B(int32_t x, int32_t y) : A(x), y(y) {");

		// check whether code is compiling
		utils::compiler::Compiler compiler = utils::compiler::Compiler::getDefaultCppCompiler();
		compiler.addFlag("-c"); // do not run the linker
		EXPECT_TRUE(utils::compiler::compile(*targetCode, compiler));
	}

	TEST(CppSnippet, DISABLED_InitializerList3) {
		// something including a super-constructor call

		core::NodeManager mgr;
		core::IRBuilder builder(mgr);

		auto res = builder.normalize(builder.parseProgram(
		    R"(
					alias int = int<4>;

					def struct A {

						x : int;
						y : int;

						ctor (x : int, y : int) {
							this.x = x;
							this.y = y;
						}
					};

					def struct B : [A] {

						z : int;

						ctor (x : int, y : int, z : int) {
							A::(this, x, y + z);
							this.z = z;
						}
					};

					int main() {

						// call constructor
						var ref<B> b = B::(ref_var(undefined(B)), 1, 2, 3);

						return 0;
					}
				)"));

		ASSERT_TRUE(res);
		EXPECT_TRUE(core::checks::check(res).empty()) << core::checks::check(res);

		auto targetCode = sequential::SequentialBackend::getDefault()->convert(res);
		ASSERT_TRUE((bool)targetCode);

		//		std::cout << *targetCode;

		// check generated code
		auto code = toString(*targetCode);
		EXPECT_PRED2(containsSubString, code, "B b((1), (2), (3));");
		EXPECT_PRED2(containsSubString, code, "A::A(int32_t x, int32_t y) : x(x), y(y) {");
		EXPECT_PRED2(containsSubString, code, "B::B(int32_t x, int32_t y, int32_t z) : A(x, y + z), z(z) {");

		// check whether code is compiling
		utils::compiler::Compiler compiler = utils::compiler::Compiler::getDefaultCppCompiler();
		compiler.addFlag("-c"); // do not run the linker
		EXPECT_TRUE(utils::compiler::compile(*targetCode, compiler));
	}

	//TODO asserts in a semantic check
	/*TEST(CppSnippet, DISABLED_InitializerList4) {
		// something including a non-parameter!

		core::NodeManager mgr;
		core::IRBuilder builder(mgr);

		auto res = builder.normalize(builder.parseProgram(
		    R"(
					alias int = int<4>;

					def struct A {

						x : int;
						y : int;

						ctor (x : int, y : int) {
							this.x = x;
							this.y = this.x + y;
						}
					};

					int main() {

						// call constructor
						var ref<A> b = A::(ref_var(undefined(A)), 1, 2);

						return 0;
					}
				)"));

		ASSERT_TRUE(res);
		EXPECT_TRUE(core::checks::check(res).empty()) << core::checks::check(res);

		auto targetCode = sequential::SequentialBackend::getDefault()->convert(res);
		ASSERT_TRUE((bool)targetCode);

		//		std::cout << *targetCode;

		// check generated code
		auto code = toString(*targetCode);
		EXPECT_PRED2(containsSubString, code, "A b((1), (2));");
		EXPECT_PRED2(containsSubString, code, "A::A(int32_t x, int32_t y) : x(x), y((*this).x + y) {");

		// check whether code is compiling
		utils::compiler::Compiler compiler = utils::compiler::Compiler::getDefaultCppCompiler();
		compiler.addFlag("-c"); // do not run the linker
		EXPECT_TRUE(utils::compiler::compile(*targetCode, compiler));
	}*/

	//TODO try/catch not supported by the parser atm
	/*TEST(CppSnippet, DISABLED_Exceptions) {
		// something including a non-parameter!

		core::NodeManager mgr;
		core::IRBuilder builder(mgr);

		auto res = builder.normalize(builder.parseProgram(
		    R"(
					let short = int<2>;
					let int = int<4>;

					int main() {

						try {

							throw 4;

						} catch (int x) {
							print("Catched integer %d\n", x);
						} catch (short y) {
							print("Catched short %d\n", y);
						} catch (ref<short> z) {
							print("Catched short %d\n", *z);
//						} catch (any a) {
//							print("Catched something!\n");
						 }

						return 0;
					}
				)"));

		ASSERT_TRUE(res);
		EXPECT_TRUE(core::checks::check(res).empty()) << core::checks::check(res);

		auto targetCode = sequential::SequentialBackend::getDefault()->convert(res);
		ASSERT_TRUE((bool)targetCode);

		// std::cout << *targetCode;

		// check generated code
		auto code = toString(*targetCode);
		EXPECT_PRED2(containsSubString, code, "throw 4;");
		EXPECT_PRED2(containsSubString, code, "} catch(int32_t x) {");
		EXPECT_PRED2(containsSubString, code, "} catch(int16_t y) {");
		EXPECT_PRED2(containsSubString, code, "} catch(int16_t* z) {");
//		EXPECT_PRED2(containsSubString, code, "} catch(...) {");

		// check whether code is compiling
		utils::compiler::Compiler compiler = utils::compiler::Compiler::getDefaultCppCompiler();
		compiler.addFlag("-c"); // do not run the linker
		EXPECT_TRUE(utils::compiler::compile(*targetCode, compiler));
	}*/


	TEST(CppSnippet, DISABLED_StaticVariableConst) {
		// something including a non-parameter!

		core::NodeManager mgr;
		core::IRBuilder builder(mgr);

		auto& ext = mgr.getLangExtension<core::lang::StaticVariableExtension>();

		std::map<string, core::NodePtr> symbols;
		symbols["init"] = ext.getInitStaticConst();

		auto res = builder.normalize(builder.parseProgram(
		    R"(
					alias int = int<4>;
					let a = lit("a":ref<struct __static_var { initialized : bool; value : int; }>);

					int main() {

						init(a, 5);

						return 0;
					}
				)",
		    symbols));

		ASSERT_TRUE(res);
		EXPECT_TRUE(core::checks::check(res).empty()) << core::checks::check(res);

		auto targetCode = sequential::SequentialBackend::getDefault()->convert(res);
		ASSERT_TRUE((bool)targetCode);

		// std::cout << *targetCode;

		// check generated code
		auto code = toString(*targetCode);
		EXPECT_PRED2(containsSubString, code, " static int32_t a = 5");

		// check whether code is compiling
		utils::compiler::Compiler compiler = utils::compiler::Compiler::getDefaultC99Compiler();
		compiler.addFlag("-c"); // do not run the linker
		EXPECT_TRUE(utils::compiler::compile(*targetCode, compiler));
	}

	TEST(CppSnippet, DISABLED_StaticVariable) {
		// something including a non-parameter!

		core::NodeManager mgr;
		core::IRBuilder builder(mgr);

		auto& ext = mgr.getLangExtension<core::lang::StaticVariableExtension>();

		std::map<string, core::NodePtr> symbols;
		symbols["init"] = ext.getInitStaticLazy();

		auto res = builder.normalize(builder.parseProgram(
		    R"(
					alias int = int<4>;
					let a = expr lit("a":ref<struct __static_var { bool initialized; int value; }>);

					int main() {

						init(a, lambda ()=> 1);
						init(a, lambda ()=> 2);

						return 0;
					}
				)",
		    symbols));

		ASSERT_TRUE(res);
		EXPECT_TRUE(core::checks::check(res).empty()) << core::checks::check(res);

		auto targetCode = sequential::SequentialBackend::getDefault()->convert(res);
		ASSERT_TRUE((bool)targetCode);

		// std::cout << *targetCode;

		// check generated code
		auto code = toString(*targetCode);
		EXPECT_PRED2(containsSubString, code, "static int32_t a = __insieme_type_");

		// check whether code is compiling
		utils::compiler::Compiler compiler = utils::compiler::Compiler::getDefaultCppCompiler();
		compiler.addFlag("-c"); // do not run the linker
		EXPECT_TRUE(utils::compiler::compile(*targetCode, compiler));
	}

	TEST(CppSnippet, DISABLED_StaticVariableSingle) {
		// something including a non-parameter!

		core::NodeManager mgr;
		core::IRBuilder builder(mgr);

		auto& ext = mgr.getLangExtension<core::lang::StaticVariableExtension>();

		std::map<string, core::NodePtr> symbols;
		symbols["init"] = ext.getInitStaticLazy();

		auto res = builder.normalize(builder.parseProgram(
		    R"(
					alias int = int<4>;
					let a = expr lit("a":ref<struct __static_var { bool initialized; int value; }>);

					int main() {

						init(a, lambda ()=> 2);

						return 0;
					}
				)",
		    symbols));

		ASSERT_TRUE(res);
		EXPECT_TRUE(core::checks::check(res).empty()) << core::checks::check(res);

		auto targetCode = sequential::SequentialBackend::getDefault()->convert(res);
		ASSERT_TRUE((bool)targetCode);

		// std::cout << *targetCode;

		// check generated code
		auto code = toString(*targetCode);
		EXPECT_PRED2(containsSubString, code, " static int32_t a = 2;");

		// check whether code is compiling
		utils::compiler::Compiler compiler = utils::compiler::Compiler::getDefaultCppCompiler();
		compiler.addFlag("-c"); // do not run the linker
		EXPECT_TRUE(utils::compiler::compile(*targetCode, compiler));
	}

	TEST(CppSnippet, DISABLED_StaticVariableDefaultCtor) {
		// something including a non-parameter!

		core::NodeManager mgr;
		core::IRBuilder builder(mgr);

		auto& ext = mgr.getLangExtension<core::lang::StaticVariableExtension>();

		std::map<string, core::NodePtr> symbols;
		symbols["init"] = ext.getInitStaticLazy();

		auto res = builder.normalize(builder.parseProgram(
		    R"(
					alias int = int<4>;
					let A = struct A {};
					let a = expr lit("a":ref<struct __static_var { bool initialized; A value; }>);
					let ctorA = lambda ctor A::() { };

					int main() {

						init(a, lambda ()=> *(ctorA(var(undefined(A)))));

						return 0;
					}
				)",
		    symbols));

		ASSERT_TRUE(res);
		EXPECT_TRUE(core::checks::check(res).empty()) << core::checks::check(res);

		auto targetCode = sequential::SequentialBackend::getDefault()->convert(res);
		ASSERT_TRUE((bool)targetCode);

		// std::cout << *targetCode;

		// check generated code
		auto code = toString(*targetCode);
		EXPECT_PRED2(containsSubString, code, " static A a;");

		// check whether code is compiling
		utils::compiler::Compiler compiler = utils::compiler::Compiler::getDefaultCppCompiler();
		compiler.addFlag("-c"); // do not run the linker
		EXPECT_TRUE(utils::compiler::compile(*targetCode, compiler));
	}

} // namespace backend
} // namespace insieme<|MERGE_RESOLUTION|>--- conflicted
+++ resolved
@@ -558,11 +558,7 @@
 				};
 
 /*
-<<<<<<< HEAD
-				def f9 : A::( x : int, y : int, z : int )->unit {
-=======
-				def f = A::( x : int, y : int, z : int ) {
->>>>>>> e23462b3
+				def f = A::( x : int, y : int, z : int )->unit {
 					this->x = x + y + z;
 				};
 */
