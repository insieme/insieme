# This file sets up some general variables and paths to find libraries (modules have to lookup them
# selves) for the build environment

# Configuration:
#   LINKING_TYPE                Linux
#   LLVM_HOME/$ENV{LLVM_HOME}   Both

#	BOOST_ROOT    				as env-var or cmake-var
#	GTEST_ROOT    				as env-var or cmake-var
#	GMP_ROOT    				as env-var or cmake-var
#	MPFR_ROOT    				as env-var or cmake-var
#	XERCES_ROOT    				as env-var or cmake-var
#	CUDD_ROOT    				as env-var or cmake-var
#	SHARK_ROOT    				as env-var or cmake-var
#	KOMPEX_ROOT    				as env-var or cmake-var
#	ISL_ROOT    				as env-var or cmake-var
#	PAPI_ROOT    				as env-var or cmake-var

ENABLE_LANGUAGE(C)
ENABLE_LANGUAGE(CXX)

# setup std-include directories (to support some IDEs)
if (GCC_INCLUDE_DIR) 
	include_directories( ${GCC_INCLUDE_DIR} )
endif()

# get code root directory (based on current file name path)
get_filename_component( insieme_code_dir ${CMAKE_CURRENT_LIST_FILE} PATH )
get_filename_component( insieme_root_dir ${insieme_code_dir} PATH )

#custom findxxx modules
list(APPEND CMAKE_MODULE_PATH "${insieme_code_dir}/cmake/")

# -------------------------------------------------------------- define some code locations

#find them in CMAKE_MODULE_PATH
include(default_library_configuration)
include(insieme_find_package)
include(add_unit_test)

#if CBA_JOBS option was given, we query the number of cores, if no -j was specified this is the
#uperlimit for parallel compile jobs
if(DEFINED CBA_JOBS)
	include(ProcessorCount)
	ProcessorCount(jobs)
	set_property(GLOBAL APPEND PROPERTY JOB_POOLS compile_job_pool=${jobs} link_job_pool=${jobs})
	get_property(job_pools GLOBAL PROPERTY JOB_POOLS)
	set(CMAKE_JOB_POOL_COMPILE compile_job_pool)
	set(CMAKE_JOB_POOL_LINK link_job_pool)
endif()

set ( insieme_core_src_dir 	            	${insieme_code_dir}/core/src )
set ( insieme_core_include_dir 	         	${insieme_code_dir}/core/include )

set ( insieme_utils_src_dir 	         	${insieme_code_dir}/utils/src )
set ( insieme_utils_include_dir          	${insieme_code_dir}/utils/include )

set ( insieme_annotations_src_dir			${insieme_code_dir}/annotations/src )
set ( insieme_annotations_include_dir       ${insieme_code_dir}/annotations/include )

set ( insieme_xml_src_dir					${insieme_code_dir}/xml/src )
set ( insieme_xml_include_dir            	${insieme_code_dir}/xml/include )

set ( insieme_iwir_src_dir					${insieme_code_dir}/iwir/src )
set ( insieme_iwir_include_dir            	${insieme_code_dir}/iwir/include )

set ( insieme_frontend_src_dir				${insieme_code_dir}/frontend/src )
set ( insieme_frontend_include_dir       	${insieme_code_dir}/frontend/include )
set ( insieme_backend_src_dir				${insieme_code_dir}/backend/src )
set ( insieme_backend_include_dir       	${insieme_code_dir}/backend/include )

set ( insieme_driver_src_dir				${insieme_code_dir}/driver/src )
set ( insieme_driver_include_dir         	${insieme_code_dir}/driver/include )

set ( insieme_analysis_src_dir				${insieme_code_dir}/analysis/src )
set ( insieme_analysis_include_dir       	${insieme_code_dir}/analysis/include )
set ( insieme_transform_src_dir				${insieme_code_dir}/transform/src )
set ( insieme_transform_include_dir       	${insieme_code_dir}/transform/include )

set ( insieme_common_include_dir			${insieme_code_dir}/common/include )

set ( insieme_runtime_src_dir				${insieme_code_dir}/runtime/src )
set ( insieme_runtime_include_dir 	        ${insieme_code_dir}/runtime/include )

set ( insieme_machine_learning_src_dir  	${insieme_code_dir}/machine_learning/src )
set ( insieme_machine_learning_include_dir  ${insieme_code_dir}/machine_learning/include )

# only in ext repo
set ( insieme_playground_include_dir       	${insieme_code_dir}/playground/include )

# -------------------------------------------------------------- find location of utilities
find_program(TIME_EXECUTABLE time)
if(${TIME_EXECUTABLE} STREQUAL "TIME_EXECUTABLE-NOTFOUND" AND NOT MSVC) 
	message(FATAL_ERROR "Unable to locate time utility!")
endif()

# ------------------------------------------------------------- configuration for platforms
if(MSVC)
  # Windows Visual Studio
  # MSVC can compile insieme statical only
  if(NOT LINKING_TYPE)
	set(LINKING_TYPE STATIC)
  endif(NOT LINKING_TYPE)

  # Therefore Boost needs to be linked statically
  set(Boost_USE_STATIC_LIBS ON)
  # Use MT Boost
  set(Boost_USE_MULTITHREADED ON)
  set(DO_INSTALL FALSE)

else(MSVC) 
	# Linux or Cygwin/MinGW

    # Default is here: shared linking
    if(NOT LINKING_TYPE)
  	    set(LINKING_TYPE SHARED)
    endif(NOT LINKING_TYPE)

  set(DO_INSTALL TRUE)
  
endif(MSVC)


# --------------------------------------------------------------------- including libraries
# set up insieme lib home either from THIRD_PARTY_LIBS_HOME or INSIEME_LIBS_HOME env var 
if ( DEFINED ENV{THIRD_PARTY_LIBS_HOME} ) 
	set(THIRD_PARTY_LIBS_HOME $ENV{THIRD_PARTY_LIBS_HOME} CACHE PATH "Third party library home" )
elseif ( DEFINED ENV{INSIEME_LIBS_HOME} ) 
	set(THIRD_PARTY_LIBS_HOME $ENV{INSIEME_LIBS_HOME} CACHE PATH "Third party library home" )
endif()

#------------------------------------------------------------- profiling
IF (DO_GOOGLE_PROFILING)
	if(NOT DEFINED GPERFTOOLS_HOME)
		set (GPERFTOOLS_HOME $ENV{GPERFTOOLS_HOME})
	endif()
	include_directories( ${GPERFTOOLS_HOME}/include )
	set (CMAKE_CXX_FLAGS "${CMAKE_CXX_FLAGS} -L${GPERFTOOLS_HOME}/lib -lprofiler")
ENDIF ()

# ------------------------------------------------------------- configuration for platforms
# Visual Studio customization
if(MSVC)
	# enable minimal rebuild
	add_definitions( /Gm )
	# disable optimizations (compilation speed)
	add_definitions( /Od )
	# disable some warnings
	add_definitions( /D_CRT_SECURE_NO_WARNINGS )
	# Boost: No auto-lib
	add_definitions( /DBOOST_ALL_NO_LIB )
	# disable warning "assignment operator could not be generated"
	add_definitions( /wd"4512" )
	# disable warning "nonstandard extension: enum '[EnumName::ENUM]' used in qualified name"	
	add_definitions( /wd"4482" )
	# statically link with runtime library (required for gtest)
	foreach(flag_var
		CMAKE_CXX_FLAGS CMAKE_CXX_FLAGS_DEBUG CMAKE_CXX_FLAGS_RELEASE
		CMAKE_CXX_FLAGS_MINSIZEREL CMAKE_CXX_FLAGS_RELWITHDEBINFO)
		if(${flag_var} MATCHES "/MD")
			string(REGEX REPLACE "/MD" "/MT" ${flag_var} "${${flag_var}}")
		endif(${flag_var} MATCHES "/MD")
	endforeach(flag_var)

	# enable warnings
	add_definitions( /W4 )
endif()

#--------------------------- GCC -------------------------
if (CMAKE_COMPILER_IS_GNUCXX)
	# add general flags
	set (CMAKE_CXX_FLAGS "${CMAKE_CXX_FLAGS} -fshow-column")
	set (CMAKE_CXX_FLAGS "${CMAKE_CXX_FLAGS} -fdiagnostics-show-option")
	set (CMAKE_CXX_FLAGS "${CMAKE_CXX_FLAGS} -Wall")
	#set (CMAKE_CXX_FLAGS "${CMAKE_CXX_FLAGS} -Werror")
	#set (CMAKE_CXX_FLAGS "${CMAKE_CXX_FLAGS} -Wextra")
	#set (CMAKE_CXX_FLAGS "${CMAKE_CXX_FLAGS} -pedantic")
	#set (CMAKE_CXX_FLAGS "${CMAKE_CXX_FLAGS} -fopenmp")

	# add flags for debug mode
	set (CMAKE_CXX_FLAGS_DEBUG "${CMAKE_CXX_FLAGS_DEBUG} -g3 -O0")
  
	# add flags for release mode
	set (CMAKE_CXX_FLAGS_RELEASE "${CMAKE_CXX_FLAGS_RELEASE} -O3")

	# ENABLE PROFILING
	# add_definitions( -pg )
	# SET(CMAKE_EXE_LINKER_FLAGS -pg)


	include(CheckCXXCompilerFlag)
	# check for -std=c++0x
	check_cxx_compiler_flag( -std=c++0x CXX0X_Support )
	# check for -std=c++11
	check_cxx_compiler_flag( -std=c++11 CXX11_Support )
	if(CXX11_Support)
		set (CMAKE_CXX_FLAGS "${CMAKE_CXX_FLAGS} -std=c++11")
	elseif(CXX0X_Support)
		set (CMAKE_CXX_FLAGS "${CMAKE_CXX_FLAGS} -std=c++0x")
	else()
		message(WARNING "WARNING: -std=c++0x or -std=c++11 not supported by your compiler!" )
	endif()
endif()

# enable C99 support within gcc
if (CMAKE_COMPILER_IS_GNUC)
	set (CMAKE_C_FLAGS "${CMAKE_C_FLAGS} -rdynamic -fPIC")

	# add flags for debug mode
	set (CMAKE_C_FLAGS_DEBUG "${CMAKE_C_FLAGS_DEBUG} -g3 -O0 -fPIC")
  
	# add flags for release mode
	set (CMAKE_C_FLAGS_RELEASE "${CMAKE_C_FLAGS_RELEASE} -O3 -fPIC")

	include(CheckCCompilerFlag)
	check_c_compiler_flag( -std=c99 C99_Support )
	if(C99_Support)
		set (CMAKE_C_FLAGS "${CMAKE_C_FLAGS} -std=c99")
	else()
		message(WARNING  "WARNING: --std=c99 not supported by your compiler!" )
	endif()
endif()

#--------------------------- Intel Compiler -------------------------
if (${CMAKE_CXX_COMPILER} MATCHES "icpc")
	# add general flags
	add_definitions( -Wall )
	
  	set (CMAKE_CXX_FLAGS_RELEASE "${CMAKE_CXX_FLAGS_RELEASE} -O3")
	set (CMAKE_CXX_FLAGS_DEBUG "${CMAKE_CXX_FLAGS_DEBUG} -g3 -O0")
	
	include(CheckCXXCompilerFlag)
	# check for -std=c++0x
	check_cxx_compiler_flag( -std=c++0x CXX0X_Support )
	# check for -std=c++11
	check_cxx_compiler_flag( -std=c++11 CXX11_Support )
	if(CXX11_Support)
		set (CMAKE_CXX_FLAGS "${CMAKE_CXX_FLAGS} -std=c++11")
	elseif(CXX0X_Support)
		set (CMAKE_CXX_FLAGS "${CMAKE_CXX_FLAGS} -std=c++0x")
	else()
		message(WARNING  "WARNING: -std=c++0x not supported by your compiler!" )
	endif()
endif ()

# --------------------------------------------------------- Runtime
# -D_XOPEN_SOURCE=700 is required to get recent pthread features with -std=c99
set (CMAKE_C_FLAGS "${CMAKE_C_FLAGS} -std=c99 -D_XOPEN_SOURCE=700")
# required for affinity-related macros
set (CMAKE_C_FLAGS "${CMAKE_C_FLAGS} -D_GNU_SOURCE")
# set (CMAKE_C_FLAGS "${CMAKE_C_FLAGS} -pg")

# -------------------------------------------------------------- determines insieme version
find_package(Git)
if(GIT_FOUND)
	# deduce the code version using git describe
	#set ( insieme_version "`(cd ${insieme_code_dir}; ${GIT_EXECUTABLE} describe --dirty)`")

	set (git_cmd "${GIT_EXECUTABLE}")
	set (git_arg "describe;--dirty")

	execute_process(COMMAND ${git_cmd} ${git_arg}
							  WORKING_DIRECTORY ${insieme_code_dir}
							  RESULT_VARIABLE git_result
							  OUTPUT_VARIABLE insieme_version)

	# git returns space and newline, remove them to keep commands clean
	string(REPLACE "\n" " " insieme_version ${insieme_version})
	string(REPLACE " " "" insieme_version ${insieme_version})
else()
	set ( insieme_version "unknown" )
endif()

# add insieme version definition (add_definitions escapes back-quotes)
#
set(CMAKE_CXX_FLAGS "${CMAKE_CXX_FLAGS} -DINSIEME_VERSION=\"\\\"${insieme_version}\\\"\"")

# --------------------------------------------------------- Valgrind / GTest testing suite
# avoid multiple import
if (NOT MEMORY_CHECK_SETUP)
	option(CONDUCT_MEMORY_CHECKS "Checks all test cases for memory leaks using valgrind if enabled." OFF)

	# add -all-valgrind target
	add_custom_target(valgrind)

	# mark as defined
	set(MEMORY_CHECK_SETUP OFF CACHE INTERNAL "Flag to avoid multiple setup" PARENT_SCOPE)
endif (NOT MEMORY_CHECK_SETUP)

# query the number of cores to control parallelism
<<<<<<< HEAD
execute_process(COMMAND getconf  _NPROCESSORS_ONLN
                OUTPUT_VARIABLE NB_PROCESSORS
				OUTPUT_STRIP_TRAILING_WHITESPACE
			   )
=======
include(ProcessorCount)
ProcessorCount(NB_PROCESSORS)

>>>>>>> be28d3b8
if(MSVC)
	set(NB_PROCESSORS "1")
endif()

#ninja job pools setting
if( NOT DEFINED(CBA_JOBS) OR (CBA_JOBS) )
	set(CBA_JOBS "1" CACHE STRING "number of parallel cba unit test jobs")
endif()
math(EXPR ALL_JOBS "${NB_PROCESSORS} + 2")
set_property(GLOBAL PROPERTY JOB_POOLS cba_jobs=${CBA_JOBS} all_jobs=${ALL_JOBS} )
set(CMAKE_JOB_POOL_COMPILE all_jobs)
set(CMAKE_JOB_POOL_LINK all_jobs)<|MERGE_RESOLUTION|>--- conflicted
+++ resolved
@@ -287,17 +287,10 @@
 	set(MEMORY_CHECK_SETUP OFF CACHE INTERNAL "Flag to avoid multiple setup" PARENT_SCOPE)
 endif (NOT MEMORY_CHECK_SETUP)
 
-# query the number of cores to control parallelism
-<<<<<<< HEAD
-execute_process(COMMAND getconf  _NPROCESSORS_ONLN
-                OUTPUT_VARIABLE NB_PROCESSORS
-				OUTPUT_STRIP_TRAILING_WHITESPACE
-			   )
-=======
+# --------------------------------------------------------- Limit number of processors used in some generators
 include(ProcessorCount)
 ProcessorCount(NB_PROCESSORS)
 
->>>>>>> be28d3b8
 if(MSVC)
 	set(NB_PROCESSORS "1")
 endif()
