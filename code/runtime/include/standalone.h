/**
 * Copyright (c) 2002-2013 Distributed and Parallel Systems Group,
 *                Institute of Computer Science,
 *               University of Innsbruck, Austria
 *
 * This file is part of the INSIEME Compiler and Runtime System.
 *
 * We provide the software of this file (below described as "INSIEME")
 * under GPL Version 3.0 on an AS IS basis, and do not warrant its
 * validity or performance.  We reserve the right to update, modify,
 * or discontinue this software at any time.  We shall have no
 * obligation to supply such updates or modifications or any other
 * form of support to you.
 *
 * If you require different license terms for your intended use of the
 * software, e.g. for proprietary commercial or industrial use, please
 * contact us at:
 *                   insieme@dps.uibk.ac.at
 *
 * We kindly ask you to acknowledge the use of this software in any
 * publication or other disclosure of results by referring to the
 * following citation:
 *
 * H. Jordan, P. Thoman, J. Durillo, S. Pellegrini, P. Gschwandtner,
 * T. Fahringer, H. Moritsch. A Multi-Objective Auto-Tuning Framework
 * for Parallel Codes, in Proc. of the Intl. Conference for High
 * Performance Computing, Networking, Storage and Analysis (SC 2012),
 * IEEE Computer Society Press, Nov. 2012, Salt Lake City, USA.
 *
 * All copyright notices must be kept intact.
 *
 * INSIEME depends on several third party software packages. Please 
 * refer to http://www.dps.uibk.ac.at/insieme/license.html for details 
 * regarding third party software licenses.
 */

#pragma once

/*
	definition of global variables, startup, shutdown and signal handling functionality
	actually this file is not related to the standalone mode of the runtime
*/

#include <pthread.h>

#include "client_app.h"
#include "instrumentation.h"
#include "irt_all_impls.h"

#ifndef IRT_MIN_MODE
#include "irt_mqueue.h"
#include "impl/irt_mqueue.impl.h"
#endif

/** Starts the runtime in standalone mode and executes work item impl_id.
  * Returns once that wi has finished.
  * worker_count : number of workers to start
  * init_context_fun : fills type tables in context
  * cleanup_context_fun : cleans up the context
  * impl_id : the id of the work-item implementation to be started
  * startup_params : parameter struct for the startup work item (impl_id)
  */
void irt_runtime_standalone(uint32 worker_count, init_context_fun* init_fun, cleanup_context_fun* cleanup_fun, irt_wi_implementation_id impl_id, irt_lw_data_item *startup_params);

// globals
pthread_key_t irt_g_error_key;
pthread_mutex_t irt_g_error_mutex;
pthread_mutex_t irt_g_exit_handler_mutex;
pthread_key_t irt_g_worker_key;
uint32 irt_g_worker_count;
uint32 irt_g_active_worker_count;
struct _irt_worker **irt_g_workers;
irt_runtime_behaviour_flags irt_g_runtime_behaviour;
#ifndef IRT_MIN_MODE
mqd_t irt_g_message_queue;
#endif

IRT_CREATE_LOOKUP_TABLE(data_item, lookup_table_next, IRT_ID_HASH, IRT_DATA_ITEM_LT_BUCKETS);
IRT_CREATE_LOOKUP_TABLE(context, lookup_table_next, IRT_ID_HASH, IRT_CONTEXT_LT_BUCKETS);
IRT_CREATE_LOOKUP_TABLE(wi_event_register, lookup_table_next, IRT_ID_HASH, IRT_EVENT_LT_BUCKETS);
IRT_CREATE_LOOKUP_TABLE(wg_event_register, lookup_table_next, IRT_ID_HASH, IRT_EVENT_LT_BUCKETS);


// initialize global variables and set up global data structures
void irt_init_globals() {
	irt_log_init();
<<<<<<< HEAD
=======
#ifdef IRT_ENABLE_INSTRUMENTATION
	irt_time_ticks_per_sec_calibration_mark();
#endif
>>>>>>> 8cc6480f
	// not using IRT_ASSERT since environment is not yet set up
	int err_flag = 0;
	err_flag |= pthread_key_create(&irt_g_error_key, NULL);
	err_flag |= pthread_key_create(&irt_g_worker_key, NULL);
	if(err_flag != 0) {
		fprintf(stderr, "Could not create pthread key(s). Aborting.\n");
		exit(-1);
	}
	pthread_mutex_init(&irt_g_error_mutex, NULL);
	pthread_mutex_init(&irt_g_exit_handler_mutex, NULL);
	irt_data_item_table_init();
	irt_context_table_init();
	irt_wi_event_register_table_init();
	irt_wg_event_register_table_init();
#ifndef IRT_MIN_MODE
	if(irt_g_runtime_behaviour & IRT_RT_MQUEUE) irt_mqueue_init();
#endif
#ifdef IRT_ENABLE_INSTRUMENTATION
	irt_time_ticks_per_sec_calibration_mark();
#endif
#ifdef IRT_ENABLE_REGION_INSTRUMENTATION
	irt_create_aggregated_performance_table(IRT_WORKER_PD_BLOCKSIZE);
#endif
}

// cleanup global variables and delete global data structures
void irt_cleanup_globals() {
	irt_data_item_table_cleanup();
	irt_context_table_cleanup();
	irt_wi_event_register_table_cleanup();
	irt_wg_event_register_table_cleanup();
#ifndef IRT_MIN_MODE
	if(irt_g_runtime_behaviour & IRT_RT_MQUEUE) irt_mqueue_cleanup();
#endif
#ifdef IRT_ENABLE_REGION_INSTRUMENTATION
	irt_destroy_aggregated_performance_table();
#endif
	pthread_mutex_destroy(&irt_g_error_mutex);
	pthread_key_delete(irt_g_error_key);
	pthread_key_delete(irt_g_worker_key);
	irt_log_cleanup();
}

// exit handling
// on exit() and termination signals, the irt exit handler should be called
void irt_exit_handler();
void irt_term_handler(int signal) {
	exit(0);
}
void irt_exit(int i) {
	irt_exit_handler();
	exit(i);
}

// the irt exit handler
// needs to correctly shutdown all workers regardless of the situation it was called in
void irt_exit_handler() {
	static bool irt_exit_handling_done = false;

	while(pthread_mutex_trylock(&irt_g_exit_handler_mutex) != 0)
		if(irt_exit_handling_done)
			pthread_exit(0);

	if(irt_exit_handling_done)
		return;
#ifdef USE_OPENCL
	irt_ocl_release_devices();	
#endif
	irt_exit_handling_done = true;
	_irt_worker_end_all();
#ifdef IRT_ENABLE_INSTRUMENTATION
	irt_time_ticks_per_sec_calibration_mark(); // needs to be done before any time instrumentation processing!
	for(int i = 0; i < irt_g_worker_count; ++i) {
		// TODO: add OpenCL events
		irt_instrumentation_output(irt_g_workers[i]);
	}
#endif

#ifdef IRT_ENABLE_REGION_INSTRUMENTATION
	for(int i = 0; i < irt_g_worker_count; ++i) {
		irt_extended_instrumentation_output(irt_g_workers[i]);
	}
	irt_aggregated_instrumentation_output();
	PAPI_shutdown();
#endif
	irt_cleanup_globals();
	free(irt_g_workers);
	pthread_mutex_unlock(&irt_g_exit_handler_mutex);
	//IRT_INFO("\nInsieme runtime exiting.\n");
}

// error handling
void irt_error_handler(int signal) {
	pthread_mutex_lock(&irt_g_error_mutex); // not unlocked
	_irt_worker_cancel_all_others();
	irt_error* error = (irt_error*)pthread_getspecific(irt_g_error_key);
	fprintf(stderr, "Insieme Runtime Error recieved (thread %p): %s\n", pthread_self(), irt_errcode_string(error->errcode));
	fprintf(stderr, "Additional information:\n");
	irt_print_error_info(stderr, error);
	exit(-error->errcode);
}

// interrupts are ignored
void irt_interrupt_handler(int signal) {
	// do nothing
}

void irt_runtime_start(irt_runtime_behaviour_flags behaviour, uint32 worker_count) {

	if(worker_count > IRT_MAX_WORKERS) {
		fprintf(stderr, "Runtime configured for maximum of %d workers, %d workers requested, exiting...\n", IRT_MAX_WORKERS, worker_count);
		exit(-1);
	}

	irt_g_runtime_behaviour = behaviour;

	// initialize error and termination signal handlers
	signal(IRT_SIG_ERR, &irt_error_handler);
	signal(IRT_SIG_INTERRUPT, &irt_interrupt_handler);
	signal(SIGTERM, &irt_term_handler);
	signal(SIGINT, &irt_term_handler);
	atexit(&irt_exit_handler);
	// initialize globals
	irt_init_globals();
#ifdef IRT_ENABLE_REGION_INSTRUMENTATION
#ifdef IRT_ENABLE_ENERGY_INSTRUMENTATION
	irt_instrumentation_init_energy_instrumentation();
#endif
	// initialize PAPI and check version
	irt_initialize_papi();
	irt_region_toggle_instrumentation(true);
#endif
#ifdef IRT_ENABLE_INSTRUMENTATION
	irt_all_toggle_instrumentation_from_env();
#endif
	
	irt_log_comment("starting worker threads");
	irt_log_setting_u("irt_g_worker_count", worker_count);
	// get worker count & allocate global worker storage
	irt_g_worker_count = worker_count;
	irt_g_active_worker_count = worker_count;
	irt_g_workers = (irt_worker**)malloc(irt_g_worker_count * sizeof(irt_worker*));

	// initialize affinity mapping & load affinity policy
	irt_affinity_init_physical_mapping(&irt_g_affinity_physical_mapping);
	irt_affinity_policy aff_policy = irt_load_affinity_from_env();

	// initialize workers
	irt_worker_init_signal *signal = (irt_worker_init_signal*)malloc(sizeof(irt_worker_init_signal));
	// ^ note that this memory is "leaked" (24 bytes). No one cares.
	signal->init_count = 0;
	pthread_mutex_init(&signal->init_mutex, NULL);
	pthread_cond_init(&signal->init_condvar, NULL);
	for(int i=0; i<irt_g_worker_count; ++i) {
		irt_worker_create(i, irt_get_affinity(i, aff_policy), signal);
	}

	// wait until all workers are initialized
	pthread_mutex_lock(&signal->init_mutex);
	if(signal->init_count < irt_g_worker_count) {
		pthread_cond_wait(&signal->init_condvar, &signal->init_mutex);
	}
	pthread_mutex_unlock(&signal->init_mutex);
	
#ifdef USE_OPENCL
	irt_log_comment("Running Insieme runtime with OpenCL!\n");
	irt_ocl_init_devices();
#endif
}

uint32 irt_get_default_worker_count() {
	if(getenv(IRT_NUM_WORKERS_ENV)) {
		return atoi(getenv(IRT_NUM_WORKERS_ENV));
	}
	return irt_affinity_cores_available();
}

bool _irt_runtime_standalone_end_func(irt_wi_event_register* source_event_register, void *mutexp) {
	pthread_mutex_t* mutex = (pthread_mutex_t*)mutexp;
	pthread_mutex_unlock(mutex);
	return false;
}

void irt_runtime_standalone(uint32 worker_count, init_context_fun* init_fun, cleanup_context_fun* cleanup_fun, irt_wi_implementation_id impl_id, irt_lw_data_item *startup_params) {
	irt_runtime_start(IRT_RT_STANDALONE, worker_count);
	pthread_setspecific(irt_g_worker_key, irt_g_workers[0]); // slightly hacky
	irt_context* context = irt_context_create_standalone(init_fun, cleanup_fun);
	for(int i=0; i<irt_g_worker_count; ++i) {
		irt_g_workers[i]->cur_context = context->id;
	}
	irt_work_item* main_wi = irt_wi_create(irt_g_wi_range_one_elem, impl_id, startup_params);
	// create work group for outermost wi
	irt_work_group* outer_wg = irt_wg_create();
	irt_wg_insert(outer_wg, main_wi);
	// event handling for outer work item [[
	pthread_mutex_t mutex;
	pthread_mutex_init(&mutex, NULL);
	pthread_mutex_lock(&mutex);
	irt_wi_event_lambda handler;
	handler.next = NULL;
	handler.data = &mutex;
	handler.func = &_irt_runtime_standalone_end_func;
	irt_wi_event_register* ev_reg = (irt_wi_event_register*)calloc(1, sizeof(irt_wi_event_register));
	pthread_spin_init(&ev_reg->lock, PTHREAD_PROCESS_PRIVATE);
	ev_reg->handler[IRT_WI_EV_COMPLETED] = &handler;
	ev_reg->id.value.full = main_wi->id.value.full;
	ev_reg->id.cached = ev_reg;
	_irt_wi_event_register_only(ev_reg);
	// ]] event handling
	irt_scheduling_assign_wi(irt_g_workers[0], main_wi);
	pthread_mutex_lock(&mutex);
	_irt_worker_end_all();
}<|MERGE_RESOLUTION|>--- conflicted
+++ resolved
@@ -84,12 +84,11 @@
 // initialize global variables and set up global data structures
 void irt_init_globals() {
 	irt_log_init();
-<<<<<<< HEAD
-=======
-#ifdef IRT_ENABLE_INSTRUMENTATION
-	irt_time_ticks_per_sec_calibration_mark();
-#endif
->>>>>>> 8cc6480f
+
+	#ifdef IRT_ENABLE_INSTRUMENTATION
+		irt_time_ticks_per_sec_calibration_mark();
+	#endif
+
 	// not using IRT_ASSERT since environment is not yet set up
 	int err_flag = 0;
 	err_flag |= pthread_key_create(&irt_g_error_key, NULL);
