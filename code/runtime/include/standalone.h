/**
 * Copyright (c) 2002-2013 Distributed and Parallel Systems Group,
 *                Institute of Computer Science,
 *               University of Innsbruck, Austria
 *
 * This file is part of the INSIEME Compiler and Runtime System.
 *
 * We provide the software of this file (below described as "INSIEME")
 * under GPL Version 3.0 on an AS IS basis, and do not warrant its
 * validity or performance.  We reserve the right to update, modify,
 * or discontinue this software at any time.  We shall have no
 * obligation to supply such updates or modifications or any other
 * form of support to you.
 *
 * If you require different license terms for your intended use of the
 * software, e.g. for proprietary commercial or industrial use, please
 * contact us at:
 *                   insieme@dps.uibk.ac.at
 *
 * We kindly ask you to acknowledge the use of this software in any
 * publication or other disclosure of results by referring to the
 * following citation:
 *
 * H. Jordan, P. Thoman, J. Durillo, S. Pellegrini, P. Gschwandtner,
 * T. Fahringer, H. Moritsch. A Multi-Objective Auto-Tuning Framework
 * for Parallel Codes, in Proc. of the Intl. Conference for High
 * Performance Computing, Networking, Storage and Analysis (SC 2012),
 * IEEE Computer Society Press, Nov. 2012, Salt Lake City, USA.
 *
 * All copyright notices must be kept intact.
 *
 * INSIEME depends on several third party software packages. Please 
 * refer to http://www.dps.uibk.ac.at/insieme/license.html for details 
 * regarding third party software licenses.
 */

#pragma once

#include <pthread.h>

#include "client_app.h"
#include "irt_mqueue.h"

/** Starts the runtime in standalone mode and executes work item 0.
  * Returns once that wi has finished.
  * worker_count : number of workers to start
  * init_context_fun : fills type tables in context
  * cleanup_context_fun : cleans up the context
  * startup_params : parameter struct for the startup work item (0)
  */
void irt_runtime_standalone(uint32 worker_count, init_context_fun* init_fun, cleanup_context_fun* cleanup_fun, irt_lw_data_item *startup_params);

// globals
pthread_key_t irt_g_error_key;
pthread_mutex_t irt_g_error_mutex;
pthread_key_t irt_g_worker_key;
mqd_t irt_g_message_queue;
uint32 irt_g_worker_count;
struct _irt_worker **irt_g_workers;
irt_runtime_behaviour_flags irt_g_runtime_behaviour;

IRT_CREATE_LOOKUP_TABLE(data_item, lookup_table_next, IRT_ID_HASH, IRT_DATA_ITEM_LT_BUCKETS);
IRT_CREATE_LOOKUP_TABLE(context, lookup_table_next, IRT_ID_HASH, IRT_CONTEXT_LT_BUCKETS);
IRT_CREATE_LOOKUP_TABLE(wi_event_register, lookup_table_next, IRT_ID_HASH, IRT_EVENT_LT_BUCKETS);

void irt_init_globals() {
	// not using IRT_ASSERT since environment is not yet set up
	int err_flag = 0;
	err_flag |= pthread_key_create(&irt_g_error_key, NULL);
	err_flag |= pthread_key_create(&irt_g_worker_key, NULL);
	if(err_flag != 0) {
		fprintf(stderr, "Could not create pthread key(s). Aborting.\n");
		exit(-1);
	}
	pthread_mutex_init(&irt_g_error_mutex, NULL);
	if(irt_g_runtime_behaviour & IRT_RT_MQUEUE) irt_mqueue_init();
	irt_data_item_table_init();
	irt_context_table_init();
	irt_wi_event_register_table_init();
}
void irt_cleanup_globals() {
	if(irt_g_runtime_behaviour & IRT_RT_MQUEUE) irt_mqueue_cleanup();
	irt_data_item_table_cleanup();
	irt_context_table_cleanup();
	irt_wi_event_register_table_cleanup();
	pthread_mutex_destroy(&irt_g_error_mutex);
	pthread_key_delete(irt_g_error_key);
	pthread_key_delete(irt_g_worker_key);
}

// exit handling
void irt_term_handler(int signal) {
	exit(0);
}
void irt_exit_handler() {
#ifdef USE_OPENCL
	irt_ocl_release_devices();	
#endif
	irt_cleanup_globals();
	free(irt_g_workers);
	//IRT_INFO("\nInsieme runtime exiting.\n");
}

// error handling
void irt_error_handler(int signal) {
	pthread_mutex_lock(&irt_g_error_mutex); // not unlocked
	_irt_worker_cancel_all_others();
	irt_error* error = (irt_error*)pthread_getspecific(irt_g_error_key);
	fprintf(stderr, "Insieme Runtime Error recieved (thread %p): %s\n", (void*)pthread_self(), irt_errcode_string(error->errcode));
	fprintf(stderr, "Additional information:\n");
	irt_print_error_info(stderr, error);
	exit(-error->errcode);
}

void irt_runtime_start(irt_runtime_behaviour_flags behaviour, uint32 worker_count) {
	irt_g_runtime_behaviour = behaviour;

	// initialize error and termination signal handlers
	signal(IRT_SIG_ERR, &irt_error_handler);
	signal(SIGTERM, &irt_term_handler);
	signal(SIGINT, &irt_term_handler);
	atexit(&irt_exit_handler);
	// initialize globals
	irt_init_globals();

#ifdef USE_OPENCL
	IRT_INFO("Running Insieme runtime with OpenCL!\n");
	irt_ocl_init_devices();
#endif

	IRT_DEBUG("!!! Starting worker threads");
	irt_g_worker_count = worker_count;
	irt_g_workers = (irt_worker**)malloc(irt_g_worker_count * sizeof(irt_worker*));
	// initialize workers
	for(int i=0; i<irt_g_worker_count; ++i) {
		irt_g_workers[i] = irt_worker_create(i, 1<<i);
	}
	// start workers
	for(int i=0; i<irt_g_worker_count; ++i) {
		irt_g_workers[i]->state = IRT_WORKER_STATE_START;
	}
}

uint32 irt_get_default_worker_count() {
	return 1;
}

bool _irt_runtime_standalone_end_func(irt_wi_event_register* source_event_register, void *mutexp) {
	pthread_mutex_t* mutex = (pthread_mutex_t*)mutexp;
	pthread_mutex_unlock(mutex);
	return false;
}

void irt_runtime_standalone(uint32 worker_count, init_context_fun* init_fun, cleanup_context_fun* cleanup_fun, irt_lw_data_item *startup_params) {
	irt_runtime_start(IRT_RT_STANDALONE, worker_count);
	pthread_setspecific(irt_g_worker_key, irt_g_workers[0]); // slightly hacky
	irt_context* context = irt_context_create_standalone(init_fun, cleanup_fun);
	for(int i=0; i<irt_g_worker_count; ++i) {
		irt_g_workers[i]->cur_context = context->id;
	}
	irt_work_item* main_wi = irt_wi_create(irt_g_wi_range_one_elem, 0, startup_params);
	// event handling for outer work item [[
	pthread_mutex_t mutex;
	pthread_mutex_init(&mutex, NULL);
	pthread_mutex_lock(&mutex);
	irt_event_lambda handler;
	handler.next = NULL;
	handler.data = &mutex;
	handler.func = &_irt_runtime_standalone_end_func;
	irt_wi_event_register* ev_reg = (irt_wi_event_register*)calloc(1, sizeof(irt_wi_event_register));
	pthread_spin_init(&ev_reg->lock, PTHREAD_PROCESS_PRIVATE);
	ev_reg->handler[IRT_WI_EV_COMPLETED] = &handler;
	ev_reg->id.value.full = main_wi->id.value.full;
	ev_reg->id.cached = ev_reg;
	_irt_wi_event_register_only(ev_reg);
	// ]] event handling
	irt_scheduling_assign_wi(irt_g_workers[0], main_wi);
<<<<<<< HEAD
	pthread_mutex_lock(&mutex);	
=======
	//irt_wi_event_check_and_register(main_wi, IRT_WI_STATE_DONE, )
	// TODO solve with event handling
	while(main_wi->state != IRT_WI_STATE_DONE) { usleep(10); };
>>>>>>> c8bbb822
}<|MERGE_RESOLUTION|>--- conflicted
+++ resolved
@@ -175,11 +175,8 @@
 	_irt_wi_event_register_only(ev_reg);
 	// ]] event handling
 	irt_scheduling_assign_wi(irt_g_workers[0], main_wi);
-<<<<<<< HEAD
 	pthread_mutex_lock(&mutex);	
-=======
 	//irt_wi_event_check_and_register(main_wi, IRT_WI_STATE_DONE, )
 	// TODO solve with event handling
 	while(main_wi->state != IRT_WI_STATE_DONE) { usleep(10); };
->>>>>>> c8bbb822
 }