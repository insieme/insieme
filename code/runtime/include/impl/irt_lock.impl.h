--- conflicted
+++ resolved
@@ -43,13 +43,6 @@
 #include "impl/worker.impl.h"
 #include "utils/impl/minlwt.impl.h"
 
-<<<<<<< HEAD
-irt_lock* irt_lock_create() {
-	irt_lock* ret = (irt_lock*)malloc(sizeof(irt_lock));
-	ret->id = irt_generate_lock_id(IRT_LOOKUP_GENERATOR_ID_PTR);
-	ret->locked = 0;
-	return ret;
-=======
 #define IRT_LOCK_NANOS_BUSY_WAIT 10000
 #define IRT_LOCK_NANOS_INTERVAL 500
 
@@ -57,7 +50,6 @@
 	irt_spin_init(&lock->mutex);
 	lock->top = NULL;
 	lock->locked = 0;
->>>>>>> 62c32a32
 }
 
 void irt_lock_acquire(irt_lock* lock) {
