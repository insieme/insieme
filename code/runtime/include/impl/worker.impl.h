/**
 * Copyright (c) 2002-2013 Distributed and Parallel Systems Group,
 *                Institute of Computer Science,
 *               University of Innsbruck, Austria
 *
 * This file is part of the INSIEME Compiler and Runtime System.
 *
 * We provide the software of this file (below described as "INSIEME")
 * under GPL Version 3.0 on an AS IS basis, and do not warrant its
 * validity or performance.  We reserve the right to update, modify,
 * or discontinue this software at any time.  We shall have no
 * obligation to supply such updates or modifications or any other
 * form of support to you.
 *
 * If you require different license terms for your intended use of the
 * software, e.g. for proprietary commercial or industrial use, please
 * contact us at:
 *                   insieme@dps.uibk.ac.at
 *
 * We kindly ask you to acknowledge the use of this software in any
 * publication or other disclosure of results by referring to the
 * following citation:
 *
 * H. Jordan, P. Thoman, J. Durillo, S. Pellegrini, P. Gschwandtner,
 * T. Fahringer, H. Moritsch. A Multi-Objective Auto-Tuning Framework
 * for Parallel Codes, in Proc. of the Intl. Conference for High
 * Performance Computing, Networking, Storage and Analysis (SC 2012),
 * IEEE Computer Society Press, Nov. 2012, Salt Lake City, USA.
 *
 * All copyright notices must be kept intact.
 *
 * INSIEME depends on several third party software packages. Please 
 * refer to http://www.dps.uibk.ac.at/insieme/license.html for details 
 * regarding third party software licenses.
 */

#pragma once

#include "worker.h"

#include <stdlib.h>

#include "globals.h"

#ifndef IRT_MIN_MODE
	#include "impl/irt_mqueue.impl.h"
#endif


#include "abstraction/threads.h"
#include "abstraction/impl/threads.impl.h"
#include "impl/irt_context.impl.h"
#include "impl/work_item.impl.h"
#include "utils/impl/minlwt.impl.h"
#include "utils/affinity.h"
#include "utils/impl/affinity.impl.h"
#include "impl/error_handling.impl.h"
#include "impl/instrumentation.impl.h"

#ifdef IRT_VERBOSE
void _irt_worker_print_debug_info(irt_worker* self) {
/*	IRT_INFO("======== Worker %d debug info:\n", self->id.thread);
#ifdef USING_MINLWT	
	IRT_INFO("== Base ptr: %p\n", (void*)self->basestack); // casting to void* would break 32 bit compatibility
#else
	IRT_INFO("== Base ptr: %p\n", &(self->basestack)); // casting to void* would break 32 bit compatibility
#endif
	IRT_INFO("== Current wi: %p\n", self->cur_wi);
	IRT_INFO("==== Pool:\n");
	irt_work_item* next_wi = self->sched_data.pool.start;
	while(next_wi != NULL) {
		IRT_INFO("--- Work item %p:\n", (void*)next_wi);
		IRT_INFO("- stack ptr: %p\n", (void*)next_wi->stack_ptr);
		next_wi = next_wi->sched_data.work_deque_next;
	}
	IRT_INFO("==== Queue:\n");
	next_wi = self->sched_data.queue.start;
	while(next_wi != NULL) {
		IRT_INFO("--- Work item %p:\n", (void*)next_wi);
		IRT_INFO("- stack ptr: %p\n", (void*)next_wi->stack_ptr);
		next_wi = next_wi->sched_data.work_deque_next;
	}
	IRT_INFO("========\n");*/
}
#endif

typedef struct __irt_worker_func_arg {
	irt_worker *generated;
	irt_affinity_mask affinity;
	uint16 index;
	irt_worker_init_signal *signal;
} _irt_worker_func_arg;

void* _irt_worker_func(void *argvp) {
	_irt_worker_func_arg *arg = (_irt_worker_func_arg*)argvp;
	irt_set_affinity(arg->affinity, irt_current_thread());
	arg->generated = (irt_worker*)calloc(1, sizeof(irt_worker));
	irt_worker* self = arg->generated;
<<<<<<< HEAD
	self->pthread = irt_current_thread();
	self->id.value.components.index = 1;
	self->id.value.components.thread = arg->index;
	self->id.value.components.node = 0; // TODO correct node id
=======
	self->pthread = pthread_self();
	self->id.index = 1;
	self->id.thread = arg->index;
	self->id.node = 0; // TODO correct node id
>>>>>>> 64ccce21
	self->id.cached = self;
	self->generator_id = self->id.full;
	self->affinity = arg->affinity;
	self->cur_context = irt_context_null_id();
	self->cur_wi = NULL;
	self->default_variant = 0;
	if(getenv(IRT_DEFAULT_VARIANT_ENV)) {
		self->default_variant = atoi(getenv(IRT_DEFAULT_VARIANT_ENV));
	}

	pthread_cond_init(&self->wait_cond, NULL);
	pthread_mutex_init(&self->wait_mutex, NULL);
	
	irt_scheduling_init_worker(self);
	IRT_ASSERT(pthread_setspecific(irt_g_worker_key, arg->generated) == 0, IRT_ERR_INTERNAL, "Could not set worker threadprivate data");

#ifdef IRT_ENABLE_INSTRUMENTATION
	self->instrumentation_event_data = irt_inst_create_event_data_table();
#endif
#ifdef IRT_ENABLE_REGION_INSTRUMENTATION
	self->instrumentation_region_data = irt_inst_create_region_data_table();
	// initialize papi's threading support and add events to be measured
	//self->irt_papi_number_of_events = 0;
	irt_initialize_papi_thread(&(self->irt_papi_event_set));
#endif
#ifdef IRT_OCL_INSTR
	self->event_data = irt_ocl_create_event_table();
#endif
	
	irt_inst_insert_wo_event(self, IRT_INST_WORKER_CREATED, self->id);
	
	// init lazy wi
	memset(&self->lazy_wi, 0, sizeof(irt_work_item));
	self->lazy_wi.id.cached = &self->lazy_wi;
	self->lazy_wi.state = IRT_WI_STATE_DONE;
	
	// init reuse lists
	self->wi_ev_register_list = NULL; // prepare some?
	self->wg_ev_register_list = NULL; // prepare some?
	self->wi_reuse_stack = NULL; // prepare some?
	self->stack_reuse_stack = NULL;
#ifdef IRT_ENABLE_REGION_INSTRUMENTATION
	self->region_reuse_list = irt_region_list_create();
#endif

	self->state = IRT_WORKER_STATE_READY;
	// TODO instrumentation?

	// store self, free arg
	irt_g_workers[arg->index] = self;
	irt_worker_init_signal *signal = arg->signal;
	free(arg);

	// signal readyness
	pthread_mutex_lock(&signal->init_mutex);
	signal->init_count++;
	if(signal->init_count == irt_g_worker_count) {
		pthread_cond_broadcast(&signal->init_condvar);
	} else {
		pthread_cond_wait(&signal->init_condvar, &signal->init_mutex);
	}
	pthread_mutex_unlock(&signal->init_mutex);

	self->state = IRT_WORKER_STATE_RUNNING;
	irt_inst_insert_wo_event(self, IRT_INST_WORKER_RUNNING, self->id);
	irt_scheduling_loop(self);
	irt_worker_cleanup(self);
	return NULL;
}

void _irt_worker_switch_to_wi(irt_worker* self, irt_work_item *wi) {
	IRT_ASSERT(self->cur_wi == NULL, IRT_ERR_INTERNAL, "Worker %p _irt_worker_switch_to_wi with non-null current WI", self);
	if(self->have_wait_mutex) {
		pthread_mutex_unlock(&self->wait_mutex);
		self->have_wait_mutex = false;
	}
	self->cur_context = wi->context_id;
	if(wi->state == IRT_WI_STATE_NEW) {
		// start WI from scratch
		wi->state = IRT_WI_STATE_STARTED;
		lwt_prepare(self->id.thread, wi, &self->basestack);

		self->cur_wi = wi;
#ifdef USING_MINLWT
		IRT_DEBUG("Worker %p _irt_worker_switch_to_wi - 1A, new stack ptr: %p.", self, (void*)wi->stack_ptr);
#else
		IRT_DEBUG("Worker %p _irt_worker_switch_to_wi - 1A, new stack ptr: %p.", self, &(wi->stack_ptr));
#endif
		IRT_VERBOSE_ONLY(_irt_worker_print_debug_info(self));
		irt_inst_region_set_timestamp(wi);
		irt_inst_insert_wi_event(self, IRT_INST_WORK_ITEM_STARTED, wi->id);
		irt_wi_implementation *wimpl = &(irt_context_table_lookup(self->cur_context)->impl_table[wi->impl_id]);
		if(self->default_variant < wimpl->num_variants) {
			lwt_start(wi, &self->basestack, (irt_context_table_lookup(self->cur_context)->impl_table[wi->impl_id].variants[self->default_variant].implementation));
		} else {
			lwt_start(wi, &self->basestack, (irt_context_table_lookup(self->cur_context)->impl_table[wi->impl_id].variants[0].implementation));
		}
		IRT_DEBUG("Worker %p _irt_worker_switch_to_wi - 1B.", self);
		IRT_VERBOSE_ONLY(_irt_worker_print_debug_info(self));
	} else { 
		// resume WI
		self->cur_wi = wi;
#ifdef USING_MINLWT
		IRT_DEBUG("Worker %p _irt_worker_switch_to_wi - 2A, new stack ptr: %p.", self, (void*)wi->stack_ptr);
#else
		IRT_DEBUG("Worker %p _irt_worker_switch_to_wi - 2A, new stack ptr: %p.", self, &(wi->stack_ptr));
#endif
		IRT_VERBOSE_ONLY(_irt_worker_print_debug_info(self));
		irt_inst_region_set_timestamp(wi);
		irt_inst_insert_wi_event(self, IRT_INST_WORK_ITEM_RESUMED, wi->id);
		lwt_continue(&wi->stack_ptr, &self->basestack);
		IRT_DEBUG("Worker %p _irt_worker_switch_to_wi - 2B.", self);
		IRT_VERBOSE_ONLY(_irt_worker_print_debug_info(self));
	}
}

void irt_worker_run_immediate_wi(irt_worker* self, irt_work_item *wi) {
	irt_worker_run_immediate(self, &wi->range, wi->impl_id, wi->parameters);
}

void irt_worker_run_immediate(irt_worker* target, const irt_work_item_range* range, irt_wi_implementation_id impl_id, irt_lw_data_item* args) {
	irt_inst_insert_wo_event(target, IRT_INST_WORKER_IMMEDIATE_EXEC, target->id);
	irt_work_item *self = target->cur_wi;
	// store current wi data
	irt_lw_data_item *prev_args = self->parameters;
	irt_work_item_range prev_range = self->range;
	irt_wi_implementation_id prev_impl_id = self->impl_id;
	// set new wi data
	self->parameters = args;
	self->range = *range;
	self->impl_id = impl_id;
	// need unique active child number, can re-use id (and thus register entry)
	uint32 *prev_parent_active_child_count = self->parent_num_active_children;
	self->parent_num_active_children = self->num_active_children;
	uint32 active_child_count = 0;
	self->num_active_children = &active_child_count;
	// call wi
	(irt_context_table_lookup(target->cur_context)->impl_table[impl_id].variants[0].implementation)(self);
	// restore active child number(s)
	self->num_active_children = self->parent_num_active_children;
	self->parent_num_active_children = prev_parent_active_child_count;
	// restore data
	self->parameters = prev_args;
	self->range = prev_range;
	self->impl_id = prev_impl_id;
}

void irt_worker_create(uint16 index, irt_affinity_mask affinity, irt_worker_init_signal* signal) {
	_irt_worker_func_arg *arg = (_irt_worker_func_arg*)malloc(sizeof(_irt_worker_func_arg));
	arg->affinity = affinity;
	arg->index = index;
	arg->signal = signal;

	irt_thread_create(&_irt_worker_func, arg);
}

void _irt_worker_cancel_all_others() {
	irt_worker *self = irt_worker_get_current(), *cur;
	for(uint32 i=0; i<irt_g_worker_count; ++i) {
		cur = irt_g_workers[i];
		if(cur != self && cur->state == IRT_WORKER_STATE_RUNNING) {
			cur->state = IRT_WORKER_STATE_STOP;
			irt_inst_insert_wo_event(self, IRT_INST_WORKER_STOP, cur->id);
			irt_thread_cancel(cur->pthread);
		}
	}
	
}

void _irt_worker_end_all() {
	for(uint32 i=0; i<irt_g_worker_count; ++i) {
		irt_worker *cur = irt_g_workers[i];
		if(cur->state == IRT_WORKER_STATE_RUNNING) {
			cur->state = IRT_WORKER_STATE_STOP;
			irt_signal_worker(cur);
			irt_thread_join(cur->pthread);
		}   
	}
}


void irt_worker_cleanup(irt_worker* self) {
	// clean up event register reuse stacks
	{ // wi registers
		irt_wi_event_register *cur, *next;
		cur = self->wi_ev_register_list;
		while(cur) {
			next = cur->lookup_table_next;
			free(cur);
			cur = next;
		}
	}
	{ // wg registers
		irt_wg_event_register *cur, *next;
		cur = self->wg_ev_register_list;
		while(cur) {
			next = cur->lookup_table_next;
			free(cur);
			cur = next;
		}
	}
}<|MERGE_RESOLUTION|>--- conflicted
+++ resolved
@@ -96,17 +96,10 @@
 	irt_set_affinity(arg->affinity, irt_current_thread());
 	arg->generated = (irt_worker*)calloc(1, sizeof(irt_worker));
 	irt_worker* self = arg->generated;
-<<<<<<< HEAD
 	self->pthread = irt_current_thread();
-	self->id.value.components.index = 1;
-	self->id.value.components.thread = arg->index;
-	self->id.value.components.node = 0; // TODO correct node id
-=======
-	self->pthread = pthread_self();
 	self->id.index = 1;
 	self->id.thread = arg->index;
 	self->id.node = 0; // TODO correct node id
->>>>>>> 64ccce21
 	self->id.cached = self;
 	self->generator_id = self->id.full;
 	self->affinity = arg->affinity;
