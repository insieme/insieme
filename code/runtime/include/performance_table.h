/**
 * Copyright (c) 2002-2013 Distributed and Parallel Systems Group,
 *                Institute of Computer Science,
 *               University of Innsbruck, Austria
 *
 * This file is part of the INSIEME Compiler and Runtime System.
 *
 * We provide the software of this file (below described as "INSIEME")
 * under GPL Version 3.0 on an AS IS basis, and do not warrant its
 * validity or performance.  We reserve the right to update, modify,
 * or discontinue this software at any time.  We shall have no
 * obligation to supply such updates or modifications or any other
 * form of support to you.
 *
 * If you require different license terms for your intended use of the
 * software, e.g. for proprietary commercial or industrial use, please
 * contact us at:
 *                   insieme@dps.uibk.ac.at
 *
 * We kindly ask you to acknowledge the use of this software in any
 * publication or other disclosure of results by referring to the
 * following citation:
 *
 * H. Jordan, P. Thoman, J. Durillo, S. Pellegrini, P. Gschwandtner,
 * T. Fahringer, H. Moritsch. A Multi-Objective Auto-Tuning Framework
 * for Parallel Codes, in Proc. of the Intl. Conference for High
 * Performance Computing, Networking, Storage and Analysis (SC 2012),
 * IEEE Computer Society Press, Nov. 2012, Salt Lake City, USA.
 *
 * All copyright notices must be kept intact.
 *
 * INSIEME depends on several third party software packages. Please 
 * refer to http://www.dps.uibk.ac.at/insieme/license.html for details 
 * regarding third party software licenses.
 */

#pragma once

#include "declarations.h"

typedef enum {
	PERFORMANCE_DATA_ENTRY_ENERGY = 0, // energy consumed
	PERFORMANCE_DATA_ENTRY_MEMORY_VIRT = 1, // virtual memory size
	PERFORMANCE_DATA_ENTRY_MEMORY_RES = 2, // resident set size
	PERFORMANCE_DATA_ENTRY_PAPI_COUNTER_1 = 3,
	PERFORMANCE_DATA_ENTRY_PAPI_COUNTER_2 = 4,
	PERFORMANCE_DATA_ENTRY_PAPI_COUNTER_3 = 5,
	PERFORMANCE_DATA_ENTRY_PAPI_COUNTER_4 = 6,
	PERFORMANCE_DATA_ENTRY_PAPI_COUNTER_5 = 7,
	PERFORMANCE_DATA_ENTRY_PAPI_COUNTER_6 = 8,
	PERFORMANCE_DATA_ENTRY_PAPI_COUNTER_7 = 9,
	PERFORMANCE_DATA_ENTRY_PAPI_COUNTER_8 = 10,
	PERFORMANCE_DATA_ENTRY_PAPI_COUNTER_9 = 11,
	PERFORMANCE_DATA_ENTRY_PAPI_COUNTER_10 = 12,
	PERFORMANCE_DATA_ENTRY_PAPI_COUNTER_11 = 13,
	PERFORMANCE_DATA_ENTRY_PAPI_COUNTER_12 = 14,
	PERFORMANCE_DATA_ENTRY_PAPI_COUNTER_13 = 15,
	PERFORMANCE_DATA_ENTRY_PAPI_COUNTER_14 = 16,
	PERFORMANCE_DATA_ENTRY_PAPI_COUNTER_15 = 17,
	PERFORMANCE_DATA_ENTRY_PAPI_COUNTER_16 = 18,
<<<<<<< HEAD
} extended_performance_data_type;
	
typedef enum {
	WORK_ITEM_CREATED = 1000,
	WORK_ITEM_QUEUED = 1100,
	WORK_ITEM_SPLITTED = 1200,
	WORK_ITEM_STARTED = 1300,
	WORK_ITEM_SUSPENDED_IO = 1500,
	WORK_ITEM_SUSPENDED_BARRIER = 1501,
	WORK_ITEM_SUSPENDED_JOIN = 1502,
	WORK_ITEM_SUSPENDED_GROUPJOIN = 1503,
	WORK_ITEM_SUSPENDED_JOIN_ALL = 1504,
	WORK_ITEM_SUSPENDED_UNKOWN = 1599,
	WORK_ITEM_RESUMED = 1600,
	WORK_ITEM_END_START = 1800,
	WORK_ITEM_END_FINISHED = 1850,
	WORK_ITEM_FINISHED = 1900,
} wi_instrumentation_event;

typedef enum {
	WORK_GROUP_CREATED = 2000,
} wg_instrumentation_event;

typedef enum {
	WORKER_CREATED = 3000,
	WORKER_RUNNING = 3100,
	WORKER_SLEEP_START = 3200,
	WORKER_SLEEP_END = 3300,
	WORKER_SLEEP_BUSY_START = 3400,
	WORKER_SLEEP_BUSY_END = 3500,
	WORKER_SCHEDULING_LOOP = 3550,
	WORKER_SCHEDULING_LOOP_END = 3560,
	WORKER_STEAL_TRY = 3600,
	WORKER_STEAL_SUCCESS = 3610,
	WORKER_IMMEDIATE_EXEC = 3700,
	WORKER_STOP = 3800,
} worker_instrumentation_event;

typedef enum {
	DATA_ITEM_CREATED = 4000,
	DATA_ITEM_RECYCLED = 4500,
} di_instrumentation_event;

typedef enum {
	REGION_START = 5000,
	REGION_END = 5100,
} region_instrumentation_event;
=======
} irt_instrumentation_extended_performance_data_type;

#define IRT_INST_EVENT(event, group_label, event_label) event,
typedef enum _irt_instrumentation_event {
#include "performance_table.def"
} irt_instrumentation_event;
#undef IRT_INST_EVENT

#define IRT_INST_EVENT(event, group_label, event_label) event_label,
const char* irt_g_instrumentation_event_names[] = {
#include "performance_table.def"
};
#undef IRT_INST_EVENT

#define IRT_INST_EVENT(event, group_label, event_label) group_label,
const char* irt_g_instrumentation_group_names[] = {
#include "performance_table.def"
};
#undef IRT_INST_EVENT
>>>>>>> 0a960f4c

typedef struct _irt_region {
	uint64 cputime;
	uint64 start_time;
	struct _irt_region* next;
} irt_region;

typedef struct _irt_region_list {
	irt_region* head;
} irt_region_list;

typedef struct _irt_instrumentation_event_data {
	uint64 timestamp;
	int32 event;
	uint64 subject_id;
} irt_instrumentation_event_data;

typedef struct _irt_instrumentation_event_data_table {
	uint32 size;
	uint32 number_of_elements;
	uint32 blocksize;
	irt_instrumentation_event_data* data;
} irt_instrumentation_event_data_table;

typedef union _irt_instrumentation_region_data_values {
	double value_double;
	uint64 value_uint64;
} _irt_instrumentation_region_data_values;

typedef struct _irt_instrumentation_region_data {
	uint64 timestamp;
	int32 event;
	uint64 subject_id;
	_irt_instrumentation_region_data_values data[IRT_INST_NUMBER_OF_REGION_DATA_ENTRIES];
} irt_instrumentation_region_data;

typedef struct _irt_instrumentation_region_data_table {
	uint32 size;
	uint32 number_of_elements;
	uint32 blocksize;
	irt_instrumentation_region_data* data;
} irt_instrumentation_region_data_table;

typedef struct _irt_instrumentation_aggregated_data {
	uint64 cputime;
	uint64 walltime;
	uint32 number_of_workers;
	int64 id;
} irt_instrumentation_aggregated_data;

typedef struct _irt_instrumentation_aggregated_data_table {
	uint32 size;
	uint32 number_of_elements;
	uint32 blocksize;
	irt_instrumentation_aggregated_data* data;
} irt_instrumentation_aggregated_data_table;

#ifdef USE_OPENCL

typedef struct _irt_inst_ocl_performance_helper {
	uint64 timestamp;
	uint64 workitem_id;
	uint64 event;
	uint64 origin;
} _irt_inst_ocl_performance_helper;

typedef enum {
	IRT_INST_OCL_QUEUED = 0,
	IRT_INST_OCL_SUBMITTED = 1,
	IRT_INST_OCL_STARTED = 2,
	IRT_INST_OCL_FINISHED = 3,
} _irt_inst_ocl_helper_events;

#endif<|MERGE_RESOLUTION|>--- conflicted
+++ resolved
@@ -58,55 +58,6 @@
 	PERFORMANCE_DATA_ENTRY_PAPI_COUNTER_14 = 16,
 	PERFORMANCE_DATA_ENTRY_PAPI_COUNTER_15 = 17,
 	PERFORMANCE_DATA_ENTRY_PAPI_COUNTER_16 = 18,
-<<<<<<< HEAD
-} extended_performance_data_type;
-	
-typedef enum {
-	WORK_ITEM_CREATED = 1000,
-	WORK_ITEM_QUEUED = 1100,
-	WORK_ITEM_SPLITTED = 1200,
-	WORK_ITEM_STARTED = 1300,
-	WORK_ITEM_SUSPENDED_IO = 1500,
-	WORK_ITEM_SUSPENDED_BARRIER = 1501,
-	WORK_ITEM_SUSPENDED_JOIN = 1502,
-	WORK_ITEM_SUSPENDED_GROUPJOIN = 1503,
-	WORK_ITEM_SUSPENDED_JOIN_ALL = 1504,
-	WORK_ITEM_SUSPENDED_UNKOWN = 1599,
-	WORK_ITEM_RESUMED = 1600,
-	WORK_ITEM_END_START = 1800,
-	WORK_ITEM_END_FINISHED = 1850,
-	WORK_ITEM_FINISHED = 1900,
-} wi_instrumentation_event;
-
-typedef enum {
-	WORK_GROUP_CREATED = 2000,
-} wg_instrumentation_event;
-
-typedef enum {
-	WORKER_CREATED = 3000,
-	WORKER_RUNNING = 3100,
-	WORKER_SLEEP_START = 3200,
-	WORKER_SLEEP_END = 3300,
-	WORKER_SLEEP_BUSY_START = 3400,
-	WORKER_SLEEP_BUSY_END = 3500,
-	WORKER_SCHEDULING_LOOP = 3550,
-	WORKER_SCHEDULING_LOOP_END = 3560,
-	WORKER_STEAL_TRY = 3600,
-	WORKER_STEAL_SUCCESS = 3610,
-	WORKER_IMMEDIATE_EXEC = 3700,
-	WORKER_STOP = 3800,
-} worker_instrumentation_event;
-
-typedef enum {
-	DATA_ITEM_CREATED = 4000,
-	DATA_ITEM_RECYCLED = 4500,
-} di_instrumentation_event;
-
-typedef enum {
-	REGION_START = 5000,
-	REGION_END = 5100,
-} region_instrumentation_event;
-=======
 } irt_instrumentation_extended_performance_data_type;
 
 #define IRT_INST_EVENT(event, group_label, event_label) event,
@@ -126,7 +77,6 @@
 #include "performance_table.def"
 };
 #undef IRT_INST_EVENT
->>>>>>> 0a960f4c
 
 typedef struct _irt_region {
 	uint64 cputime;
