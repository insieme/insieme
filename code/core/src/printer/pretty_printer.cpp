--- conflicted
+++ resolved
@@ -753,16 +753,6 @@
 			}
 
 			PRINT(Record) {
-<<<<<<< HEAD
-				auto strct = analysis::isStruct(node);
-
-				out << (strct ? "struct " : "union ");
-
-				auto recordName = node->getName()->getValue();
-
-				if(recordName.compare("")) { out << recordName << " "; }
-
-=======
 				// print Record Type
 				auto strct = analysis::isStruct(node);
 				out << (strct ? "struct " : "union ");
@@ -772,7 +762,6 @@
 				if(recordName.compare("")) { out << recordName << " "; }
 
 				// print parents including their qualifiers
->>>>>>> bc504111
 				if(strct) {
 					auto parents = node.as<StructAddress>()->getParents();
 					if(!parents.empty()) {
@@ -781,11 +770,8 @@
 							if(parent->isPrivate()) { out << "private "; }
 							if(parent->isPublic()) { out << "public "; }
 							if(parent->isProtected()) { out << "protected "; }
-<<<<<<< HEAD
-							VISIT(parent->getType());
-=======
+
 							visit(parent->getType());
->>>>>>> bc504111
 						}) << " ] ";
 					}
 				}
@@ -799,11 +785,8 @@
 
 				// print all constructors
 				for(auto constr : node->getConstructors()) {
-<<<<<<< HEAD
-=======
-					if (!printer.hasOption(PrettyPrinter::PRINT_DEFAULT_MEMBERS) && analysis::isaDefaultConstructor(constr.getAddressedNode())) continue;
+					if(!printer.hasOption(PrettyPrinter::PRINT_DEFAULT_MEMBERS) && analysis::isaDefaultConstructor(constr.getAddressedNode())) continue;
 					newLine();
->>>>>>> bc504111
 					visit(constr);
 				}
 
@@ -823,14 +806,10 @@
 				}
 
 				// print all member functions
-<<<<<<< HEAD
 				auto memberfuns = node->getMemberFunctions();
 				for(auto memberFun : memberfuns) {
-=======
-				for(auto memberFun : node->getMemberFunctions()) {
 					if (!printer.hasOption(PrettyPrinter::PRINT_DEFAULT_MEMBERS) && analysis::isaDefaultMember(memberFun.getAddressedNode())) continue;
 					newLine();
->>>>>>> bc504111
 					visit(memberFun);
 				}
 
