--- conflicted
+++ resolved
@@ -255,13 +255,9 @@
 			// auto-unwrap tuple
 			if(auto tuple = expr.isa<TupleExprPtr>()) {
 				const auto& elements = tuple->getExpressions();
-<<<<<<< HEAD
 				if (elements.size() == 1) {
 					return getScalar(elements[0]);
 				}
-=======
-				if(elements.size() == 1) { return elements[0]; }
->>>>>>> 83f28092
 			}
 			// otherwise stay as it is
 			return expr;
