/**
 * Copyright (c) 2002-2015 Distributed and Parallel Systems Group,
 *                Institute of Computer Science,
 *               University of Innsbruck, Austria
 *
 * This file is part of the INSIEME Compiler and Runtime System.
 *
 * We provide the software of this file (below described as "INSIEME")
 * under GPL Version 3.0 on an AS IS basis, and do not warrant its
 * validity or performance.  We reserve the right to update, modify,
 * or discontinue this software at any time.  We shall have no
 * obligation to supply such updates or modifications or any other
 * form of support to you.
 *
 * If you require different license terms for your intended use of the
 * software, e.g. for proprietary commercial or industrial use, please
 * contact us at:
 *                   insieme@dps.uibk.ac.at
 *
 * We kindly ask you to acknowledge the use of this software in any
 * publication or other disclosure of results by referring to the
 * following citation:
 *
 * H. Jordan, P. Thoman, J. Durillo, S. Pellegrini, P. Gschwandtner,
 * T. Fahringer, H. Moritsch. A Multi-Objective Auto-Tuning Framework
 * for Parallel Codes, in Proc. of the Intl. Conference for High
 * Performance Computing, Networking, Storage and Analysis (SC 2012),
 * IEEE Computer Society Press, Nov. 2012, Salt Lake City, USA.
 *
 * All copyright notices must be kept intact.
 *
 * INSIEME depends on several third party software packages. Please
 * refer to http://www.dps.uibk.ac.at/insieme/license.html for details
 * regarding third party software licenses.
 */

#include "insieme/core/ir_types.h"

#include <set>

#include "insieme/core/transform/node_replacer.h"
#include "insieme/core/transform/node_mapper_utils.h"
#include "insieme/core/transform/manipulation_utils.h"

#include "insieme/core/ir_node_annotation.h"
#include "insieme/core/ir_builder.h"
#include "insieme/core/ir_visitor.h"
#include "insieme/core/lang/reference.h"

namespace insieme {
namespace core {


	std::ostream& GenericType::printTo(std::ostream& out) const {
		// create output buffer
		out << *getName();

		// check whether there are parent types
		if(!getParents().empty()) {
			// print parents list
			out << ":" << *getParents();
		}

		// check whether there are type parameters
		auto typeParam = getTypeParameter();
		if(!typeParam->empty()) {
			// print parameters ...
			out << '<' << join(",", typeParam->getChildList(), print<deref<NodePtr>>()) << '>';
		}
		return out;
	}


	std::ostream& FunctionType::printTo(std::ostream& out) const {
		// fetch object type if required
		TypePtr objType;
		if(isConstructor() || isDestructor() || isMemberFunction() || isVirtualMemberFunction()) {
			if(getParameterTypes().empty() || !lang::isReference(getParameterTypes()[0])) {
				objType = GenericType::get(getNodeManager(), "%error%");
			} else {
				objType = getObjectType();
			}
		}

		// handle constructors
		if(isConstructor()) {
			auto paramBegin = getParameterTypes().begin() + 1;
			auto paramEnd = getParameterTypes().end();
			return out << "(" << *objType << "::(" << join(",", paramBegin, paramEnd, print<deref<NodePtr>>()) << "))";
		}

		// handle destructor
		if(isDestructor()) {
			assert_eq(1u, getParameterTypes().size());
			return out << "(~" << *objType << "::())";
		}

		// handle (virtual) member function types
		if(isMemberFunction() || isVirtualMemberFunction()) {
			auto paramBegin = getParameterTypes().begin() + 1;
			auto paramEnd = getParameterTypes().end();
			return out << "(" << *objType << "::(" << join(",", paramBegin, paramEnd, print<deref<NodePtr>>()) << ")"
					<< (isMemberFunction() ? "->" : "~>") << *getReturnType() << ")";
		}

		out << "(";
		// add parameters
		out << "(" << join(",", getParameterTypes()->getChildList(), print<deref<NodePtr>>()) << ")";

		// add result
		return out << ((isPlain()) ? "->" : "=>") << *getReturnType() << ")";
	}

	std::ostream& TagTypeBinding::printTo(std::ostream & out) const {
		return out << *getTag() << "=" << *getRecord();
	}

	namespace {

		std::ostream& printRecordTypeContents(const RecordPtr& record, std::ostream& out) {
			bool first = true;
			auto printSeparator = [&]() { out << (first ? "" : ","); first = false; };

			out << "{";

			//print fields
			if (record->getFields().size() > 0) { first = false; }
			out << join(",", record->getFields(), print<deref<NodePtr>>());

			//print constructor types
			for (const auto& constructor : record->getConstructors()) {
				printSeparator();
				const auto& parameterTypes = constructor.as<LambdaExprPtr>()->getFunctionType()->getParameterTypes();
				out << "ctor(" << join(",", ++parameterTypes.begin(), parameterTypes.end(), print<deref<NodePtr>>()) << ")";
			}

			//print destructor type
			printSeparator();
			out << "dtor()";

			//print member function types
			for (const auto& memberFunction : record->getMemberFunctions()) {
				printSeparator();
				const auto& implementationType = memberFunction->getImplementation().as<LambdaExprPtr>()->getFunctionType();
				const auto& parameterTypes = implementationType->getParameterTypes();
				out << *memberFunction->getName() << "("
						<< join(",", ++parameterTypes.begin(), parameterTypes.end(), print<deref<NodePtr>>()) << ")->" << *implementationType->getReturnType();
			}

			//print pure virtual member function types
			for (const auto& memberFunction : record->getPureVirtualMemberFunctions()) {
				printSeparator();
				const auto& implementationType = memberFunction->getType();
				const auto& parameterTypes = implementationType->getParameterTypes();
				out << "pure virtual " << *memberFunction->getName() << "("
						<< join(",", ++parameterTypes.begin(), parameterTypes.end(), print<deref<NodePtr>>()) << ")->" << *implementationType->getReturnType();
			}

			return out << "}";
		}

	}

	std::ostream& Struct::printTo(std::ostream& out) const {
		out << "struct";
		if(!getName()->getValue().empty()) {
			out << " " << *getName();
		}
<<<<<<< HEAD
		if(!getParents()->empty()) {
			out << " : [" << join(", ", getParents(), print<deref<ParentPtr>>()) << "]";
		}
		out << " ";

		return printRecordTypeContents(this, out);
	}

	std::ostream& Union::printTo(std::ostream& out) const {
		out << "union";
		if(!getName()->getValue().empty()) {
			out << " " << *getName();
		}
		out << " ";

		return printRecordTypeContents(this, out);
=======
		if(!getParents()->empty()) { out << " : [" << join(", ", getParents(), print<deref<ParentPtr>>()) << "] "; }

//		NodeList entries;
//		for(const auto& cur : getFields()) 						entries.push_back(cur);
//		for(const auto& cur : getConstructors()) 				entries.push_back(cur);
//		if (getDestructor()) entries.push_back(getDestructor());
//		for(const auto& cur : getMemberFunctions()) 			entries.push_back(cur);
//		for(const auto& cur : getPureVirtualMemberFunctions()) 	entries.push_back(cur);
//		return out << "{" << join(",", entries, print<deref<NodePtr>>()) << "}";
		return out << "<" << join(",", getFields(), print<deref<NodePtr>>()) << ">";
>>>>>>> 774cd27f
	}

	namespace {

		template<template<typename T> class Ptr, typename Set>
		void appendFreeTagTypeReferences(const Ptr<const Node>& root, Set& set, bool fieldsOnly, const TagTypeReferencePtr& origin) {
			// collect free tag type references
			if (auto tag = root.template isa<Ptr<const TagTypeReference>>()) {
				set.insert(tag);
				return;
			}

			// handle nested expressions
			if (auto expr = root.template isa<Ptr<const Expression>>()) {
				// stop here if only fields should be covered
				if (fieldsOnly) return;

				// extract nested references
				if (origin) {
					// filter out origin from references in the expressions
					Set nested;
					appendFreeTagTypeReferences(Ptr<const Node>(expr), nested, false, TagTypeReferencePtr());

					// filter nested elements to exclude origin
					for(const auto& cur : nested) {
						if (*cur != *origin) set.insert(cur);
					}

					// done
					return;
				}
			}

			// skip tags in type variable bindings
			if (auto tagType = root.template isa<Ptr<const TagType>>()) {
				appendFreeTagTypeReferences(Ptr<const Node>(tagType->getDefinition()), set, fieldsOnly, origin);
				return;
			}

			// handle nested definitions
			if (auto def = root.template isa<Ptr<const TagTypeDefinition>>()) {

				Set nested;
				for(const auto& cur : def) {
					appendFreeTagTypeReferences(Ptr<const Node>(cur->getRecord()),nested, fieldsOnly, origin);
				}

				Set filtered;
				for(const auto& cur : nested) {
					if (!def->getDefinitionOf(cur)) filtered.insert(cur);
				}

				// add nested tags to
				set.insert(filtered.begin(), filtered.end());

				// done
				return;
			}

			// descent recursively
			for(const auto& cur : root.getChildList()) {
				appendFreeTagTypeReferences(cur, set, fieldsOnly, origin);
			}
		}

		/**
		 * Collects all free tag-type references in the given code fragment by excluding the given origin-reference.
		 */
		template<template<typename T> class Ptr>
		std::set<Ptr<const TagTypeReference>> getFreeTagTypeReferences(const Ptr<const Node>& root, const TagTypeReferencePtr& origin) {
			std::set<Ptr<const TagTypeReference>> res;
			appendFreeTagTypeReferences(root, res, false, origin);
			return res;
		}

		template<template<typename T> class Ptr>
		std::set<Ptr<const TagTypeReference>> getFreeTagTypeReferencesInFields(const Ptr<const Node>& root) {
			std::set<Ptr<const TagTypeReference>> res;
			appendFreeTagTypeReferences(root, res, true, TagTypeReferencePtr());
			return res;
		}

	}

	TagTypePtr TagTypeDefinition::peelDefinition(NodeManager& manager, const TagTypeReferencePtr& tag, unsigned times) const {


		// start with unmodified definition
		TagTypeDefinitionPtr definition(this);

		// if peeling factor is 0, we are done
		if (times == 0) {
			return TagType::get(manager, tag, definition);
		}

		// get list of free tag type references
		auto tags = getFreeTagTypeReferences(NodeAddress(getDefinitionOf(tag)), tag);

		// if there are recursive references
		if (!tags.empty()) {

			// turn into a map of modifications
			std::map<NodeAddress,NodePtr> mods;
			for(const auto& cur : tags) {
				mods[cur] = TagType::get(manager, cur.as<TagTypeReferencePtr>(), TagTypeDefinitionPtr(this))->peel(times-1);
			}

			// build peeled definition
			definition = TagTypeDefinition::get(manager, toVector(
					TagTypeBinding::get(manager,tag,transform::replaceAll(manager, mods).as<RecordPtr>())
			));
		}

		// peel tag type using helper
		return TagType::get(manager, tag, definition);
	}

	ExpressionPtr TagTypeDefinition::peelMember(NodeManager& manager, const ExpressionPtr& member) const {

		// create a replacement map from of the tag-type bindings
		NodeMap replacements;
		for(const auto& cur : *this) {
			replacements[cur->getTag()] = TagType::get(manager, cur->getTag(),this);
		}

		// apply replacement
		return transform::replaceAllGen(manager, member, replacements, transform::globalReplacement);
	}

	bool TagType::isRecursive() const {

		// the marker type to annotate the result of the is-recursive check
		struct RecursiveTypeMarker {
			bool value;
			bool operator==(const RecursiveTypeMarker& other) const {
				return value == other.value;
			}
		};

		// check potential annotation
		if (this->hasAttachedValue<RecursiveTypeMarker>()) {
			return this->getAttachedValue<RecursiveTypeMarker>().value;
		}

		bool res = false;
		for(const auto& cur : this->getDefinition()) {
			auto set = getFreeTagTypeReferencesInFields(cur->getRecord().as<NodePtr>());
			auto pos = set.find(getTag());
			if (pos != set.end()) {
				res = true;
				break;
			}
		}

		// attach result to node
		this->attachValue((RecursiveTypeMarker){res});

		// return result
		return res;
	}

	std::ostream& TagType::printTo(std::ostream & out) const {
		if (!isRecursive()) { return out << *getRecord(); }
		return out << "rec " << *getTag() << "." << *getDefinition();
	}

	StructPtr Struct::get(NodeManager & manager, const StringValuePtr& name, const ParentsPtr& parents, const FieldsPtr& fields) {
		return get(manager, name, parents, fields,
				Expressions::get(manager, ExpressionList()),
				IRBuilder(manager).getDefaultDestructor(name),
				MemberFunctions::get(manager, MemberFunctionList()),
				PureVirtualMemberFunctions::get(manager, PureVirtualMemberFunctionList())
			);
	}

	UnionPtr Union::get(NodeManager & manager, const StringValuePtr& name, const FieldsPtr& fields) {
		return get(manager, name, fields,
				Expressions::get(manager, ExpressionList()),
				IRBuilder(manager).getDefaultDestructor(name),
				MemberFunctions::get(manager, MemberFunctionList()),
				PureVirtualMemberFunctions::get(manager, PureVirtualMemberFunctionList())
			);
	}


	std::ostream& NumericType::printTo(std::ostream& out) const {
		return out << *getValue();
	}

	NumericTypePtr NumericType::get(NodeManager& manager, const LiteralPtr& value) {
		return manager.get(NumericType(value));
	}

	NumericTypePtr NumericType::get(NodeManager& manager, const VariablePtr& var) {
		return manager.get(NumericType(var));
	}

} // end namespace core
} // end namespace insieme<|MERGE_RESOLUTION|>--- conflicted
+++ resolved
@@ -166,7 +166,6 @@
 		if(!getName()->getValue().empty()) {
 			out << " " << *getName();
 		}
-<<<<<<< HEAD
 		if(!getParents()->empty()) {
 			out << " : [" << join(", ", getParents(), print<deref<ParentPtr>>()) << "]";
 		}
@@ -183,18 +182,6 @@
 		out << " ";
 
 		return printRecordTypeContents(this, out);
-=======
-		if(!getParents()->empty()) { out << " : [" << join(", ", getParents(), print<deref<ParentPtr>>()) << "] "; }
-
-//		NodeList entries;
-//		for(const auto& cur : getFields()) 						entries.push_back(cur);
-//		for(const auto& cur : getConstructors()) 				entries.push_back(cur);
-//		if (getDestructor()) entries.push_back(getDestructor());
-//		for(const auto& cur : getMemberFunctions()) 			entries.push_back(cur);
-//		for(const auto& cur : getPureVirtualMemberFunctions()) 	entries.push_back(cur);
-//		return out << "{" << join(",", entries, print<deref<NodePtr>>()) << "}";
-		return out << "<" << join(",", getFields(), print<deref<NodePtr>>()) << ">";
->>>>>>> 774cd27f
 	}
 
 	namespace {
