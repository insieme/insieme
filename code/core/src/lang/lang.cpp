--- conflicted
+++ resolved
@@ -80,22 +80,14 @@
 		return node->hasAttachedValue<DerivedTag>();
 	}
 
-<<<<<<< HEAD
-const string& getConstructName(const NodePtr& node) {
-	// for derived constructs
-	if (isDerived(node)) {
-		return node->getAttachedValue<DerivedTag>().name;
+	const string& getConstructName(const NodePtr& node) {
+		// for derived constructs
+		if(isDerived(node)) { return node->getAttachedValue<DerivedTag>().name; }
+		// also: support built-in constructs
+		assert_true(isBuiltIn(node) && node.isa<LiteralPtr>()) << "Error for " << *node << " of type " << node->getNodeType()
+		                                                       << "\nNode is neither a derived nor built-in literal!";
+		return node.as<LiteralPtr>()->getValue()->getValue();
 	}
-	// also: support built-in constructs
-	assert_true(isBuiltIn(node) && node.isa<LiteralPtr>()) << "Error for " << *node << " of type " << node->getNodeType() << "\nNode is neither a derived nor built-in literal!";
-	return node.as<LiteralPtr>()->getValue()->getValue();
-}
-=======
-	const string& getConstructName(const NodePtr& node) {
-		assert_true(isDerived(node)) << "Node not marked as being a derived construct!";
-		return node->getAttachedValue<DerivedTag>().name;
-	}
->>>>>>> 2b3541b8
 
 	NodePtr markAsDerived(const NodePtr& node, const string& name) {
 		node->attachValue(DerivedTag(name));
