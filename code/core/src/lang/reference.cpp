/**
 * Copyright (c) 2002-2015 Distributed and Parallel Systems Group,
 *                Institute of Computer Science,
 *               University of Innsbruck, Austria
 *
 * This file is part of the INSIEME Compiler and Runtime System.
 *
 * We provide the software of this file (below described as "INSIEME")
 * under GPL Version 3.0 on an AS IS basis, and do not warrant its
 * validity or performance.  We reserve the right to update, modify,
 * or discontinue this software at any time.  We shall have no
 * obligation to supply such updates or modifications or any other
 * form of support to you.
 *
 * If you require different license terms for your intended use of the
 * software, e.g. for proprietary commercial or industrial use, please
 * contact us at:
 *                   insieme@dps.uibk.ac.at
 *
 * We kindly ask you to acknowledge the use of this software in any
 * publication or other disclosure of results by referring to the
 * following citation:
 *
 * H. Jordan, P. Thoman, J. Durillo, S. Pellegrini, P. Gschwandtner,
 * T. Fahringer, H. Moritsch. A Multi-Objective Auto-Tuning Framework
 * for Parallel Codes, in Proc. of the Intl. Conference for High
 * Performance Computing, Networking, Storage and Analysis (SC 2012),
 * IEEE Computer Society Press, Nov. 2012, Salt Lake City, USA.
 *
 * All copyright notices must be kept intact.
 *
 * INSIEME depends on several third party software packages. Please
 * refer to http://www.dps.uibk.ac.at/insieme/license.html for details
 * regarding third party software licenses.
 */

#include "insieme/core/lang/reference.h"

#include "insieme/core/ir_types.h"
#include "insieme/core/ir_builder.h"

#include "insieme/core/lang/boolean_marker.h"
#include "insieme/core/lang/pointer.h"
#include "insieme/core/types/match.h"

namespace insieme {
namespace core {
namespace lang {


	ReferenceType::ReferenceType(const NodePtr& node) {
		// check given node type
		assert_true(node) << "Given node is null!";
		assert_true(isReference(node)) << "Given node " << *node << " is not a reference type!";

		// extract the type
		GenericTypePtr type = node.isa<GenericTypePtr>();
		if (auto expr = node.isa<ExpressionPtr>()) type = expr->getType().as<GenericTypePtr>();

		// initialize the local instance
		*this = ReferenceType(type->getTypeParameter(0), isTrueMarker(type->getTypeParameter(1)), isTrueMarker(type->getTypeParameter(2)));
	}

	TypePtr ReferenceType::create(const TypePtr& elementType, bool _const, bool _volatile) {
		assert_true(elementType);
		return ReferenceType(elementType, _const, _volatile).operator GenericTypePtr();
	}

	ReferenceType::operator GenericTypePtr() const {
		NodeManager& mgr = elementType.getNodeManager();
		auto& ext = mgr.getLangExtension<BooleanMarkerExtension>();

		return GenericType::get(mgr, "ref", ParentList(),
		                        toVector(elementType, (mConst ? ext.getTrue() : ext.getFalse()), (mVolatile ? ext.getTrue() : ext.getFalse())));
	}


	bool isReference(const NodePtr& node) {

		// check for null
		if (!node) return false;

		// check for expressions
		if (auto expr = node.isa<ExpressionPtr>()) return isReference(expr->getType());

		// check type
		auto type = node.isa<GenericTypePtr>();
		if(!type) return false;

		// simple approach: use unification
		NodeManager& mgr = node.getNodeManager();
		const ReferenceExtension& ext = mgr.getLangExtension<ReferenceExtension>();

		// unify given type with template type
		auto ref = ext.getGenRef().as<GenericTypePtr>();
		auto sub = types::match(mgr, type, ref);
		if(!sub) return false;

		// check instantiation
		const types::Substitution& map = *sub;
		return isValidBooleanMarker(map.applyTo(ref->getTypeParameter(1))) && isValidBooleanMarker(map.applyTo(ref->getTypeParameter(2)));
	}
	
	TypePtr buildRefType(const TypePtr& elementType, bool _const, bool _volatile) {
		return ReferenceType::create(elementType, _const, _volatile);
	}


	bool doReferencesDifferOnlyInQualifiers(const TypePtr& typeA, const TypePtr& typeB) {
		assert_true(isReference(typeA)) << "Can only check qualifiers on references, not on " << dumpColor(typeA);
		assert_true(isReference(typeB)) << "Can only check qualifiers on references, not on " << dumpColor(typeB);
		
		auto gA = typeA.as<GenericTypePtr>();
		auto gB = typeB.as<GenericTypePtr>();

		return gA->getTypeParameter(0) == gB->getTypeParameter(0)
			   && (gA->getTypeParameter(1) != gB->getTypeParameter(1) || gA->getTypeParameter(2) != gB->getTypeParameter(2));
	}
	
	ExpressionPtr buildRefCast(const ExpressionPtr& refExpr, const TypePtr& targetTy) {
		assert_pred1(isReference, refExpr) << "Trying to build a ref cast from non-ref.";
		assert_pred1(isReference, targetTy) << "Trying to build a ref cast to non-ref type.";
		if(targetTy == refExpr->getType()) return refExpr;
<<<<<<< HEAD
		assert_true(core::lang::doReferencesDifferOnlyInQualifiers(refExpr->getType(), targetTy)) << "Ref cast only allowed to cast between qualifiers,"
			<< "trying to cast from\n" << dumpColor(refExpr->getType()) << " - to - \n" << dumpColor(targetTy);
=======
		assert_true(doReferencesDifferOnlyInQualifiers(refExpr->getType(), targetTy)) << "Ref cast only allowed to cast between qualifiers.";
		// TODO THIS IS WHY WE NEED THE MODULAR BUILDER
>>>>>>> 5ae34e7b
		IRBuilder builder(refExpr->getNodeManager());
		auto& rExt = refExpr->getNodeManager().getLangExtension<ReferenceExtension>();
		auto& bmExt = refExpr->getNodeManager().getLangExtension<BooleanMarkerExtension>();
		ReferenceType referenceTy(targetTy);
		return builder.callExpr(rExt.getRefCast(), refExpr, bmExt.getMarkerTypeLiteral(referenceTy.isConst()),
			                    bmExt.getMarkerTypeLiteral(referenceTy.isVolatile()));
	}

	ExpressionPtr buildRefNull(const TypePtr& type) {
		assert_pred1(isReference, type) << "Trying to build a null ref which isn't a reference.";
		IRBuilder builder(type->getNodeManager());
		auto& rExt = type->getNodeManager().getLangExtension<ReferenceExtension>();
		auto& bmExt = type->getNodeManager().getLangExtension<BooleanMarkerExtension>();
		ReferenceType rt(type);
		return builder.callExpr(rExt.getRefNull(), builder.getTypeLiteral(rt.getElementType()), bmExt.getMarkerTypeLiteral(rt.isConst()),
								bmExt.getMarkerTypeLiteral(rt.isVolatile()));
	}

} // end namespace lang
} // end namespace core
} // end namespace insieme<|MERGE_RESOLUTION|>--- conflicted
+++ resolved
@@ -121,13 +121,8 @@
 		assert_pred1(isReference, refExpr) << "Trying to build a ref cast from non-ref.";
 		assert_pred1(isReference, targetTy) << "Trying to build a ref cast to non-ref type.";
 		if(targetTy == refExpr->getType()) return refExpr;
-<<<<<<< HEAD
-		assert_true(core::lang::doReferencesDifferOnlyInQualifiers(refExpr->getType(), targetTy)) << "Ref cast only allowed to cast between qualifiers,"
+		assert_true(doReferencesDifferOnlyInQualifiers(refExpr->getType(), targetTy)) << "Ref cast only allowed to cast between qualifiers,"
 			<< "trying to cast from\n" << dumpColor(refExpr->getType()) << " - to - \n" << dumpColor(targetTy);
-=======
-		assert_true(doReferencesDifferOnlyInQualifiers(refExpr->getType(), targetTy)) << "Ref cast only allowed to cast between qualifiers.";
-		// TODO THIS IS WHY WE NEED THE MODULAR BUILDER
->>>>>>> 5ae34e7b
 		IRBuilder builder(refExpr->getNodeManager());
 		auto& rExt = refExpr->getNodeManager().getLangExtension<ReferenceExtension>();
 		auto& bmExt = refExpr->getNodeManager().getLangExtension<BooleanMarkerExtension>();
