--- conflicted
+++ resolved
@@ -133,11 +133,7 @@
 namespace core {
 namespace transform {
 
-<<<<<<< HEAD
-NodePtr replaceNode(const SharedNodeManager& mgr, const NodePtr& root, const NodePtr& toReplace, const NodePtr& replacement, bool preservePtrAnnotationsWhenModified) {
-=======
 NodePtr replaceAll(NodeManager& mgr, const NodePtr& root, const PointerMap<NodePtr, NodePtr>& replacements, bool preservePtrAnnotationsWhenModified) {
->>>>>>> 0b28779f
 	if(!root) {
 		return NodePtr(NULL);
 	}
@@ -160,15 +156,10 @@
 	return res;
 }
 
-<<<<<<< HEAD
-NodePtr replaceNode(const ASTBuilder& builder, const NodePtr& root, const NodePtr& toReplace, const NodePtr& replacement, bool preservePtrAnnotationsWhenModified) {
-	return replaceNode(builder.getNodeManager(), root, toReplace, replacement, preservePtrAnnotationsWhenModified);
-=======
 NodePtr replaceAll(NodeManager& mgr, const NodePtr& root, const NodePtr& toReplace, const NodePtr& replacement, bool preservePtrAnnotationsWhenModified) {
 	PointerMap<NodePtr, NodePtr> map;
 	map.insert(std::make_pair(toReplace, replacement));
 	return replaceAll(mgr, root, map, preservePtrAnnotationsWhenModified);
->>>>>>> 0b28779f
 }
 
 NodePtr replaceNode(NodeManager& manager, const NodeAddress& toReplace, const NodePtr& replacement, bool preservePtrAnnotationsWhenModified) {
