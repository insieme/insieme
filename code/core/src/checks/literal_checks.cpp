--- conflicted
+++ resolved
@@ -138,11 +138,7 @@
 				min = std::numeric_limits<int64_t>::min();
 				max = std::numeric_limits<int64_t>::max();
 			} else {
-<<<<<<< HEAD
-				assert_fail() << "Unsupported signed integer type encountered!";
-=======
-				assert_fail() <<  "Unsupported signed integer type encountered: \n"<< type;
->>>>>>> 5cf08fec
+				assert_fail() << "Unsupported signed integer type encountered: \n" << type;
 			}
 
 			if (!(basic.isInt8(type) || basic.isInt16(type)) && *value.rbegin() == 'l') {
@@ -182,11 +178,7 @@
 			} else if (basic.isUInt16(type)) {
 				max = std::numeric_limits<uint64_t>::max();
 			} else {
-<<<<<<< HEAD
-				assert_fail() << "Unsupported signed integer type encountered!";
-=======
-				assert_fail() <<  "Unsupported signed integer type encountered: \n"<< type;
->>>>>>> 5cf08fec
+				assert_fail() << "Unsupported signed integer type encountered: \n" << type;
 			}
 
 			if (!(basic.isUInt8(type) || basic.isUInt16(type)) && *value.rbegin() == 'l') {
