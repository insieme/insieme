--- conflicted
+++ resolved
@@ -95,13 +95,13 @@
 								} else {
 									add(res, Message(useCallAdr, EC_SEMANTIC_ARRAY_INDEX_OUT_OF_RANGE,
 									                 format("Potentially unsafe indexing of single-element array %s using formula %s",
-									                        toString(*(param)).c_str(), toString(formula).c_str()),
+									                        *param, formula),
 									                 Message::WARNING));
 								}
 							} catch(const arithmetic::NotAFormulaException& e) {
 								add(res, Message(useCallAdr, EC_SEMANTIC_ARRAY_INDEX_OUT_OF_RANGE,
 								                 format("Potentially unsafe indexing of single-element array %s using expression %s",
-								                        toString(*(param)).c_str(), toString(*(usecall->getArgument(1))).c_str()),
+								                        *param, *(usecall->getArgument(1))),
 								                 Message::WARNING));
 							}
 						} else {
@@ -258,44 +258,6 @@
 		return res;
 	}
 
-<<<<<<< HEAD
-=======
-	OptionalMessageList IllegalNumCastCheck::visitCallExpr(const CallExprAddress& callExpr) {
-		OptionalMessageList res;
-
-		auto& manager = callExpr->getNodeManager();
-		auto& basic = manager.getLangBasic();
-
-		//skip all calls which aren't NumericCasts
-		if (!analysis::isCallOf(callExpr.getAddressedNode(), basic.getNumericCast())) {
-			return res;
-		}
-
-		const auto& targetExprType = callExpr.getArgument(0).getType().getAddressedNode();
-
-		const auto& targetGenericType = callExpr.getArgument(1).getType().as<GenericTypePtr>();
-		if (targetGenericType.getTypeParameter().size() != 1) {
-			add(res, Message(callExpr, EC_SEMANTIC_ILLEGAL_NUM_CAST, format("given target type is not a numeric type (%s).", toString(*(targetGenericType)).c_str()), Message::ERROR));
-		}
-		const auto& targetType = targetGenericType.getTypeParameter(0);
-
-		//TODO we need a special case handling enum types here, until this is implemented
-		auto& enumExt = manager.getLangExtension<lang::EnumExtension>();
-
-		//check expression type
-		if (!(basic.isNumeric(targetExprType) || enumExt.isEnumType(targetExprType))) {
-			add(res, Message(callExpr, EC_SEMANTIC_ILLEGAL_NUM_CAST, format("given expression is not of numeric type (%s).", toString(*(targetExprType)).c_str()), Message::ERROR));
-		}
-
-		//as well as the target type
-		if (!(basic.isNumeric(targetType) || enumExt.isEnumType(targetType))) {
-			add(res, Message(callExpr, EC_SEMANTIC_ILLEGAL_NUM_CAST, format("given target type is not a numeric type (%s).", toString(*(targetType)).c_str()), Message::ERROR));
-		}
-
-		return res;
-	}
-
->>>>>>> 176f9c82
 } // end namespace check
 } // end namespace core
 } // end namespace insieme