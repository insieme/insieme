/**
 * Copyright (c) 2002-2013 Distributed and Parallel Systems Group,
 *                Institute of Computer Science,
 *               University of Innsbruck, Austria
 *
 * This file is part of the INSIEME Compiler and Runtime System.
 *
 * We provide the software of this file (below described as "INSIEME")
 * under GPL Version 3.0 on an AS IS basis, and do not warrant its
 * validity or performance.  We reserve the right to update, modify,
 * or discontinue this software at any time.  We shall have no
 * obligation to supply such updates or modifications or any other
 * form of support to you.
 *
 * If you require different license terms for your intended use of the
 * software, e.g. for proprietary commercial or industrial use, please
 * contact us at:
 *                   insieme@dps.uibk.ac.at
 *
 * We kindly ask you to acknowledge the use of this software in any
 * publication or other disclosure of results by referring to the
 * following citation:
 *
 * H. Jordan, P. Thoman, J. Durillo, S. Pellegrini, P. Gschwandtner,
 * T. Fahringer, H. Moritsch. A Multi-Objective Auto-Tuning Framework
 * for Parallel Codes, in Proc. of the Intl. Conference for High
 * Performance Computing, Networking, Storage and Analysis (SC 2012),
 * IEEE Computer Society Press, Nov. 2012, Salt Lake City, USA.
 *
 * All copyright notices must be kept intact.
 *
 * INSIEME depends on several third party software packages. Please 
 * refer to http://www.dps.uibk.ac.at/insieme/license.html for details 
 * regarding third party software licenses.
 */

#include "insieme/core/ir_class_info.h"

#include "insieme/core/analysis/ir++_utils.h"
#include "insieme/core/printer/pretty_printer.h"

#include "insieme/core/dump/annotations.h"
#include "insieme/core/encoder/lists.h"
#include "insieme/core/encoder/tuples.h"

#include "insieme/core/transform/node_replacer.h"

namespace insieme {
namespace core {

	using core::printer::PrettyPrinter;

	// --------- Member Function --------------------

	std::ostream& MemberFunction::printTo(std::ostream& out) const {
		// print information regarding this member function
		if (isVirtual()) out << "virtual ";
		if (isConst()) out << "const ";
		out << name << " = ";
		out << PrettyPrinter(impl, PrettyPrinter::NO_LET_BINDINGS);
		if (impl.isa<LiteralPtr>()) out << " : " << *impl->getType();
		return out;
	}


	// --------- Class Meta-Info --------------------

	void ClassMetaInfo::setConstructors(const vector<LambdaExprPtr>& constructors) {
		// check new constructors
		assert(all(constructors, [&](const LambdaExprPtr& cur) { return cur->getFunctionType()->isConstructor(); }));
		assert(all(constructors, [&](const LambdaExprPtr& cur) { return checkObjectType(cur); }));

		// exchange the list of constructors
		this->constructors = constructors;

		// normalize constructors
		for(auto& cur : this->constructors) {
			cur = core::analysis::normalize(cur);
		}

		// invalidate child list
		childList.reset();
	}

	void ClassMetaInfo::addConstructor(const LambdaExprPtr& constructor) {
		// check constructor type
		assert(constructor->getFunctionType()->isConstructor());
		assert(checkObjectType(constructor));

		// add new constructor
		this->constructors.push_back(core::analysis::normalize(constructor));

		// invalidate child list
		childList.reset();
	}

	void ClassMetaInfo::setDestructor(const LambdaExprPtr& destructor) {
		// check destructor type
		assert(!destructor || destructor->getFunctionType()->isDestructor());
		assert(!destructor || checkObjectType(destructor));

		// update destructor
		this->destructor = (destructor)?core::analysis::normalize(destructor):LambdaExprPtr();

		// invalidate child list
		childList.reset();
	}

	void ClassMetaInfo::setMemberFunctions(const vector<MemberFunction>& functions) {
		// check new functions
		assert(all(functions, [&](const MemberFunction& cur) { return cur.getImplementation()->getType().as<FunctionTypePtr>()->isMemberFunction(); }));
		assert(all(functions, [&](const MemberFunction& cur) { return checkObjectType(cur.getImplementation()); }));

		// exchange the list of member functions
		this->memberFunctions.clear();
		for(auto cur : functions) {
			addMemberFunction(cur);
		}

		// invalidate child list
		childList.reset();
	}

	void ClassMetaInfo::addMemberFunction(const MemberFunction& function) {
		// check member function type
		assert(function.getImplementation()->getType()->getNodeType() == NT_FunctionType);
		assert(function.getImplementation()->getType().as<FunctionTypePtr>()->isMemberFunction());
		assert(checkObjectType(function.getImplementation()));

<<<<<<< HEAD
=======
		// check that there are not duplicates
		assert(!hasMemberFunction(function.getName(), function.getImplementation()->getType().as<FunctionTypePtr>(), function.isConst()) &&
				"Member functions may not exhibit the same name, type and const-flag state.");

		// add new member function
>>>>>>> 4ed9b85c
		this->memberFunctions.push_back(function);

		// invalidate child list
		childList.reset();
	}

	TypePtr ClassMetaInfo::getClassType() const {

		// try destructor
		if (destructor) return destructor->getLambda()->getType()->getObjectType();

		// try constructors
		if (!constructors.empty()) return constructors.front()->getLambda()->getType()->getObjectType();

		// try member functions
		if (!memberFunctions.empty()) return memberFunctions.front().getImplementation()->getType().as<FunctionTypePtr>()->getObjectType();

		// type is unknown
		return TypePtr();
	}

	bool ClassMetaInfo::checkObjectType(const ExpressionPtr& lambda) const {

		assert(lambda->getType()->getNodeType() == NT_FunctionType);

		FunctionTypePtr funType = lambda->getType().as<FunctionTypePtr>();
		assert(funType->isConstructor() || funType->isDestructor() || funType->isMemberFunction());

		TypePtr typeA = getClassType();
		if (!typeA) return true; // everything is allowed if object type is not fixed yet

		TypePtr typeB = funType->getObjectType();

		// check object type
		assert_eq(*typeA, *typeB);
		return *typeA == *typeB;
	}

	std::ostream& ClassMetaInfo::printTo(std::ostream& out) const {

		out << "class-info <\n";

		// add ctor code
		if (!constructors.empty()) {
			out << " -- Constructors --\n" << join("\n", constructors, [](std::ostream& out, const LambdaExprPtr& cur) {
				out << PrettyPrinter(cur, PrettyPrinter::NO_LET_BINDINGS);
			}) << "\n\n";
		}

		// add dtor
		if (destructor) {
			out << " -- ";
			if (virtualDestructor) out << "virtual ";
			out << "Destructor --\n";
			out << PrettyPrinter(destructor, PrettyPrinter::NO_LET_BINDINGS);
			out << "\n\n";
		}

		// add member functions
		if (!memberFunctions.empty()) {
			out << " -- Member Functions --\n" << join("\n", memberFunctions) << "\n";
		}
		out << ">\n";

		return out;
	}

	bool ClassMetaInfo::migrate(const NodeAnnotationPtr& ptr, const NodePtr& before, const NodePtr& after) const {
		assert(before != after);
		assert(before.isa<TypePtr>());
		assert(&getMetaInfo(before.as<TypePtr>()) == this);

		// check whether new version is still an object type
		if (after->getNodeCategory() != NC_Type || !analysis::isObjectType(after.as<TypePtr>())) {
			return false;	// can not migrate this information to such a type
		}

		TypePtr oldClassType = before.as<TypePtr>();
		TypePtr newClassType = after.as<TypePtr>();

		assert(*oldClassType != *newClassType);

		NodeManager& mgr = after.getNodeManager();
		IRBuilder builder(mgr);
		VariablePtr newParam = builder.variable(builder.refType(newClassType));

		// create helper for updating functions
		auto alter = [&](const LambdaExprPtr& in)->LambdaExprPtr {
			assert(!in->getParameterList().empty());

			VariableMap replacement;
			replacement[in->getParameterList()->getElement(0)] = newParam;

			// update first parameter => switch to new variable
			return core::transform::replaceVarsRecursiveGen(mgr, in, replacement);
		};

		// create a copy of this class meta info and replace parameters
		ClassMetaInfo newInfo;

		// move constructors
		for(auto cur : constructors) {
			newInfo.addConstructor(alter(cur));
		}

		// move destructor
		if (destructor) {
			newInfo.setDestructor(alter(destructor));
		}

		// update virtual destructor field
		newInfo.setDestructorVirtual(isDestructorVirtual());

		// update members
		for(auto cur : memberFunctions) {
			MemberFunction newMember = cur;

			// extract implementation
			auto impl = newMember.getImplementation();

			// update implementation
			if (analysis::isPureVirtual(impl)) {
				// update type
				auto oldFunType = impl->getType().as<FunctionTypePtr>();
				auto newFunType = core::transform::replaceNode(
						mgr,
						FunctionTypeAddress(oldFunType)->getParameterType(0),
						builder.refType(newClassType)
				).as<FunctionTypePtr>();

				// create new pure-virtual implementation
				newMember.setImplementation(builder.getPureVirtual(newFunType));

			} else if (auto lit = impl.isa<LiteralPtr>()) {

				// update function type
				newMember.setImplementation(core::transform::replaceNode(
						mgr,
						LiteralAddress(lit)->getType().as<FunctionTypeAddress>()->getParameterType(0),
						builder.refType(newClassType)
				).as<LiteralPtr>());

			} else {
				// handle as all other implementations
				assert(impl.isa<LambdaExprPtr>());
				newMember.setImplementation(alter(impl.as<LambdaExprPtr>()));
			}

			newInfo.addMemberFunction(newMember);
		}

		// attach result to modified node
		setMetaInfo(newClassType, merge(newInfo, getMetaInfo(newClassType)));
		return true;
	}


	void ClassMetaInfo::cloneTo(const NodePtr& target) const {

		assert(target.isa<TypePtr>());

		// create a copy of this class referencing instances managed by the new target node manager
		NodeManager& newMgr = target->getNodeManager();

		ClassMetaInfo newInfo = *this;

		// migrate constructors
		for(auto& cur : newInfo.constructors) { cur = newMgr.get(cur); }

		// migrate destructor
		if (newInfo.destructor) newInfo.destructor = newMgr.get(newInfo.destructor);

		// migrate member functions
		for (auto& cur : newInfo.memberFunctions) { cur.setImplementation(newMgr.get(cur.getImplementation())); }

		// attach info value
		target->attachValue(merge(newInfo, getMetaInfo(target.as<TypePtr>())));

	}

	const NodeList& ClassMetaInfo::getChildNodes() const {

		// use lazy-evaluated value if possible
		if (childList) {
			return childList;
		}

		// update child list
		NodeList res;
		for(auto cur : constructors) res.push_back(cur);
		if (destructor) res.push_back(destructor);
		for(auto cur : memberFunctions) res.push_back(cur.getImplementation());

		// update lazy and return internal value
		return childList = res;
	}

	// --------- Class Meta-Info Dump-Support --------------------

	// create and register a IR-Dump converter for the meta-info class
	VALUE_ANNOTATION_CONVERTER(ClassMetaInfo)

		typedef core::value_node_annotation<ClassMetaInfo>::type annotation_type;

		typedef std::tuple<string, ExpressionPtr, bool, bool> encoded_member_fun_type;
		typedef std::tuple<vector<LambdaExprPtr>, LambdaExprPtr, bool, vector<encoded_member_fun_type>> encoded_class_info_type;

		virtual ExpressionPtr toIR(NodeManager& manager, const NodeAnnotationPtr& annotation) const {
			assert(dynamic_pointer_cast<annotation_type>(annotation) && "Only Class-Info annotations are supported!");
			return toIR(manager, static_pointer_cast<annotation_type>(annotation)->getValue());
		}

		ExpressionPtr toIR(NodeManager& manager, const ClassMetaInfo& info) const {

			// convert member functions
			auto encodedMemberFuns = ::transform(info.getMemberFunctions(), [](const MemberFunction& cur)->encoded_member_fun_type {
				return encoded_member_fun_type(
						cur.getName(),
						cur.getImplementation(),
						cur.isVirtual(),
						cur.isConst()
				);
			});

			// encode class meta-info object
			return encoder::toIR(
				manager,
				encoded_class_info_type (
						info.getConstructors(),
						info.getDestructor(),
						info.isDestructorVirtual(),
						encodedMemberFuns
				)
			);
		}

		virtual NodeAnnotationPtr toAnnotation(const ExpressionPtr& node) const {
			// wrap result into annotation pointer
			return std::make_shared<annotation_type>(fromIR(node));
		}

		ClassMetaInfo fromIR(const ExpressionPtr& node) const {
			assert(encoder::isEncodingOf<encoded_class_info_type>(node.as<ExpressionPtr>()) && "Invalid encoding encountered!");

			// decode the class object
			auto tuple = encoder::toValue<encoded_class_info_type>(node);

			// restore info
			ClassMetaInfo res;

			res.setConstructors(std::get<0>(tuple));
			res.setDestructor(std::get<1>(tuple));
			res.setDestructorVirtual(std::get<2>(tuple));
			res.setMemberFunctions(::transform(std::get<3>(tuple), [](const encoded_member_fun_type& cur) {
				return MemberFunction(std::get<0>(cur), std::get<1>(cur), std::get<2>(cur), std::get<3>(cur));
			}));

			// done
			return res;
		}
	};

	ExpressionPtr toIR(NodeManager& manager, const ClassMetaInfo& info) {
		ClassMetaInfoAnnotationConverter converter;
		return converter.toIR(manager, info);
	}

	ClassMetaInfo fromIR(const ExpressionPtr& expr) {
		ClassMetaInfoAnnotationConverter converter;
		return converter.fromIR(expr);
	}

	// --------- Class Meta-Info Utilities --------------------

	namespace {

		static const ClassMetaInfo defaultInfo;

	}

	const bool hasMetaInfo(const TypePtr& type) {
		return type && type->hasAttachedValue<ClassMetaInfo>();
	}

	const ClassMetaInfo& getMetaInfo(const TypePtr& type) {
		assert(analysis::isObjectType(type) && "Meta-Information may only be attached to object types!");

		// check whether meta-information is present
		if (!type->hasAttachedValue<ClassMetaInfo>()) {
			// return the default configuration
			return defaultInfo;
		}

		// return a reference to the attached meta-information
		return type->getAttachedValue<ClassMetaInfo>();
	}

	void setMetaInfo(const TypePtr& type, const ClassMetaInfo& info) {
		assert(analysis::isObjectType(type) && "Meta-Information may only be attached to object types!");
		assert(!info.getClassType() || *info.getClassType() == *type);

		// if information is not different to the default => just drop it
		if (info == defaultInfo) {
			type->detachValue<ClassMetaInfo>();
		} else {
			type->attachValue(info);
		}
	}

	void removeMetaInfo(const TypePtr& type) {
		type->detachValue<ClassMetaInfo>();
	}

	ClassMetaInfo merge(const ClassMetaInfo& a, const ClassMetaInfo& b) {

		// see whether one of those is empty
		if (a == defaultInfo) return b;
		if (b == defaultInfo) return a;

		// can only merge meta infos for the same types
		assert_eq(*a.getClassType(), *b.getClassType())
			<< "Cannot merge\n" << a << "and\n" << b;

		// merge them
		ClassMetaInfo res = a;

		// a utility function to prevent multiple copies of constructors
		auto containsCtor = [&](const LambdaExprPtr& cur) {
			return contains(res.getConstructors(), cur, [](const LambdaExprPtr& a, const LambdaExprPtr& b)->bool {
				// just check the type - no two constructors with the same type are supported
				return *a->getType() == *b->getType();
			});
		};

		// copy constructors
		for(auto cur : b.getConstructors()) {
			if (!containsCtor(cur)) {
				res.addConstructor(cur);
			}
		}

		// a utility function to prevent multiple copies of the same member function
		auto containsMember = [&](const MemberFunction& cur) {
			return contains(res.getMemberFunctions(), cur, [](const MemberFunction& a, const MemberFunction& b)->bool {
				return a.isConst() == b.isConst() && a.getName() == b.getName() && *a.getImplementation()->getType() == *b.getImplementation()->getType();
			});
		};

		// copy member functions
		for(auto cur : b.getMemberFunctions()) {
			if (!containsMember(cur)) {
				res.addMemberFunction(cur);
			}
		}

		// update destructor
		if (res.hasDestructor() && b.hasDestructor()) {
			assert_eq(*analysis::normalize(res.getDestructor()), *analysis::normalize(b.getDestructor()))
					<< "Unable to merge distinct destructors!";
		} else if (!res.hasDestructor()) {
			res.setDestructor(b.getDestructor());
		}

		// update virtual flag
		res.setDestructorVirtual(res.isDestructorVirtual() || b.isDestructorVirtual());

		// done
		return res;
	}

} // end namespace core
} // end namespace insieme<|MERGE_RESOLUTION|>--- conflicted
+++ resolved
@@ -127,14 +127,11 @@
 		assert(function.getImplementation()->getType().as<FunctionTypePtr>()->isMemberFunction());
 		assert(checkObjectType(function.getImplementation()));
 
-<<<<<<< HEAD
-=======
 		// check that there are not duplicates
 		assert(!hasMemberFunction(function.getName(), function.getImplementation()->getType().as<FunctionTypePtr>(), function.isConst()) &&
 				"Member functions may not exhibit the same name, type and const-flag state.");
 
 		// add new member function
->>>>>>> 4ed9b85c
 		this->memberFunctions.push_back(function);
 
 		// invalidate child list
