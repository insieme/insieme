/**
 * Copyright (c) 2002-2017 Distributed and Parallel Systems Group,
 *                Institute of Computer Science,
 *               University of Innsbruck, Austria
 *
 * This file is part of the INSIEME Compiler and Runtime System.
 *
 * This program is free software: you can redistribute it and/or modify
 * it under the terms of the GNU General Public License as published by
 * the Free Software Foundation, either version 3 of the License, or
 * (at your option) any later version.
 *
 * This program is distributed in the hope that it will be useful,
 * but WITHOUT ANY WARRANTY; without even the implied warranty of
 * MERCHANTABILITY or FITNESS FOR A PARTICULAR PURPOSE.  See the
 * GNU General Public License for more details.
 *
 * You should have received a copy of the GNU General Public License
 * along with this program.  If not, see <http://www.gnu.org/licenses/>.
 *
 *
 * If you require different license terms for your intended use of the
 * software, e.g. for proprietary commercial or industrial use, please
 * contact us at:
 *                   insieme@dps.uibk.ac.at
 *
 * We kindly ask you to acknowledge the use of this software in any
 * publication or other disclosure of results by referring to the
 * following citation:
 *
 * H. Jordan, P. Thoman, J. Durillo, S. Pellegrini, P. Gschwandtner,
 * T. Fahringer, H. Moritsch. A Multi-Objective Auto-Tuning Framework
 * for Parallel Codes, in Proc. of the Intl. Conference for High
 * Performance Computing, Networking, Storage and Analysis (SC 2012),
 * IEEE Computer Society Press, Nov. 2012, Salt Lake City, USA.
 */

#include "insieme/core/analysis/type_utils.h"

#include "insieme/core/ir.h"
#include "insieme/core/ir_visitor.h"
#include "insieme/core/ir_builder.h"
#include "insieme/core/lang/basic.h"
#include "insieme/core/lang/pointer.h"
#include "insieme/core/lang/array.h"
#include "insieme/core/analysis/compare.h"
#include "insieme/core/analysis/default_members.h"
#include "insieme/core/analysis/ir_utils.h"
#include "insieme/core/analysis/ir++_utils.h"
#include "insieme/core/annotations/naming.h"
#include "insieme/core/types/subtype_constraints.h"

#include "insieme/core/transform/node_replacer.h"

#include "insieme/utils/assert.h"
#include "insieme/utils/name_mangling.h"

namespace insieme {
namespace core {
namespace analysis {

	bool hasFreeTypeVariables(const TypePtr& type) {
		// if it is not a type, there are no type variables
		if(!type) { return false; }

		struct HasFreeTypeVariableVisitor : public IRVisitor<bool, Pointer, NodeSet&> {
			HasFreeTypeVariableVisitor() : IRVisitor<bool, Pointer, NodeSet&>(true) {}

			bool visitTypeVariable(const TypeVariablePtr& cur, NodeSet& knownVariables) {
				return !contains(knownVariables, cur);
			}

			bool visitFunctionType(const FunctionTypePtr& cur, NodeSet& knownVariables) {
				return false; // function types are binding their free type variables
			}

			bool visitNode(const NodePtr& cur, NodeSet& knownVariables) {
				if(cur->getNodeCategory() == NC_Statement || cur->getNodeCategory() == NC_Expression) return false;
				auto ret = any(cur.getChildList(), [&](const NodePtr& cur) -> bool { return this->visit(cur, knownVariables); });
				return ret;
			}
		};

		NodeSet tmp;
		return HasFreeTypeVariableVisitor().visit(type, tmp);
	}

	TypeVariableSet getFreeTypeVariables(const TypePtr& type) {
		TypeVariableSet res;

		// collect all nested type variables
		visitDepthFirstOncePrunable(type, [&](const TypePtr& type)->bool {
			// prune function types
			if (type.isa<FunctionTypePtr>()) return true;
			if (auto var = type.isa<TypeVariablePtr>()) res.insert(var);
			// continue searching free variables
			return false;
		});

		return res;
	}

	TypeVariableSet getTypeVariablesBoundBy(const FunctionTypePtr& funType) {
		// collect all free type variables int he parameters
		TypeVariableSet res;

		// collect all type variables
		for(const auto& paramType : funType->getParameterTypes()) {
			visitDepthFirstOnce(paramType, [&](const TypeVariablePtr& var) {
				res.insert(var);
			});
		}

		// done
		return res;
	}

	VariadicTypeVariableSet getVariadicTypeVariablesBoundBy(const FunctionTypePtr& funType) {
		// collect all free type variables int he parameters
		VariadicTypeVariableSet res;

		// collect all type variables
		for (const auto& paramType : funType->getParameterTypes()) {
			visitDepthFirstOnce(paramType, [&](const VariadicTypeVariablePtr& var) {
				res.insert(var);
			});
		}

		// done
		return res;
	}

	TypesPtr normalizeGenericTypeVarialbeParameters(const TypesPtr& params) {
		// some preparation
		NodeManager& mgr = params->getNodeManager();
		auto blankName = StringValue::get(mgr, "_");
		auto blankType = TypeVariable::get(mgr, blankName);

		TypeList res = params->getTypes();
		for (TypePtr& cur : res) {

			if (cur.isa<VariadicTypeVariablePtr>()) {

				cur = VariadicTypeVariable::get(mgr, blankName);

			} else if (const GenericTypeVariablePtr& var = cur.isa<GenericTypeVariablePtr>()) {

				auto tmp = normalize(var);
				cur = GenericTypeVariable::get(mgr, blankName, tmp->getTypeParameter());

			} else if (const VariadicGenericTypeVariablePtr& var = cur.isa<VariadicGenericTypeVariablePtr>()) {

				auto tmp = normalize(var);
				cur = VariadicGenericTypeVariable::get(mgr, blankName, tmp->getTypeParameter());

			} else {
				cur = blankType;
			}
		}

		// build normalized type list
		return Types::get(mgr, res);
	}

	bool isReturnTypePotentiallyDeducible(const FunctionTypePtr& funType) {
		auto retTypeVars = getFreeTypeVariables(funType->getReturnType());
		if(retTypeVars.empty()) return true;
		for(const auto& param : funType.getParameterTypeList()) {
			auto paramTypeVars = getFreeTypeVariables(param);
			for(const auto& t : paramTypeVars) {
				retTypeVars.erase(t);
			}
		}
		return retTypeVars.empty();
	}

	GenericTypeVariablePtr normalize(const GenericTypeVariablePtr& var) {
		if (!var) return var;
		return GenericTypeVariable::get(var->getNodeManager(), var->getVarName(), normalizeGenericTypeVarialbeParameters(var->getTypeParameter()));
	}

	VariadicGenericTypeVariablePtr normalize(const VariadicGenericTypeVariablePtr& var) {
		if (!var) return var;
		return VariadicGenericTypeVariable::get(var->getNodeManager(), var->getVarName(), normalizeGenericTypeVarialbeParameters(var->getTypeParameter()));
	}



	insieme::core::TypePtr autoReturnType(NodeManager& nodeMan, const CompoundStmtPtr& body) {
		auto debug = false;
		if(debug) { std::cout << "{{{{{{ autoReturnType ----\n"; }

		// find all returns
		TypePtr newReturnType = nodeMan.getLangBasic().getUnit();
		auto returns = analysis::getFreeNodes(body, NT_ReturnStmt, toVector(NT_LambdaExpr, NT_JobExpr, NT_ReturnStmt));
		if(debug) { std::cout << "{{{{{{{{{{{{{ Returns: " << returns << "\n"; }

		// if no returns, unit is fine
		if(!returns.empty()) {
			auto typeList = ::transform(returns, [](const NodePtr& ret) { return ret.as<ReturnStmtPtr>()->getReturnExpr()->getType(); });
			if(debug) { std::cout << "{{{{{{{{{{{{{ typeList: " << typeList << "\n"; }

			newReturnType = types::getSmallestCommonSuperType(typeList);
			if(debug) { std::cout << "{{{{{{{{{{{{{ returnType: " << newReturnType << "\n"; }

			assert_true(newReturnType) << "Return type deduction, multiple return types have no common supertype.";
		}

		return newReturnType;
	}

	namespace {
		bool isTrivialOrTriviallyCopyable(const TypePtr& type, const bool checkTrivial) {
			auto ttype = type.isa<TagTypePtr>();
		if(!ttype) {
			if(core::lang::isArray(type)) {
				// in case of an array, check the enclosed type for the same properties
				return isTrivialOrTriviallyCopyable(core::lang::ArrayType(type).getElementType(), checkTrivial);
			}
			// non-tag-type & non-array types are always trivial
			return true;
		}

		auto record = ttype->getRecord();

		IRBuilder builder(type->getNodeManager());

		auto getCtorByType = [&](const FunctionTypePtr& ctorType) -> ExpressionPtr {
			for(const auto& ctor : record->getConstructors()) {
				if(ctor->getType() == ctorType) {
					return ctor;
				}
			}
			return {};
		};

		auto getAssignmentOperatorByType = [&](const FunctionTypePtr& mfunType) -> MemberFunctionPtr {
			for(const auto& mfun : record->getMemberFunctions()) {
				if(mfun->getNameAsString() == utils::getMangledOperatorAssignName() && mfun->getImplementation()->getType() == mfunType) {
					return mfun;
				}
			}
			return {};
		};

		auto thisType = builder.refType(builder.tagTypeReference(record->getName()));

		// a virtual destructor means this type is not trivially copyable
		if(record->hasVirtualDestructor()) return false;

		// if we should check for a trivial type, we also check for a trivial default constructor here
		if(checkTrivial) {
			// the defult constructor must not be deleted and be either implicit or defaulted)
			auto defaultConstructor = getCtorByType(analysis::buildDefaultDefaultConstructorType(thisType));
			if(!defaultConstructor || !isaDefaultMember(defaultConstructor)) return false;
		}

		// check for trivial constructors. They have to be either deleted or (implicitly) defaulted
		auto copyConstructor = getCtorByType(analysis::buildDefaultCopyConstructorType(thisType));
		if(copyConstructor && !isaDefaultMember(copyConstructor)) return false;

		auto moveConstructor = getCtorByType(analysis::buildDefaultMoveConstructorType(thisType));
		if(moveConstructor && !isaDefaultMember(moveConstructor)) return false;

		// check trivial destructor
		auto destructor = record->getDestructor();
		if(destructor && !isaDefaultMember(destructor)) return false;

		// check for trivial copy and move assignments
		auto copyAssignment = getAssignmentOperatorByType(analysis::buildDefaultCopyAssignOperatorType(thisType));
		if(copyAssignment && !isaDefaultMember(copyAssignment)) return false;

		auto moveAssignment = getAssignmentOperatorByType(analysis::buildDefaultMoveAssignOperatorType(thisType));
		if(moveAssignment && !isaDefaultMember(moveAssignment)) return false;

		// check for virtual member functions
		for(auto memFun : record->getMemberFunctions()) {
			if(memFun->getVirtualFlag().getValue()) return false;
		}

		if(!record->getPureVirtualMemberFunctions().empty()) return false;

		// check for virtual & non-trivial base classes
		if(ttype->isStruct()) {
			auto stype = ttype->getStruct();
			for(auto par : stype->getParents()) {
				if(par->getVirtual().getValue()) return false;
				// if our direct base class is non-trivial, we cannot be trivial per-se
				if(!isTrivial(par->getType())) return false;
			}
		}

		// check that all non-static members are trivial
		for(auto field : record->getFields()) {
			auto fieldType = field->getType();
			if(!isTrivial(fieldType)) return false;
			//check cpp_ref field types
			if(analysis::isRefType(fieldType) && lang::isCppReference(fieldType)) {
				//TODO this is an over approximation which has to be refined
				return false;
			}
		}

		return true;
		}
	}

	/**
	 * The only trivially copyable types are scalar types, trivially copyable classes, and arrays of such types/classes.
	 *
	 * Requirements for trivially copyable classes are:
	 * - Every copy constructor is trivial or deleted
	 * - Every move constructor is trivial or deleted
	 * - Every copy assignment operator is trivial or deleted
	 * - Every move assignment operator is trivial or deleted
	 * - Trivial non-deleted destructor
	 *
	 * This implies that the class has no virtual functions or virtual base classes.
	 *
	 * As an example what trivial means for these default constructs:
	 *
	 * The copy constructor for class T is trivial if all of the following are true:
	 *
	 * it is not user-provided (that is, it is implicitly-defined or defaulted), and if it is defaulted, its signature is the same as implicitly-defined (until C++14);
	 * T has no virtual member functions;
	 * T has no virtual base classes;
	 * the copy constructor selected for every direct base of T is trivial;
	 * the copy constructor selected for every non-static class type (or array of class type) member of T is trivial;
	 *
	 * A trivial copy constructor creates a bytewise copy of the object representation of the argument, and performs no other action.
	 * TriviallyCopyable objects can be copied by copying their object representations manually, e.g. with std::memmove. All data types compatible
	 * with the C language (POD types) are trivially copyable.
	 */
	/// TODO: add trivially copyable marker for tagtypes
	bool isTriviallyCopyable(const TypePtr& type) {
		return isTrivialOrTriviallyCopyable(type, false);
	}

	/// TODO: add trivial marker for tagtypes
	bool isTrivial(const TypePtr& type) {
		return isTrivialOrTriviallyCopyable(type, true);
	}

	boost::optional<ExpressionPtr> hasConstructorOfType(const TagTypePtr& type, const FunctionTypePtr& funType) {
		auto record = type->getRecord();
		for(const auto& cur : record->getConstructors()) {
			if(*cur->getType() == *funType) return cur;
		}
		return {};
	}

	boost::optional<ExpressionPtr> hasConstructorAccepting(const TypePtr& type, const TypePtr& paramType) {

		// check if the given type is an intercepted type
		// -> if so, assume everything is in order
		// (this is unsafe, but the only way to avoid it is to only partially intercept types, which is very challenging to implement for templates)
		auto genType = type.isa<GenericTypePtr>();
		if(genType && core::annotations::hasAttachedName(genType)) {
			return ExpressionPtr();
		}

		// check that the given type is a tag type
		auto tagType = type.isa<TagTypePtr>();
		if(!tagType) {
			return {};
		}

		// unpeel
		auto canonicalTagType = analysis::getCanonicalType(type).as<TagTypePtr>();
		auto adjustedParam = tagType->unpeel(paramType);

		// search for constructor
		IRBuilder builder(type->getNodeManager());
		auto thisType = builder.refType(tagType->getTag());
		auto ctorType = builder.functionType(TypeList{ thisType, adjustedParam }, thisType, FK_CONSTRUCTOR);
		return hasConstructorOfType(canonicalTagType, ctorType);
	}

	bool hasMemberOfType(const TagTypePtr& type, const std::string& name, const FunctionTypePtr& funType) {
		auto record = type->getRecord();
		for (const auto& cur : record->getMemberFunctions()) {
			if (*funType == *cur->getImplementation()->getType() && cur->getNameAsString() == name) return true;
		}
		for (const auto& cur : record->getPureVirtualMemberFunctions()) {
			if (*funType == *cur->getType() && cur->getNameAsString() == name) return true;
		}
		return false;
	}

<<<<<<< HEAD
	boost::optional<core::ExpressionPtr> getDefaultConstructor(const TagTypePtr& type) {
		NodeManager mgr;
		IRBuilder builder(mgr);
		auto thisType = builder.refType(type->getTag());
		auto ctorType = builder.functionType(TypeList{ thisType }, thisType, FK_CONSTRUCTOR);
		return hasConstructorOfType(type, ctorType);
	}
	bool hasDefaultConstructor(const TagTypePtr& type) {
		return getDefaultConstructor(type);
	}

	boost::optional<core::ExpressionPtr> getCopyConstructor(const TagTypePtr& type) {
		NodeManager mgr;
		IRBuilder builder(mgr);
		auto otherType = builder.refType(type->getTag(), true, false, lang::ReferenceType::Kind::CppReference);
		return hasConstructorAccepting(type, otherType);
	}
	bool hasCopyConstructor(const TagTypePtr& type) {
		return getCopyConstructor(type);
	}

	boost::optional<core::ExpressionPtr> getMoveConstructor(const TagTypePtr& type) {
		NodeManager mgr;
		IRBuilder builder(mgr);
		auto otherType = builder.refType(type->getTag(), false, false, lang::ReferenceType::Kind::CppRValueReference);
		return hasConstructorAccepting(type, otherType);
	}
	bool hasMoveConstructor(const TagTypePtr& type) {
		return getMoveConstructor(type);
	}

	bool hasCopyAssignment(const TagTypePtr& type) {
		NodeManager mgr;
		IRBuilder builder(mgr);
		auto thisType = builder.refType(type->getTag());
		auto otherType = builder.refType(type->getTag(), true, false, lang::ReferenceType::Kind::CppReference);
		auto resType = builder.refType(type->getTag(), false, false, lang::ReferenceType::Kind::CppReference);
		auto funType = builder.functionType(TypeList{ thisType, otherType }, resType, FK_MEMBER_FUNCTION);
		return hasMemberOfType(type, utils::getMangledOperatorAssignName(), funType);
	}

	bool hasMoveAssignment(const TagTypePtr& type) {
		NodeManager mgr;
		IRBuilder builder(mgr);
		auto thisType = builder.refType(type->getTag());
		auto otherType = builder.refType(type->getTag(), false, false, lang::ReferenceType::Kind::CppRValueReference);
		auto resType = builder.refType(type->getTag(), false, false, lang::ReferenceType::Kind::CppReference);
		auto funType = builder.functionType(TypeList{ thisType, otherType }, resType, FK_MEMBER_FUNCTION);
		return hasMemberOfType(type, utils::getMangledOperatorAssignName(), funType);
	}

	bool isaDefaultConstructor(const ExpressionPtr& ctor) {
		if (auto lambda = ctor.isa<LambdaExprPtr>()) {
			return lambda->getType().as<FunctionTypePtr>().isConstructor() && isaDefaultMember(lambda);
		}
		return false;
	}

	bool isDefaultDestructor(const ExpressionPtr& dtor) {
		if (auto lambda = dtor.isa<LambdaExprPtr>()) {
			return lambda->getType().as<FunctionTypePtr>().isDestructor() && isaDefaultMember(lambda);
		}
		return false;
	}

	bool hasDefaultDestructor(const TagTypePtr& type) {
		auto record = type->getRecord();
		return hasDefaultDestructor(record);
	}

	bool hasDefaultDestructor(const RecordPtr& record) {
		return record->hasDestructor() && isDefaultDestructor(record->getDestructor());
	}

	bool isaDefaultMember(const MemberFunctionPtr& memberFunction) {
		//only assignment operators can be default member functions
		if (memberFunction->getNameAsString() != utils::getMangledOperatorAssignName()) return false;

		const auto& impl = memberFunction->getImplementation();
		if(auto lambda = impl.isa<LambdaExprPtr>()) {
			return lambda->getType().as<FunctionTypePtr>().isMemberFunction() && isaDefaultMember(lambda);
		}
		return false;
	}

=======
>>>>>>> 134360e8
	std::string getTypeName(const TypePtr& objTy) {
		if(auto gt = objTy.isa<GenericTypePtr>()) return toString(*gt);
		if(auto tt = objTy.isa<TagTypePtr>()) return tt->getName()->getValue();
		if(auto tt = objTy.isa<TagTypeReferencePtr>()) return tt->getName()->getValue();
		assert_fail() << "Could not retrieve object type name for:\n" << *objTy;
		return "NEVERMORE";
	}

} // end namespace analysis
} // end namespace core
} // end namespace insieme<|MERGE_RESOLUTION|>--- conflicted
+++ resolved
@@ -387,94 +387,6 @@
 		return false;
 	}
 
-<<<<<<< HEAD
-	boost::optional<core::ExpressionPtr> getDefaultConstructor(const TagTypePtr& type) {
-		NodeManager mgr;
-		IRBuilder builder(mgr);
-		auto thisType = builder.refType(type->getTag());
-		auto ctorType = builder.functionType(TypeList{ thisType }, thisType, FK_CONSTRUCTOR);
-		return hasConstructorOfType(type, ctorType);
-	}
-	bool hasDefaultConstructor(const TagTypePtr& type) {
-		return getDefaultConstructor(type);
-	}
-
-	boost::optional<core::ExpressionPtr> getCopyConstructor(const TagTypePtr& type) {
-		NodeManager mgr;
-		IRBuilder builder(mgr);
-		auto otherType = builder.refType(type->getTag(), true, false, lang::ReferenceType::Kind::CppReference);
-		return hasConstructorAccepting(type, otherType);
-	}
-	bool hasCopyConstructor(const TagTypePtr& type) {
-		return getCopyConstructor(type);
-	}
-
-	boost::optional<core::ExpressionPtr> getMoveConstructor(const TagTypePtr& type) {
-		NodeManager mgr;
-		IRBuilder builder(mgr);
-		auto otherType = builder.refType(type->getTag(), false, false, lang::ReferenceType::Kind::CppRValueReference);
-		return hasConstructorAccepting(type, otherType);
-	}
-	bool hasMoveConstructor(const TagTypePtr& type) {
-		return getMoveConstructor(type);
-	}
-
-	bool hasCopyAssignment(const TagTypePtr& type) {
-		NodeManager mgr;
-		IRBuilder builder(mgr);
-		auto thisType = builder.refType(type->getTag());
-		auto otherType = builder.refType(type->getTag(), true, false, lang::ReferenceType::Kind::CppReference);
-		auto resType = builder.refType(type->getTag(), false, false, lang::ReferenceType::Kind::CppReference);
-		auto funType = builder.functionType(TypeList{ thisType, otherType }, resType, FK_MEMBER_FUNCTION);
-		return hasMemberOfType(type, utils::getMangledOperatorAssignName(), funType);
-	}
-
-	bool hasMoveAssignment(const TagTypePtr& type) {
-		NodeManager mgr;
-		IRBuilder builder(mgr);
-		auto thisType = builder.refType(type->getTag());
-		auto otherType = builder.refType(type->getTag(), false, false, lang::ReferenceType::Kind::CppRValueReference);
-		auto resType = builder.refType(type->getTag(), false, false, lang::ReferenceType::Kind::CppReference);
-		auto funType = builder.functionType(TypeList{ thisType, otherType }, resType, FK_MEMBER_FUNCTION);
-		return hasMemberOfType(type, utils::getMangledOperatorAssignName(), funType);
-	}
-
-	bool isaDefaultConstructor(const ExpressionPtr& ctor) {
-		if (auto lambda = ctor.isa<LambdaExprPtr>()) {
-			return lambda->getType().as<FunctionTypePtr>().isConstructor() && isaDefaultMember(lambda);
-		}
-		return false;
-	}
-
-	bool isDefaultDestructor(const ExpressionPtr& dtor) {
-		if (auto lambda = dtor.isa<LambdaExprPtr>()) {
-			return lambda->getType().as<FunctionTypePtr>().isDestructor() && isaDefaultMember(lambda);
-		}
-		return false;
-	}
-
-	bool hasDefaultDestructor(const TagTypePtr& type) {
-		auto record = type->getRecord();
-		return hasDefaultDestructor(record);
-	}
-
-	bool hasDefaultDestructor(const RecordPtr& record) {
-		return record->hasDestructor() && isDefaultDestructor(record->getDestructor());
-	}
-
-	bool isaDefaultMember(const MemberFunctionPtr& memberFunction) {
-		//only assignment operators can be default member functions
-		if (memberFunction->getNameAsString() != utils::getMangledOperatorAssignName()) return false;
-
-		const auto& impl = memberFunction->getImplementation();
-		if(auto lambda = impl.isa<LambdaExprPtr>()) {
-			return lambda->getType().as<FunctionTypePtr>().isMemberFunction() && isaDefaultMember(lambda);
-		}
-		return false;
-	}
-
-=======
->>>>>>> 134360e8
 	std::string getTypeName(const TypePtr& objTy) {
 		if(auto gt = objTy.isa<GenericTypePtr>()) return toString(*gt);
 		if(auto tt = objTy.isa<TagTypePtr>()) return tt->getName()->getValue();
