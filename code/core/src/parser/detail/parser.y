--- conflicted
+++ resolved
@@ -68,7 +68,6 @@
 }
 
 %define api.token.prefix {TOK_}
-<<<<<<< HEAD
 %token
 	END  0       "end of stream"
 	ASSIGN       "="
@@ -119,8 +118,11 @@
 	USING        "using"
 
 	DECL         "decl"
+	DEF          "def"
 
 	VIRTUAL      "virtual"
+	CONST        "const"
+	VOLATILE     "volatile"
 	PRIVATE      "private"
 	PUBLIC       "public"
 	PROTECTED    "protected"
@@ -134,7 +136,9 @@
 
 	LET          "let"
 	IN           "in"
+
 	PARENT       "as"
+	THIS         "this"
 
 	TRUE         "true"
 	FALSE        "false"
@@ -170,113 +174,6 @@
 	EXPR_ONLY    "initial-expression-parser-marker"
 	STMT_ONLY    "initial-statement-parser-marker"
 	FULL_PROG    "initial-program-parser-marker"
-=======
-%token 
-  END  0  "end of stream"
-  ASSIGN  "="
-  MINUS   "-"
-  PLUS    "+"
-  STAR    "*"
-  SLASH   "/"
-  PERCENT "%"
-  HASH 	  "#"
-
-  LPAREN       "("
-  RPAREN       ")"
-  LCURBRACKET  "{"
-  RCURBRACKET  "}"
-  LBRACKET     "["
-  RBRACKET     "]"
-
-  LT        "<"     
-  GT        ">"     
-  LEQ       "<="    
-  GEQ       ">="    
-  EQ        "=="    
-  NEQ       "!="    
-
-  BAND      "&"
-  BOR       "|"
-  BXOR      "^"
-
-  LAND      "&&"
-  LOR       "||"
-  LNOT      "!"
-                                         
-  QMARK      "?"
-  COLON      ":"
-  NAMESPACE  "::"
-  FUNNY_BOY  "~"
-
-  ARROW   "->"
-  DARROW  "=>"
-  TARROW  "~>"
-
-  SEMIC   ";"
-  COMA    ","
-  RANGE   ".."
-  DOT     "."
-  ADDRESS "$"
-  
-  USING         "using"    
-  
-  DECL          "decl"
-  DEF           "def"
-  
-  VIRTUAL       "virtual"
-  CONST         "const"
-  VOLATILE      "volatile"
-  PRIVATE       "private"
-  PUBLIC        "public"
-  PROTECTED     "protected"
-
-  FUNCTION      "function"
-  LAMBDA        "lambda"
-  CTOR          "ctor"    
-  TYPE			"type"
-  STRUCT        "struct"
-  UNION         "union"
-  
-  LET           "let"  
-  IN            "in"  
-  
-  PARENT        "as"
-  THIS          "this"
-
-  TRUE          "true"  
-  FALSE         "false"  
-
-  CAST          "CAST"
-  AUTO          "auto"
-  UNDEFINED     "undefined"
-  
-  VAR			"var"
-  IF            "if"      
-  ELSE          "else"    
-  FOR           "for"     
-  WHILE         "while"   
-  TRY           "try"   
-  THROW         "throw"   
-  CATCH         "catch"   
-  RETURN        "return"  
-  CONTINUE      "continue"  
-  BREAK         "break"  
-  SWITCH        "switch"  
-  CASE          "case"  
-  DEFAULT       "default"  
-
-
-  SPAWN         "spawn"
-  SYNC          "sync"
-  SYNCALL       "sync_all"
-
-  JOB           "job"
-
-  TYPE_ONLY		"initial-type-parser-marker"
-  EXPR_ONLY		"initial-expression-parser-marker"
-  STMT_ONLY		"initial-statement-parser-marker"
-  FULL_PROG		"initial-program-parser-marker"
->>>>>>> f6a03226
 ;
 
 
@@ -303,13 +200,8 @@
 %type <StatementPtr>                   statement plain_statement let_statement
 %type <ProgramPtr>                     main
 %type <NodePtr>                        definition
-<<<<<<< HEAD
-
-%type <NodePtr>                        record_definition
-=======
-                                       
+
 %type <TagTypePtr>                     record_definition
->>>>>>> f6a03226
 %type <NodePtr>                        function_definition
 
 %type <FieldPtr>                       field
@@ -322,11 +214,7 @@
 %type <PureVirtualMemberFunctionPtr>   pure_virtual_member_function
 %type <PureVirtualMemberFunctionList>  pure_virtual_member_functions
 
-<<<<<<< HEAD
-%type <TypePtr>                        object_type
-=======
-%type <TypePtr>						   object_type qual_object_type
->>>>>>> f6a03226
+%type <TypePtr>                        object_type qual_object_type
 %type <TypeVariablePtr>                type_variable
 %type <GenericTypePtr>                 abstract_type
 %type <FunctionTypePtr>                function_type pure_function_type closure_type constructor_type destructor_type member_function_type virtual_function_type
@@ -339,22 +227,13 @@
 
 %type <AccessSpecifier>                access_specifier
 %type <NodeType>                       struct_or_union
-<<<<<<< HEAD
 %type <bool>                           virtual_flag lambda_or_function
+%type <pair<bool,bool>>                cv_flags
 
 
 %type <ExpressionPtr>                  variable
 %type <LiteralPtr>                     literal
 %type <CallExprPtr>                    call
-=======
-%type <bool>			               virtual_flag lambda_or_function
-%type <pair<bool,bool>>                cv_flags
-
-
-%type <VariablePtr>					   variable
-%type <LiteralPtr>					   literal 
-%type <CallExprPtr>					   call
->>>>>>> f6a03226
 %type <LambdaExprPtr>                  lambda
 %type <BindExprPtr>                    bind
 %type <ExpressionPtr>                  undefined_expression parallel_expression list_expression initializer unary_op binary_op ternary_op this_expression
@@ -390,14 +269,6 @@
 
 //    -- top_level -------------------------------------
 
-<<<<<<< HEAD
-=======
-top_level : TYPE_ONLY top_level_elements type 							  { driver.result = driver.tu.resolve($3); }
-		  | EXPR_ONLY top_level_elements expression   					  { driver.result = driver.tu.resolve($3); }
-		  | STMT_ONLY top_level_elements statement  					  { driver.result = driver.tu.resolve($3); }
-		  | FULL_PROG top_level_elements main							  { driver.result = driver.tu.resolve($3); }
-		  ;
->>>>>>> f6a03226
 
 top_level : TYPE_ONLY top_level_elements type                               { driver.result = driver.tu.resolve($3); }
           | EXPR_ONLY top_level_elements expression                         { driver.result = driver.tu.resolve($3); }
@@ -422,11 +293,11 @@
             | "decl" "identifier" "::" "identifier" ":" type ";"
             ;
 
-definition : record_definition
-           | function_definition
+definition : "def" record_definition                                        { $$ = $2; }
+           | "def" function_definition                                      { $$ = $2; }
            ;
 
-main : type "identifier" "(" parameters ")" compound_statement              { $$ = ProgramPtr(); }
+main : type "identifier" "(" parameters ")" compound_statement              { $$ = driver.builder.createProgram({driver.genLambda(@$, $4, $1, $6)}); }
      ;
 
 //    -- record_declarations -------------------------------------
@@ -434,6 +305,7 @@
 record_definition : struct_or_union "identifier" parent_spec "{"            { driver.add_type(@$, $2, driver.builder.genericType($2)); }
                                     fields constructors destructor member_functions pure_virtual_member_functions "}"
                                                                             { $$ = driver.genRecordType(@$, $1, $2, $3, $6, $7, $8, $9, $10); }
+                  | struct_or_union "{" fields "}"                          { $$ = driver.builder.structType($3); }
                   ;
 
 struct_or_union : "struct"                                                  { $$ = NT_Struct; }
@@ -441,39 +313,56 @@
                 ;
 
 fields : fields field                                                       { $1.push_back($2); $$ = $1; }
+       | fields ";"                                                         { $$ = $1; }
        |                                                                    { $$ = FieldList(); }
        ;
 
-field : type "identifier"                                                   { $$ = driver.builder.field($2, $1); }
+field : "identifier" ":" type                                               { $$ = driver.builder.field($1, $3); }
       ;
 
-<<<<<<< HEAD
 constructors : constructors constructor                                     { $1.push_back($2); $$ = $1; }
              |                                                              { $$ = LambdaExprList(); }
              ;
 
-constructor : "ctor" "(" parameters ")" compound_statement                 { $$ = LambdaExprPtr(); }
+constructor : "ctor" "(" parameters ")" compound_statement                  { $$ = driver.genConstructor(@$, $3, $5); }
             ;
 
-destructor : "dtor" "(" ")" compound_statement                             { $$ = LambdaExprPtr(); }
+destructor : "dtor" "(" ")" compound_statement                              { $$ = driver.genDestructor(@$, $4); }
+           |                                                                { $$ = LambdaExprPtr(); }
            ;
 
-member_functions : member_functions member_function                        { $1.push_back($2); $$ = $1; }
-                 |                                                         { $$ = MemberFunctionList(); }
+member_functions : member_functions member_function                         { $1.push_back($2); $$ = $1; }
+                 |                                                          { $$ = MemberFunctionList(); }
                  ;
 
-member_function : virtual_flag function_definition                         { $$ = MemberFunctionPtr(); }
+member_function : virtual_flag lambda_or_function "identifier" "=" lambda
+                                                                            { $$ = driver.genMemberFunction(@$, $1, false, false, $3, $5, $2); }
+                | virtual_flag "const" lambda_or_function "identifier" "=" lambda
+                                                                            { $$ = driver.genMemberFunction(@$, $1, true, false, $4, $6, $3); }
+                | virtual_flag "volatile" lambda_or_function "identifier" "=" lambda
+                                                                            { $$ = driver.genMemberFunction(@$, $1, false, true, $4, $6, $3); }
+                | virtual_flag "const" "volatile" lambda_or_function "identifier" "=" lambda
+                                                                            { $$ = driver.genMemberFunction(@$, $1, true, true, $5, $7, $4); }
+                | virtual_flag "volatile" "const" lambda_or_function "identifier" "=" lambda
+                                                                            { $$ = driver.genMemberFunction(@$, $1, true, true, $5, $7, $4); }
                 ;
 
-virtual_flag : "virtual"                                                   { $$ = true; }
-             |                                                             { $$ = false; }
+virtual_flag : "virtual"                                                    { $$ = true; }
+             |                                                              { $$ = false; }
              ;
+
+cv_flags :                                                                  { $$ = {false, false}; }
+         | "const"                                                          { $$ = {true, false}; }
+         | "volatile"                                                       { $$ = {false, true}; }
+         | "const" "volatile"                                               { $$ = {true, true}; }
+         | "volatile" "const"                                               { $$ = {true, true}; }
+         ;
 
 pure_virtual_member_functions : pure_virtual_member_functions pure_virtual_member_function  { $1.push_back($2); $$ = $1; }
                               |                                                             { $$ = PureVirtualMemberFunctionList(); }
                               ;
 
-pure_virtual_member_function : "pure" "virtual" "identifier" ":" pure_function_type         { $$ = PureVirtualMemberFunctionPtr(); }
+pure_virtual_member_function : "pure" "virtual" cv_flags "identifier" ":" pure_function_type    { $$ = PureVirtualMemberFunctionPtr(); }
                              ;
 
 
@@ -493,102 +382,7 @@
 
 //    -- types -------------------------------------------
 
-=======
-declaration : "decl" struct_or_union "identifier" ";"					  { driver.add_type($3,driver.builder.tagTypeReference($3)); }
-			| "decl" "identifier" ":" type ";"							  { driver.add_symb($2,driver.builder.literal($2,$4)); }
-			| "decl" "identifier" "::" "identifier" ":" type ";"		  
-			;
-
-definition : "def" record_definition                                      { $$ = $2; }		 
-		   | "def" function_definition                                    { $$ = $2; }
-		   ;
-
-main : type "identifier" "(" parameters ")" compound_statement			  { $$ = driver.builder.createProgram({driver.genLambda(@$,$4,$1,$6)}); } 
-	 ;
-
-//	-- record_declarations -------------------------------------
-
-record_definition : struct_or_union "identifier" parent_spec "{" 		  { driver.add_type(@$,$2,driver.builder.genericType($2)); }
-									fields constructors destructor member_functions pure_virtual_member_functions 
-						"}"												  { $$ = driver.genRecordType(@$,$1,$2,$3,$6,$7,$8,$9,$10); }
-				  | struct_or_union "{" fields "}"						  { $$ = driver.builder.structType($3); }
-				  ;                                                       
-                                                                          
-struct_or_union : "struct"												  { $$ = NT_Struct; } 
-				| "union" 												  { $$ = NT_Union; }
-				;                                                         
-                                                                          
-fields : fields field 													  { $1.push_back($2); $$ = $1; } 
-	   | fields ";"                                                       { $$ = $1; }
-	   | 																  { $$ = FieldList(); }
-	   ;                                                                  
-                                                                          
-field : "identifier" ":" type 											  { $$ = driver.builder.field($1, $3); } 
-	  ;                                                                   
-                                                                          
-constructors : constructors constructor									  { $1.push_back($2); $$ = $1; } 
-			 | 															  { $$ = LambdaExprList(); } 
-			 ;                                                            
-                                                                          
-constructor : "ctor" "(" parameters ")" compound_statement				  { $$ = driver.genConstructor(@$,$3,$5); }
-			;                                                             
-                                                                          
-destructor : "dtor" "(" ")" compound_statement							  { $$ = driver.genDestructor(@$,$4); }
-		   |															  { $$ = LambdaExprPtr(); }
-		   ;                                                              
-                                                                          
-member_functions : member_functions member_function						  { $1.push_back($2); $$ = $1; } 
-				 |  													  { $$ = MemberFunctionList(); }
-				 ;                                                        
-                                                                          
-member_function : virtual_flag lambda_or_function "identifier" "=" lambda						  
-																		  { $$ = driver.genMemberFunction(@$,$1,false,false,$3,$5,$2); } 
-				| virtual_flag "const" lambda_or_function "identifier" "=" lambda						  
-																		  { $$ = driver.genMemberFunction(@$,$1,true,false,$4,$6,$3); }
-				| virtual_flag "volatile" lambda_or_function "identifier" "=" lambda						  
-																		  { $$ = driver.genMemberFunction(@$,$1,false,true,$4,$6,$3); }
-				| virtual_flag "const" "volatile" lambda_or_function "identifier" "=" lambda						  
-																		  { $$ = driver.genMemberFunction(@$,$1,true,true,$5,$7,$4); }
-				| virtual_flag "volatile" "const" lambda_or_function "identifier" "=" lambda						  
-																		  { $$ = driver.genMemberFunction(@$,$1,true,true,$5,$7,$4); }
-				;                                                         
-                                                                          
-virtual_flag : "virtual" 												  { $$ = true; }
-			 | 															  { $$ = false; }
-			 ;
-
-cv_flags :                                                                { $$ = {false,false}; }
-         | "const"                                                        { $$ = {true,false}; }
-		 | "volatile"                                                     { $$ = {false,true}; }
-		 | "const" "volatile"                                             { $$ = {true,true}; }
-		 | "volatile" "const"                                             { $$ = {true,true}; }
-		 ;
-	   
-pure_virtual_member_functions : pure_virtual_member_functions pure_virtual_member_function		{ $1.push_back($2); $$=$1; } 
-							  |  																{ $$ = PureVirtualMemberFunctionList(); }
-							  ;
-
-pure_virtual_member_function : "pure" "virtual" cv_flags "identifier" ":" pure_function_type 			{ $$ = PureVirtualMemberFunctionPtr(); }
-							 ;
-
-
-//	-- function_declarations -------------------------------------
-
-function_definition : lambda_or_function "identifier" "=" lambda		  { 
-																			$$ = $4; 
-																			driver.add_symb($2,$4); 
-																			driver.tu.addFunction(driver.builder.literal($2,$4->getType()), $4); 
-																		  } 
-					;                                                     
-                                                                          
-lambda_or_function : "lambda"											  { $$ = true; } 
-				   | "function" 										  { $$ = false; }
-				   ;                                                      
-                                                                          
-                                                                          
-//	-- types -------------------------------------------                  
-                                                                          
->>>>>>> f6a03226
+
 type : plain_type                                                         { $$ = $1; }
      | "$" plain_type "$"                                                 { $$ = $2; }
      | let_type                                                           { $$ = $1; }
@@ -602,9 +396,9 @@
 
 
 object_type : type_variable                                               { $$ = $1; }
-<<<<<<< HEAD
             | abstract_type                                               { $$ = $1; }
             | tag_type_reference                                          { $$ = $1; }
+            | record_definition                                           { $$ = $1; }
             ;
 
 types : non_empty_types                                                   { $$ = $1; }
@@ -642,7 +436,7 @@
                   | parent                                                { $$ = toVector($1); }
                   ;
 
-parent : virtual_flag access_specifier abstract_type                      { $$ = ParentPtr(); }
+parent : virtual_flag access_specifier abstract_type                      { $$ = driver.builder.parent($1, $2, $3); }
        ;
 
 access_specifier : "public"                                               { $$ =  AS_PUBLIC; }
@@ -662,41 +456,49 @@
               | virtual_function_type
               ;
 
-pure_function_type : "(" ")" "->" type                                    { $$ = FunctionTypePtr(); }
-                   | "(" non_empty_types ")" "->" type                    { $$ = FunctionTypePtr(); }
+pure_function_type : "(" ")" "->" type                                    { $$ = driver.builder.functionType(TypeList(), $4, FK_PLAIN); }
+                   | "(" non_empty_types ")" "->" type                    { $$ = driver.builder.functionType($2, $5, FK_PLAIN); }
                    ;
 
-closure_type : "(" ")" "=>" type                                          { $$ = FunctionTypePtr(); }
-             | "(" non_empty_types ")" "=>" type                          { $$ = FunctionTypePtr(); }
+closure_type : "(" ")" "=>" type                                          { $$ = driver.builder.functionType(TypeList(), $4, FK_CLOSURE); }
+             | "(" non_empty_types ")" "=>" type                          { $$ = driver.builder.functionType($2, $5, FK_CLOSURE); }
              ;
 
-constructor_type : object_type "::" "(" types ")"                         { $$ = FunctionTypePtr(); }
+constructor_type : qual_object_type "::" "(" types ")"                    { $4.insert($4.begin(), $1); $$ = driver.builder.functionType($4, $1, FK_CONSTRUCTOR); }
                  ;
 
-destructor_type : "~" object_type "::" "(" ")"                            { $$ = FunctionTypePtr(); }
+destructor_type : "~" qual_object_type "::" "(" ")"                       { $$ = driver.builder.functionType(toVector($2), $2, FK_DESTRUCTOR); }
                 ;
 
-member_function_type : object_type "::" "(" types ")" "->" type           { $$ = FunctionTypePtr(); }
+member_function_type : qual_object_type "::" "(" types ")" "->" type      { $4.insert($4.begin(), $1); $$ = driver.builder.functionType($4, $7, FK_MEMBER_FUNCTION); }
                      ;
 
-virtual_function_type : object_type "::" "(" types ")" "~>" type          { $$ = FunctionTypePtr(); }
+virtual_function_type : qual_object_type "::" "(" types ")" "~>" type     { $4.insert($4.begin(), $1); $$ = driver.builder.functionType($4, $7, FK_VIRTUAL_MEMBER_FUNCTION); }
                       ;
 
+qual_object_type : object_type                                            { $$ = lang::ReferenceType::create($1); }
+                 | "const" object_type                                    { $$ = lang::ReferenceType::create($2, true,  false); }
+                 | "volatile" object_type                                 { $$ = lang::ReferenceType::create($2, false, true); }
+                 | "const" "volatile" object_type                         { $$ = lang::ReferenceType::create($3, true,  true); }
+                 | "volatile" "const" object_type                         { $$ = lang::ReferenceType::create($3, true,  true); }
+                 ;
+
+
 // -- numeric type --
 
-numeric_type : "int"                                                      { $$ = NumericTypePtr(); }
-             | "#" "identifier"                                           { $$ = NumericTypePtr(); }
+numeric_type : "int"                                                      { $$ = driver.genNumericType(@$, $1); }
+             | "#" "identifier"                                           { $$ = driver.genNumericType(@$,$2); }
              ;
 
 // -- tuple types --
 
-tuple_type : "(" ")"                                                      { $$ = TupleTypePtr(); }
-           | "(" non_empty_types ")"                                      { $$ = TupleTypePtr(); }
+tuple_type : "(" ")"                                                      { $$ = driver.builder.tupleType(); }
+           | "(" non_empty_types ")"                                      { $$ = driver.builder.tupleType($2); }
            ;
 
 // -- tag reference --
 
-tag_type_reference : "tag_ref"                                            { $$ = TagTypeReferencePtr(); }
+tag_type_reference : "tag_ref"                                            { $$ = driver.builder.tagTypeReference($1); }
                    ;
 
 // -- let --
@@ -733,6 +535,7 @@
                  | unary_op                                               { $$ = $1; }
                  | binary_op                                              { $$ = $1; }
                  | ternary_op                                             { $$ = $1; }
+                 | this_expression                                        { $$ = $1; }
                  ;
 
 
@@ -858,6 +661,8 @@
 ternary_op : expression "?" expression ":" expression                     { $$ = driver.builder.ite(driver.getScalar($1), driver.builder.wrapLazy($3), driver.builder.wrapLazy($5)); }
            ;
 
+this_expression : "this"                                                  { $$ = driver.genThis(@$); }
+
 
 //    -- statements --------------------------------------
 
@@ -904,327 +709,6 @@
              | "if" "(" expression ")" compound_statement "else" compound_statement  { $$ = driver.builder.ifStmt(driver.getScalar($3), $5, $7); }
              ;
 
-=======
-		    | abstract_type                                               { $$ = $1; }
-		    | tag_type_reference                                          { $$ = $1; }
-		    | record_definition											  { $$ = $1; }
-	 	    ;                                                             
-		                                                                  
-types : non_empty_types                                                   { $$ = $1; } 
-	  | 				                                                  { $$ = TypeList(); }
-	  ;                                                                   
-                                                                          
-non_empty_types : non_empty_types "," type								  { $1.push_back($3); $$ = $1; } 
-				| type 													  { $$ = toVector<TypePtr>($1); }
-				;                                                         
-	                                                                      
-                                                                          
-// -- type variable --                                                    
-                                                                          
-type_variable : "type_var"												  { $$ = driver.builder.typeVariable($1); } 
-			  ;                                                           
-                                                                          
-// -- abstract type --                                                    
-                                                                          
-abstract_type : "identifier" parent_spec type_param_list			      { $$ = driver.builder.genericType($1,$2,$3); }
-			  ;                                                           
-                                                                          
-type_param_list : 						                                  { $$ = TypeList(); }
-				| "<" types ">"  		                                  { $$ = $2; } 
-				;                                                     
-                                                                          
-parent_spec : 								                              { $$ = ParentList(); }
-			| ":" "[" parents "]" 			                              { $$ = $3; }
-			;                                                             
-			                                                              
-parents :																  { $$ = ParentList(); } 
-		| non_empty_parents 											  { $$ = $1; }
-		;                                                                 
-                                                                          
-non_empty_parents : non_empty_parents "," parent						  { $1.push_back($3); $$ = $1; } 
-				  | parent 												  { $$ = toVector($1); }
-				  ;                                                       
-                                                                          
-parent : virtual_flag access_specifier abstract_type					  { $$ = driver.builder.parent($1,$2,$3); } 
-	   ;                                                                  
-					                                                      
-access_specifier : "public"												  { $$ =  AS_PUBLIC; }
-				 | "protected" 											  { $$ =  AS_PROTECTED; }
-				 | "private" 											  { $$ =  AS_PRIVATE; }
-				 | 														  { $$ =  AS_PUBLIC; }
-				 ;                                                        
-                                                                          
-                                                                          
-// -- function type --                                                    
-                                                                          
-function_type : pure_function_type                                        
-			  | closure_type                                              
-			  | constructor_type                                          
-			  | destructor_type                                           
-			  | member_function_type                                      
-			  | virtual_function_type                                     
-			  ;                                                           
-                                                                          
-pure_function_type : "(" ")" "->" type									  { $$ = driver.builder.functionType(TypeList(), $4, FK_PLAIN); }
-				   | "(" non_empty_types ")" "->" type					  { $$ = driver.builder.functionType($2, $5, FK_PLAIN); } 
-				   ;                                                      
-                                                                          
-closure_type : "(" ")" "=>" type									      { $$ = driver.builder.functionType(TypeList(), $4, FK_CLOSURE); }
-			 | "(" non_empty_types ")" "=>" type						  { $$ = driver.builder.functionType($2, $5, FK_CLOSURE); } 
-			 ;                                                            
-                                                                          
-constructor_type : qual_object_type "::" "(" types ")"					  { $4.insert($4.begin(), $1); $$ = driver.builder.functionType($4,$1,FK_CONSTRUCTOR); }
-				 ;                                                        
-                                                                          
-destructor_type : "~" qual_object_type "::" "(" ")" 					  { $$ = driver.builder.functionType(toVector($2),$2,FK_DESTRUCTOR); } 
-				;                                                         
-	                                                                      
-member_function_type : qual_object_type "::" "(" types ")" "->" type 	  { $4.insert($4.begin(), $1); $$ = driver.builder.functionType($4,$7,FK_MEMBER_FUNCTION); } 
-					 ;                                                    
-                                                                         
-virtual_function_type : qual_object_type "::" "(" types ")" "~>" type 	  { $4.insert($4.begin(), $1); $$ = driver.builder.functionType($4,$7,FK_VIRTUAL_MEMBER_FUNCTION); } 
-					  ;                                                   
-
-qual_object_type : object_type					                          { $$ = lang::ReferenceType::create($1); }
-                 | "const" object_type					                  { $$ = lang::ReferenceType::create($2,true,false); }
-                 | "volatile" object_type					              { $$ = lang::ReferenceType::create($2,false,true); }
-                 | "const" "volatile" object_type					      { $$ = lang::ReferenceType::create($3,true,true); }
-                 | "volatile" "const" object_type					      { $$ = lang::ReferenceType::create($3,true,true); }
-                 ;
-
-                 
-// -- numeric type --                                                     
-                                                                          
-numeric_type : "int"													  { $$ = driver.genNumericType(@$,$1); } 
-			 | "#" "identifier" 										  { $$ = driver.genNumericType(@$,$2); }
-			 ;                                                            
-                                                                          
-// -- tuple types --                                                      
-                                                                          
-tuple_type : "(" ")"													  { $$ = driver.builder.tupleType(); }
-		   | "(" non_empty_types ")"									  { $$ = driver.builder.tupleType($2); } 
-		   ;                                                              
-                                                                          
-// -- tag reference --                                                    
-                                                                          
-tag_type_reference : "tag_ref"											  { $$ = driver.builder.tagTypeReference($1); } 
-				   ;                                                      
-                                                                          
-// -- let --                                                              
-                                                                          
-let_type : "let" "identifier" "="  type									  { driver.open_scope(); driver.add_type($2,$4); } 
-							  "in" type						  			  { $$ = $7; driver.close_scope(); }
-         ;                                                                
-                                                                          
-                                                                          
-//	-- expressions -------------------------------------                  
-                                                                          
-expression : plain_expression											  { $$ = $1; } 
-		   | "$" plain_expression "$"									  { $$ = $2; }
-		   | let_expression										          { $$ = $1; }
-		   ;                                                              
-                                                                          
-expressions : non_empty_expressions										  { $$ = $1; }
-			|  															  { $$ = ExpressionList(); }
-			;                                                             
-                                                                          
-non_empty_expressions : non_empty_expressions "," expression			  { $1.push_back($3); $$ = $1; } 
-					  | expression 										  { $$ = toVector($1); }
-					  ;                                                   
-                                                                          
-plain_expression : variable                                               { $$ = $1; }
-				 | literal                                                { $$ = $1; }
-				 | call                                                   { $$ = $1; }
-				 | lambda                                                 { $$ = $1; }
-				 | bind                                                   { $$ = $1; }
-				 | undefined_expression                                   { $$ = $1; }
-				 | parallel_expression                                    { $$ = $1; }
-				 | list_expression                                        { $$ = $1; }
-				 | initializer                                            { $$ = $1; }
-				 | unary_op                                               { $$ = $1; }
-				 | binary_op                                              { $$ = $1; }
-				 | ternary_op                                             { $$ = $1; }
-				 | this_expression                                        { $$ = $1; }
-				 ;                                                        
-                                                                          
-				                                                          
-// -- variable --                                                         
-                                                                          
-variable : "identifier"													  { $$ = VariablePtr(); } 
-		 ;                                                                
-                                                                          
-                                                                          
-// -- literal --                                                          
-                                                                          
-literal : "true"                                                          { $$ = driver.builder.boolLit(true); }
-		| "false"                                                         { $$ = driver.builder.boolLit(false); }
-		| "int"                                                           { $$ = LiteralPtr(); }
-		| "uint"                                                          { $$ = LiteralPtr(); }
-		| "long"                                                          { $$ = LiteralPtr(); }
-		| "ulong"                                                         { $$ = LiteralPtr(); }
-		| "longlong"                                                      { $$ = LiteralPtr(); }
-		| "ulonglong"                                                     { $$ = LiteralPtr(); }
-		| "float"                                                         { $$ = LiteralPtr(); }
-		| "double"                                                        { $$ = LiteralPtr(); }
-		| "string"                                                        { $$ = LiteralPtr(); }
-		| "lit" "(" "string" ":" type ")"                                 { $$ = LiteralPtr(); }
-		| "type" "(" type ")"                                             { $$ = LiteralPtr(); }
-		;                                                                 
-	                                                                      
-		                                                                  
-// -- call --                                                             
-		                                                                  
-call : expression "(" expressions ")"									  { $$ = driver.builder.callExpr($1,$3); } 
-	 ;                                                                    
-                                                                          
-                                                                          
-// -- lambda --                                                           
-                                                                          
-lambda : "(" ")" "->" type compound_statement							  { $$ = LambdaExprPtr(); }
-	   | "(" non_empty_parameters ")" "->" type compound_statement		  { $$ = LambdaExprPtr(); } 
-	   ;                                                                  
-                                                                          
-parameters : non_empty_parameters										  { $$ = $1; }
-		   |  															  { $$ = VariableList(); }
-		   ;                                                              
-                                                                          
-non_empty_parameters : non_empty_parameters "," parameter				  { $1.push_back($3); $$ = $1; } 
-					 | parameter 										  { $$ = toVector($1); }
-					 ;                                                    
-                                                                          
-parameter : "identifier" ":" type 										  { $$ = VariablePtr(); } 
-		  ;                                                               
-                                                                          
-                                                                          
-// -- bind --                                                             
-                                                                          
-bind : "(" ")" "=>" expression											  { $$ = BindExprPtr(); }
-     | "(" non_empty_parameters ")" "=>" expression						  { $$ = BindExprPtr(); } 
-	 ;                                                                    
-                                                                          
-                                                                          
-// -- let --                                                              
-                                                                          
-let_expression : "let" "identifier" "=" expression						  { driver.open_scope(); driver.add_symb($2,$4); } 
-									"in" expression		                  { $$ = $7; driver.close_scope(); }
-               ;                                                          
-                                                                          
-// -- reference expressions --                                            
-                                                                          
-undefined_expression : "undefined" "(" type ")"                           { $$ = ExpressionPtr(); }
-					 ;
-					 
-// -- parallel expressions --
-
-parallel_expression : "job" "[" expression "-" expression "]" "=>" expression        
-																	      { $$ = ExpressionPtr(); }
-					| "job" "[" "]" "=>" expression         		      { $$ = ExpressionPtr(); }
-					| "spawn" expression                                  { $$ = ExpressionPtr(); }
-					| "sync" expression                                   { $$ = ExpressionPtr(); }
-					| "sync_all"                                          { $$ = ExpressionPtr(); }
-					;                                                     
-                                                                          
-                                                                          
-list_expression : "[" non_empty_expressions "]"     	                  { $$ = ExpressionPtr(); }
-				| "[" expressions ":" type "]"                            { $$ = ExpressionPtr(); }
-				;                                                         
-                                                                          
-                                                                          
-// -- initializer --                                                      
-                                                                          
-initializer : "<" type ">" "{" expressions "}"   	           		      { $$ = ExpressionPtr(); }  
-			| "(" ")"												      { $$ = ExpressionPtr(); }
-		    | "(" non_empty_expressions ")"                               { $$ = ExpressionPtr(); }   
-			;                                                             
-                                                                          
-unary_op : "-" expression                                                 { $$ = ExpressionPtr(); }    %prec UMINUS
-	     | "*" expression                                                 { $$ = ExpressionPtr(); }  	%prec UDEREF
-		 | "!" expression                                                 { $$ = ExpressionPtr(); }    %prec UNOT
-//		 | "++" expression                                                { $$ = ExpressionPtr(); }    %prec PRE_INC
-//		 | "--" expression                                                { $$ = ExpressionPtr(); }    %prec PRE_DEC
-//		 | expression "++"                                                { $$ = ExpressionPtr(); }    %prec POST_INC
-//		 | expression "--"                                                { $$ = ExpressionPtr(); }    %prec POST_DEC
-		 | expression "." "identifier"                                    { $$ = ExpressionPtr(); }    
-		 | expression "." "int"                                           { $$ = ExpressionPtr(); }    
-		 | expression "->" "identifier"                                   { $$ = ExpressionPtr(); }    
-		 | expression "->" "int"                                          { $$ = ExpressionPtr(); }    
-		 | "CAST" "(" type ")" expression                                 { $$ = ExpressionPtr(); }
-		 | expression "." "as" "(" type ")"                               { $$ = ExpressionPtr(); }
-		 ;                                                                
-		                                                                  
-binary_op : expression "=" expression                                     { $$ = ExpressionPtr(); }
-		  | expression "+" expression                                     { $$ = ExpressionPtr(); }
-		  | expression "-" expression                                     { $$ = ExpressionPtr(); }
-		  | expression "*" expression                                     { $$ = ExpressionPtr(); }
-		  | expression "/" expression                                     { $$ = ExpressionPtr(); }
-		  | expression "%" expression                                     { $$ = ExpressionPtr(); }
-		  | expression "&&" expression                                    { $$ = ExpressionPtr(); }
-		  | expression "||" expression                                    { $$ = ExpressionPtr(); }
-		  | expression "&" expression                                     { $$ = ExpressionPtr(); }
-		  | expression "|" expression                                     { $$ = ExpressionPtr(); }
-		  | expression "^" expression                                     { $$ = ExpressionPtr(); }
-		  | expression "==" expression                                    { $$ = ExpressionPtr(); }
-		  | expression "!=" expression                                    { $$ = ExpressionPtr(); }
-		  | expression "<" expression                                     { $$ = ExpressionPtr(); }
-		  | expression "<=" expression                                    { $$ = ExpressionPtr(); }
-		  | expression ">=" expression                                    { $$ = ExpressionPtr(); }
-		  | expression ">" expression                                     { $$ = ExpressionPtr(); }
-		  | expression "[" expression "]"                                 { $$ = ExpressionPtr(); }
-		  ;                                                               
-		  		                                                          
-ternary_op : expression "?" expression ":" expression                     { $$ = ExpressionPtr(); }
-		   ;	
-
-this_expression : "this"                                        		  { $$ = driver.genThis(@$); }
-				;
-	 
-//	-- statements --------------------------------------
-
-
-statement : plain_statement											      { $$ = $1; } 
-  	  	  | "$" plain_statement "$" 								      { $$ = $2; }
-  	  	  | let_statement                                                 { $$ = $1; }
-		  ;                                                               
-                                                                          
-plain_statement : expression ";"									      { $$ = $1; }
-				| compound_statement                                      { $$ = $1; }
-				| variable_declaration                                    { $$ = $1; }
-				| if_statement                                            { $$ = $1; }
-				| switch_statement                                        { $$ = $1; }
-				| while_statement                                         { $$ = $1; }
-				| for_statement                                           { $$ = $1; }
-				| break                                                   { $$ = $1; }
-				| continue                                                { $$ = $1; }
-				| return                                                  { $$ = $1; }
-				;                                                         
-                                                                          
-                                                                          
-// -- compound statement --                                               
-                                                                          
-compound_statement : "{" statement_list "}"							      { $$ = CompoundStmtPtr(); } 
-				   ;                                                      
-                                                                          
-statement_list : 													      { $$ = StatementList(); }
-			   | statement_list statement 							      { $1.push_back($2); $$ = $1; }
-			   | statement_list ";" 		                              { $$ = $1; }
-			   ;                                                          
-                                                                          
-                                                                          
-// -- variable declaration --                                             
-                                                                          
-variable_declaration : "var" type "identifier" "=" expression ";" 		  { $$ = DeclarationStmtPtr(); }
-					 | "auto" "identifier" "=" expression ";"			  { $$ = DeclarationStmtPtr(); } 
-					 ;                                                    
-                                                                          
-                                                                          
-// -- if --                                                               
-                                                                          
-if_statement : "if" "(" expression ")" compound_statement 			      { $$ = IfStmtPtr(); }
-			 | "if" "(" expression ")" compound_statement "else" compound_statement
-			 	 	 	 	 	 	 	 	 	 	 	 	 	 	      { $$ = IfStmtPtr(); }
-			 ;
-           
->>>>>>> f6a03226
 
 // -- switch --
 
@@ -1251,7 +735,6 @@
 // -- for --
 
 for_statement : "for" "(" type "identifier" "=" expression ".." expression ")" compound_statement
-<<<<<<< HEAD
                                                              { $$ = driver.genForStmt(@$, $3, $4, $6, $8, driver.builder.literal($3, "1"), $10); }
               | "for" "(" type "identifier" "=" expression ".." expression ":" expression ")" compound_statement
                                                              { $$ = driver.genForStmt(@$, $3, $4, $6, $8, $10, $12); }
@@ -1278,34 +761,6 @@
 
 let_statement : "let" "identifier" "=" expression ";"                     {  driver.add_symb(@$, $2, $4); $$ = StatementPtr(); }
               ;
-=======
-																	      { $$ = ForStmtPtr(); }
-			  | "for" "(" type "identifier" "=" expression ".." expression ":" expression ")" compound_statement
-				 	 	 	 	 	 	 	 	 	 	 	 	 	      { $$ = ForStmtPtr(); }			  
-			  ;                                                           
-                                                                          
-                                                                          
-// -- break --                                                            
-                                                                          
-break : "break" ";"							                              { $$ = BreakStmtPtr(); }
-	  ;                                                                   
-                                                                          
-// -- continue --                                                         
-                                                                          
-continue : "continue" ";"					                              { $$ = ContinueStmtPtr(); }
-		 ;                                                                
-                                                                          
-// -- return --                                                           
-                                                                          
-return : "return" expression ";"			                              { $$ = ReturnStmtPtr(); }
-	   ;
-
-
-// -- let --                                                           
-                                                                          
-let_statement : "let" "identifier" "=" expression ";"			          {  driver.add_symb(@$, $2,$4); $$ = StatementPtr(); }
-	          ;
->>>>>>> f6a03226
 
 // ~~~~~~~~~~~~~~~~~~~~~~~~~~~~~~~~~~~~~~ Precedence list ~~~~~~~~~~~~~~~~~~~~~~~~~~~~~~~~~~~~~~~~~~~~
 // the lowest in list, the highest precedence
