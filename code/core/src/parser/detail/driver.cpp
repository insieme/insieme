/**
 * Copyright (c) 2002-2015 Distributed and Parallel Systems Group,
 *                Institute of Computer Science,
 *               University of Innsbruck, Austria
 *
 * This file is part of the INSIEME Compiler and Runtime System.
 *
 * We provide the software of this file (below described as "INSIEME")
 * under GPL Version 3.0 on an AS IS basis, and do not warrant its
 * validity or performance.  We reserve the right to update, modify,
 * or discontinue this software at any time.  We shall have no
 * obligation to supply such updates or modifications or any other
 * form of support to you.
 *
 * If you require different license terms for your intended use of the
 * software, e.g. for proprietary commercial or industrial use, please
 * contact us at:
 *                   insieme@dps.uibk.ac.at
 *
 * We kindly ask you to acknowledge the use of this software in any
 * publication or other disclosure of results by referring to the
 * following citation:
 *
 * H. Jordan, P. Thoman, J. Durillo, S. Pellegrini, P. Gschwandtner,
 * T. Fahringer, H. Moritsch. A Multi-Objective Auto-Tuning Framework
 * for Parallel Codes, in Proc. of the Intl. Conference for High
 * Performance Computing, Networking, Storage and Analysis (SC 2012),
 * IEEE Computer Society Press, Nov. 2012, Salt Lake City, USA.
 *
 * All copyright notices must be kept intact.
 *
 * INSIEME depends on several third party software packages. Please
 * refer to http://www.dps.uibk.ac.at/insieme/license.html for details
 * regarding third party software licenses.
 */

#include "insieme/core/parser/detail/driver.h"

#include <algorithm>
#include <string>

#include "insieme/core/ir.h"

#include "insieme/core/transform/manipulation.h"
#include "insieme/core/transform/node_replacer.h"
#include "insieme/core/transform/materialize.h"
#include "insieme/core/analysis/ir_utils.h"
#include "insieme/core/annotations/naming.h"

#include "insieme/core/types/match.h"
#include "insieme/core/types/return_type_deduction.h"

#include "insieme/core/parser/detail/scanner.h"

#include "insieme/core/lang/array.h"
#include "insieme/core/lang/reference.h"
#include "insieme/core/lang/parallel.h"
#include "insieme/core/lang/pointer.h"
#include "insieme/core/lang/varargs_extension.h"

#include "insieme/core/lang/extension_registry.h"

// this last one is generated and the path will be provided to the command
#include "inspire_parser.hpp"


namespace insieme {
namespace core {
namespace parser {
	namespace detail {

		/* ~~~~~~~~~~~~~~~~~~~~~~~~~~~~~~~~ scope manager ~~~~~~~~~~~~~~~~~~~~~~~~~~~~~~~~~~~~~~~~~~~~~~~~~~~~~~~~~~~~ */


		void DeclarationContext::open_scope() {
			stack.push_back(Scope());
		}
		void DeclarationContext::close_scope() {
			assert_gt(stack.size(), 1) << "Attempted to pop global scope!";
			stack.pop_back();
		}

		bool DeclarationContext::add_symb(const std::string& name, const node_factory& factory) {
			auto& symbols = stack.back().symbols;
			if (symbols.find(name) != symbols.end()) return false;
			symbols[name] = factory;
			return true;
		}

		bool DeclarationContext::add_type(const std::string& name, const node_factory& factory) {
			auto& types = stack.back().types;
			if (types.find(name) != types.end()) return false;
			types[name] = factory;
			return true;
		}


		NodePtr DeclarationContext::find_symb(const std::string& name) const {
			// lookup symbols throughout scopes
			for(auto it = stack.rbegin(); it != stack.rend(); ++it) {
				const definition_map& cur = it->symbols;
				auto pos = cur.find(name);
				if (pos != cur.end()) return pos->second();
			}
			// nothing found
			return nullptr;
		}

		NodePtr DeclarationContext::find_type(const std::string& name) const {
			// lookup symbols throughout scopes
			for(auto it = stack.rbegin(); it != stack.rend(); ++it) {
				const definition_map& cur = it->types;
				auto pos = cur.find(name);
				if (pos != cur.end()) return pos->second();
			}
			// nothing found
			return nullptr;
		}

		void DeclarationContext::add_type_alias(const GenericTypePtr& pattern, const TypePtr& substitute) {
			auto& aliases = stack.back().alias;
			assert_true(aliases.find(pattern) == aliases.end());
			aliases[pattern] = substitute;
		}

		TypePtr DeclarationContext::resolve(const TypePtr& type) const {
			if (!type || !type.isa<GenericTypePtr>()) return type;

			NodeManager& mgr = type.getNodeManager();

			// run through alias lists
			for(auto it = stack.rbegin(); it != stack.rend(); ++it) {
				for(const auto& cur : it->alias) {
					// check whether pattern matches
					if (auto sub = types::match(mgr, type, cur.first)) {
						// compute substitution
						auto next = (*sub).applyTo(cur.second);
						assert_ne(type, next) << "Invalid pattern matching:\n"
								"Target:     " << *type << "\n"
								"Pattern:    " << *cur.first << "\n"
								"Substitute: " << *cur.first << "\n"
								"Match:      " << *sub << "\n"
								"Next:       " << *next << "\n";

						// apply pattern and start over again
						return resolve(next);
					}
				}
			}

			// no matching alias fond => done
			return type;
		}


		/* ~~~~~~~~~~~~~~~~~~~~~~~~~~~~~~~~ InspireDriver ~~~~~~~~~~~~~~~~~~~~~~~~~~~~~~~~~~~~~~~~~~~~~~~~~~~~~~~~~~~~ */

		InspireDriver::InspireDriver(const std::string& str, NodeManager& mgr)
		    : scopes(), mgr(mgr), builder(mgr), file("global scope"), str(str), tu(mgr), result(nullptr), glob_loc(&file), ss(str), scanner(&ss),
		      parser(*this, scanner) {
		}

		InspireDriver::~InspireDriver() {}

		ProgramPtr InspireDriver::parseProgram() {
			scanner.set_start_program();
			int fail = parser.parse();
			if(fail) {
				// print_errors();
				return nullptr;
			}
			return result.as<ProgramPtr>();
		}

		TypePtr InspireDriver::parseType() {
			scanner.set_start_type();
			InspireParser parser(*this, scanner);
			int fail = parser.parse();
			if(fail) {
				// print_errors();
				return nullptr;
			}
			return result.as<TypePtr>();
		}

		StatementPtr InspireDriver::parseStmt() {
			scanner.set_start_statement();
			InspireParser parser(*this, scanner);
			int fail = parser.parse();
			if(fail) {
				// print_errors();
				return nullptr;
			}
			return result.as<StatementPtr>();
		}

		ExpressionPtr InspireDriver::parseExpression() {
			scanner.set_start_expression();
			InspireParser parser(*this, scanner);
			int fail = parser.parse();
			if(fail) {
				// print_errors();
				return nullptr;
			}
			return result.as<ExpressionPtr>();
		}

		// ~~~~~~~~~~~~~~~~~~~~~~~~~~~~~ Some tools ~~~~~~~~~~~~~~~~~~~~~~~~~~~~~~~~~~~~~~

		ExpressionPtr InspireDriver::findSymbol(const location& l, const std::string& name) {
			auto x = scopes.find_symb(name);

			if(!x) {
				try {
					x = builder.getLangBasic().getBuiltIn(name);
				} catch(...) {
					// pass, nothing to do really
				}
			}

			if(!x) {
				error(l, format("the symbol %s was not declared in this context", name));
				return nullptr;
			}
			if(!x.isa<ExpressionPtr>()) {
				error(l, format("the symbol %s is not an expression but of type %s", name, x->getNodeType()));
				return nullptr;
			}

			return x.as<ExpressionPtr>();
		}

		TypePtr InspireDriver::findType(const location& l, const std::string& name) {

			// search types defined in current scope
			auto x = scopes.find_type(name);
			if(x && !x.isa<TypePtr>()) {
				error(l, format("the symbol %s is not a type", name));
				return nullptr;
			}

			// done
			return x.as<TypePtr>();
		}

		ExpressionPtr InspireDriver::getScalar(ExpressionPtr expr) {
			// auto-unwrap tuple
			if(auto tuple = expr.isa<TupleExprPtr>()) {
				const auto& elements = tuple->getExpressions();
				if (elements.size() == 1) {
					return getScalar(elements[0]);
				}
			}
			// otherwise stay as it is
			return expr;
		}

		ExpressionPtr InspireDriver::getOperand(ExpressionPtr expr) {
			return builder.tryDeref(getScalar(expr));
		}

		ExpressionPtr InspireDriver::genBinaryExpression(const location& l, const std::string& op, ExpressionPtr left, ExpressionPtr right) {
			// Interpret operator
			//  std::cout << op << std::endl;
			//  std::cout << " " << left << " : " << left->getType() << std::endl;
			//  std::cout << " " << right << " : " << right->getType() << std::endl;

			// assign
			// left side must be a ref, right side must be untouched
			if(op == "=") {
				if(!analysis::isRefType(left.getType())) {
					error(l, format("left side on assignment must be a reference and is %s", toString(left.getType())));
				} else if(analysis::getReferencedType(left.getType()) != right->getType()) {
					error(l, format("right side expression of type %s can not be assingend to type %s", toString(right.getType()), toString(left.getType())));
				}

				return builder.assign(left, right);
			}

			auto b = getOperand(right);
			// left side is untouched because of reference subscript operators
			if(op == "[") {
				if(builder.getLangBasic().isUnsignedInt(b->getType())) { b = builder.castExpr(builder.getLangBasic().getInt8(), b); }
				if(analysis::isRefType(left->getType())) {
					auto inType = analysis::getReferencedType(left->getType());
					if(!lang::isArray(inType)) {
						error(l, format("expression is neither a vector nor array to subscript - type: %s", inType));
						return nullptr;
					}

					return builder.arrayRefElem(left, b);
				}
				auto inType = left->getType();
				if(!lang::isArray(inType)) {
					error(l, format("expression is neither a vector nor array to subscript - type: %s", inType));
					return nullptr;
				}
				return builder.arraySubscript(left, b); // works for arrays and vectors
			}


			// if not assign, then left operand must be a value as well
			auto a = getOperand(left);

			// comparators
			if(op == "==") { return builder.eq(a, b); }
			if(op == "!=") { return builder.ne(a, b); }
			if(op == "<") { return builder.lt(a, b); }
			if(op == ">") { return builder.gt(a, b); }
			if(op == "<=") { return builder.le(a, b); }
			if(op == ">=") { return builder.ge(a, b); }

			// bitwise
			if(op == "&") { return builder.bitwiseAnd(a, b); }
			if(op == "|") { return builder.bitwiseOr(a, b); }
			if(op == "^") { return builder.bitwiseXor(a, b); }

			// logic
			if(op == "||") { return builder.logicOr(a, b); }
			if(op == "&&") { return builder.logicAnd(a, b); }

			// arithm
			if(op == "+") { return builder.add(a, b); }
			if(op == "-") { return builder.sub(a, b); }

			// geom
			if(op == "*") { return builder.mul(a, b); }
			if(op == "/") { return builder.div(a, b); }
			if(op == "%") { return builder.mod(a, b); }

			error(l, format("the symbol %s is not a operator", op));
			return nullptr;
		}

		namespace {

			TypePtr getFieldType(const TypePtr& type, const std::string& name) {

				// remove references
				if (analysis::isRefType(type)) return getFieldType(analysis::getReferencedType(type), name);

				// check for a tag type
				auto tagType = type.isa<TagTypePtr>();
				if (!tagType) return TypePtr();

				// unroll recursive types
				if (tagType->isRecursive()) return getFieldType(tagType->peel(), name);

				// get field type
				return tagType->getFieldType(name);
			}

		}


		ExpressionPtr InspireDriver::genFieldAccess(const location& l, const ExpressionPtr& expr, const std::string& fieldname) {
			if(!expr) {
				error(l, "no expression");
				return nullptr;
			}

			// check that there is such a field
			if (!getFieldType(expr->getType(), fieldname)) {
				error(l, format("Unable to locate field %s in type %s", fieldname, *expr->getType()));
				return nullptr;
			}

			// create access
			if(analysis::isRefType(expr->getType())) {
				return builder.refMember(expr, fieldname);
			}
			return builder.accessMember(expr, fieldname);
		}

		ExpressionPtr InspireDriver::genTupleAccess(const location& l, const ExpressionPtr& expr, const std::string& member) {
			// check whether access is valid
			TupleTypePtr tupleType;
			if(expr->getType()->getNodeType() == NT_TupleType) {
				tupleType = expr->getType().as<TupleTypePtr>();
			} else if(analysis::isRefType(expr->getType())) {
				TypePtr type = analysis::getReferencedType(expr->getType());

				tupleType = type.isa<TupleTypePtr>();
				if(!tupleType) {
					error(l, "Accessing element of non-tuple type");
					return nullptr;
				}
			} else {
				error(l, "Accessing element of non-tuple type");
				return nullptr;
			}

			// get index
			int index = utils::numeric_cast<int>(member);

			// check field
			if(index < 0 || index >= (int)tupleType.size()) {
				error(l, "Accessing unknown field");
				return nullptr;
			}

			// create access
			if(analysis::isRefType(expr->getType())) { return builder.refComponent(expr, index); }
			return builder.accessComponent(expr, index);
		}

		LiteralPtr InspireDriver::genNumericLiteral(const location& l, const TypePtr& type, const std::string& lit) {
			// remove any type modifier suffixes since they're already encoded in "type"
			return builder.literal(type, lit.substr(0, lit.find_first_not_of("0123456789-.+eE")));
		}

		TypePtr InspireDriver::genGenericType(const location& l, const std::string& name, const ParentList& parents, const TypeList& params) {
			if(name == "int") {
				if(params.size() != 1) { error(l, "wrong int size"); }
			}
			if(name == "real") {
				if(params.size() != 1) { error(l, "wrong real size"); }
			}
			for(const auto& p : params) {
				if(!p) {
					std::cerr << "wrong parameter in paramenter list" << std::endl;
					abort();
				}
			}

			return builder.genericType(name, parents, params);
		}

		NumericTypePtr InspireDriver::genNumericType(const location& l, const ExpressionPtr& variable) const {
			if(!variable.isa<VariablePtr>()) {
				error(l, "not a variable");
			}
			return builder.numericType(variable.as<core::VariablePtr>());
		}

		NumericTypePtr InspireDriver::genNumericType(const location& l, const string& value) const {
			return builder.numericType(builder.literal(value, builder.getLangBasic().getUIntInf()));
		}

		TypePtr InspireDriver::genFuncType(const location& l, const TypeList& params, const TypePtr& retType, const FunctionKind& fk) {
			return builder.functionType(params, retType, fk);
		}

<<<<<<< HEAD
		TypePtr InspireDriver::genRecordType(const location& l, const NodeType& type, const string& name, const ParentList& parents, const FieldList& fields, const LambdaExprList& ctors,
				const LambdaExprPtr& dtor, const MemberFunctionList& mfuns, const PureVirtualMemberFunctionList& pvmfuns) {

			TagTypePtr res;

=======
		TagTypePtr InspireDriver::genRecordType(const location& l, const NodeType& type, const string& name, const ParentList& parents, const FieldList& fields, const LambdaExprList& ctors,
				const LambdaExprPtr& dtor_in, const MemberFunctionList& mfuns, const PureVirtualMemberFunctionList& pvmfuns) {

			TagTypePtr res;

			// check whether a default constructor is required
			LambdaExprPtr dtor = (dtor_in) ? dtor_in : builder.getDefaultDestructor(name);

>>>>>>> f6a03226
			if (type == NT_Struct) {
				res = builder.structType(name,parents,fields,ctors,dtor,mfuns,pvmfuns);
			} else {
				if (!parents.empty()) error(l, "Inheritance not supported for unions!");
				res = builder.unionType(name,fields,ctors,dtor,mfuns,pvmfuns);
			}

			// register type in translation unit
			tu.addType(builder.genericType(name), res);

			// done
			return res;
		}

		TypePtr InspireDriver::resolveTypeAliases(const location& l, const TypePtr& type) {
			return scopes.resolve(type);
		}

<<<<<<< HEAD
		LambdaExprPtr InspireDriver::genLambda(const location& l, const VariableList& params, const TypePtr& retType, const StatementPtr& body,
		                                       const FunctionKind& fk, bool isLambda) {
=======
		LambdaExprPtr InspireDriver::genLambda(const location& l, const VariableList& params, const TypePtr& retType, const StatementPtr& body, bool isLambda) {
>>>>>>> f6a03226
			// TODO: cast returns to appropriate type
			TypeList paramTys;
			for(const auto& var : params) {
				paramTys.push_back(var.getType());
			}

			// if it is a function that is defined
			if (!isLambda) {
				// => skip materialization of parameters
				return builder.lambdaExpr(retType, params, body);
			}

			// replace all variables in the body by their implicitly materialized version
			auto lambdaIngredients = transform::materialize({params, body});

			// build resulting function type
			auto funcType = genFuncType(l, paramTys, retType);
			return builder.lambdaExpr(funcType.as<FunctionTypePtr>(), lambdaIngredients.params, lambdaIngredients.body);
		}

		BindExprPtr InspireDriver::genClosure(const location& l, const VariableList& params, StatementPtr stmt) {
			if(!stmt) {
				error(l, "closure statement malformed");
				return nullptr;
			}
			CallExprPtr call;
			if(stmt.isa<CallExprPtr>()) {
				call = stmt.as<CallExprPtr>();
			} else if(stmt->getNodeCategory() == NC_Expression) {
				call = builder.id(stmt.as<ExpressionPtr>());
			} else if(transform::isOutlineAble(stmt, true)) {
				call = transform::outline(builder.getNodeManager(), stmt, true);
			}

			// check whether call-conversion was successful
			if(!call) {
				error(l, "Not an outline-able context");
				return nullptr;
			}

			// build bind expression
			return builder.bindExpr(params, call);
		}

		/**
		 * generates a constructor for the currently defined record type
		 */
		LambdaExprPtr InspireDriver::genConstructor(const location& l, const VariableList& params, const StatementPtr& body) {

			// get this-type
			auto thisParam = builder.variable(builder.refType(current_record));

			// create full parameter list
			VariableList ctor_params;
			ctor_params.push_back(thisParam);
			for(const auto& cur : params) ctor_params.push_back(cur);

			// update body
			auto new_body = transform::replaceAll(mgr, body, genThis(l), thisParam).as<StatementPtr>();

			// create constructor type
			auto ctorType = builder.functionType(extractTypes(ctor_params), thisParam->getType(), FK_CONSTRUCTOR);

			// replace all variables in the body by their implicitly materialized version
			auto ingredients = transform::materialize({ctor_params, new_body});

			// create the constructor
			return builder.lambdaExpr(ctorType, ingredients.params, ingredients.body);
		}

		/**
		 * generates a destructor for the currently defined record type
		 */
		LambdaExprPtr InspireDriver::genDestructor(const location& l, const StatementPtr& body) {

		}

		/**
		 * generates a member function for the currently defined record type
		 */
		MemberFunctionPtr InspireDriver::genMemberFunction(const location& l, bool virtl, bool cnst, bool voltile, const std::string& name, const LambdaExprPtr& lambda, bool isLambda) {

		}

		/**
		 * generates a member function for the currently defined record type
		 */
		MemberFunctionPtr InspireDriver::genPureVirtualMemberFunction(const location& l,  bool cnst, bool voltile, const std::string& name, const TypePtr& type) {

		}



		ExpressionPtr InspireDriver::genCall(const location& l, const ExpressionPtr& callable, ExpressionList args) {
			ExpressionPtr func = callable;

			auto ftype = func->getType();
			if(!ftype.isa<FunctionTypePtr>()) { error(l, "attempt to call non function expression"); }

			auto funcParamTypes = ftype.as<FunctionTypePtr>()->getParameterTypeList();
			if(!funcParamTypes.empty()) {
				// fix variadic arguments
				if(lang::isVarList(*funcParamTypes.rbegin())) {
					if(args.size() < funcParamTypes.size()) {
						args.push_back(builder.pack(ExpressionList()));
					} else if(!lang::isVarList(args.rbegin()->getType())) {
						ExpressionList newParams(args.begin(), args.begin() + funcParamTypes.size() - 1);
						ExpressionList packParams(args.begin() + funcParamTypes.size() - 1, args.end());
						newParams.push_back(builder.pack(packParams));
						std::swap(args, newParams);
					}
				}
			}

			if(args.size() != funcParamTypes.size()) {
				error(l, "invalid number of arguments in function call");
				return nullptr;
			}

			TypeList argumentTypes;
			::transform(args, back_inserter(argumentTypes), [](const ExpressionPtr& cur) { return cur->getType(); });

			TypePtr retType;
			try {
				retType = types::tryDeduceReturnType(ftype.as<FunctionTypePtr>(), argumentTypes);
			} catch(const types::ReturnTypeDeductionException& e) {
				error(l, format("Error in call expression :\n%s", e.what()));
				return nullptr;
			}

			ExpressionPtr res;
			try {
				res = builder.callExpr(retType, func, args);
			} catch(...) {
				error(l, "malformed call expression");
				return nullptr;
			}
			if(!res) { error(l, "malformed call expression"); }
			return res;
		}

		ExpressionPtr InspireDriver::genStructExpression(const location& l, const TypePtr& type, const ExpressionList& list) {
			// check for null
			if (!type) {
				error(l, "Accessing null-type!");
				return nullptr;
			}

			// check for a struct type
			TagTypePtr structType = type.isa<TagTypePtr>();
			if(!structType || !structType->isStruct()) {
				error(l, format("Not a struct type: %s", toString(type)));
				return nullptr;
			}

			// check fields
			auto fields = structType->getFields();
			if(fields->size() != list.size()) {
				error(l, "init list does not match number of fields");
				return nullptr;
			}

			// extract name / value pairs
			NamedValueList values;
			for(const auto& cur : make_paired_range(fields, list)) {
				values.push_back(builder.namedValue(cur.first->getName(), cur.second.as<ExpressionPtr>()));
			}

			// build struct expression
			return builder.structExpr(structType, values);
		}

		
		ExpressionPtr InspireDriver::genUnionExpression(const location& l, const TypePtr& type, const std::string field, const ExpressionPtr& expr) {
			// check for null
			if (!type) {
				error(l, "Accessing null-type!");
				return nullptr;
			}

			// check for a union type
			TagTypePtr unionType = type.isa<TagTypePtr>();
			if(!unionType || !unionType->isUnion()) {
				error(l, format("Not a union type: %s", toString(type)));
				return nullptr;
			}

			// build union expression
			return builder.unionExpr(unionType, builder.stringValue(field), expr);
		}

<<<<<<< HEAD
		VariablePtr InspireDriver::genParameter(const location& l, const std::string& name, const TypePtr& type) {
			auto resolvedType = resolveTypeAliases(l, type);
			VariablePtr variable = builder.variable(resolvedType);
			annotations::attachName(variable, name);
			add_symb(l, name, variable);
			return variable;
		}

		ExpressionPtr InspireDriver::genJobExpr(const location& l, const ExpressionPtr& lowerBound, const ExpressionPtr& upperBound, const ExpressionPtr& expr) {
			auto scalarExpr = getScalar(expr);
			if (!scalarExpr.isa<CallExprPtr>()) {
				error(l, "expression in job must be a call expression");
				return nullptr;
			}
			auto bind = builder.bindExpr(VariableList(), scalarExpr.as<CallExprPtr>());
			return builder.jobExpr(getScalar(lowerBound), getScalar(upperBound), bind);
		}

		ExpressionPtr InspireDriver::genJobExpr(const location& l, const ExpressionPtr& expr) {
			auto scalarExpr = getScalar(expr);
			if (!scalarExpr.isa<CallExprPtr>()) {
				error(l, "expression in job must be a call expression");
				return nullptr;
			}
			auto bind = builder.bindExpr(VariableList(), scalarExpr.as<CallExprPtr>());
			return builder.jobExpr(builder.getThreadNumRange(1), bind.as<ExpressionPtr>());
		}

		ExpressionPtr InspireDriver::genSync(const location& l, const ExpressionPtr& expr) {
			return builder.callExpr(builder.getLangBasic().getUnit(), builder.getExtension<lang::ParallelExtension>().getMerge(), getScalar(expr));
		}

		ExpressionPtr InspireDriver::genSyncAll(const location& l) {
			return builder.callExpr(builder.getLangBasic().getUnit(), builder.getExtension<lang::ParallelExtension>().getMergeAll());
		}

		ExpressionPtr InspireDriver::genDerefExpr(const location& l, const ExpressionPtr& expr) {
			auto scalarExpr = getScalar(expr);
			if (!analysis::isRefType(scalarExpr->getType())) {
				error(l, format("cannot deref non ref type: %s", toString(scalarExpr->getType())));
				return nullptr;
			}

			return builder.deref(scalarExpr);
		}

		ExpressionPtr InspireDriver::genAsExpr(const location& l, const ExpressionPtr& expr, const TypePtr& type) {
			auto scalarExpr = getScalar(expr);
			if (!scalarExpr->getType()) {
				error(l, "can not get parent-reference of non referenced expression");
				return nullptr;
			}

			return builder.refParent(scalarExpr, type);
		}

		DeclarationStmtPtr InspireDriver::genVariableDeclaration(const location& l, const TypePtr& type, const std::string name, const ExpressionPtr& init) {
			auto resolvedType = resolveTypeAliases(l, type);
			auto variable = builder.variable(resolvedType);
			annotations::attachName(variable, name);
			add_symb(l, name, variable);
			return builder.declarationStmt(variable, getScalar(init));
		}

		ForStmtPtr InspireDriver::genForStmt(const location& l, const TypePtr& iteratorType, const std::string iteratorName,
		                                     const ExpressionPtr& lowerBound, const ExpressionPtr& upperBound, const ExpressionPtr& stepExpr, const StatementPtr& body) {
			VariablePtr iteratorVariable = builder.variable(iteratorType);
			annotations::attachName(iteratorVariable, iteratorName);
			add_symb(l, iteratorName, iteratorVariable);
			return builder.forStmt(iteratorVariable, getScalar(lowerBound), getScalar(upperBound), getScalar(stepExpr), body);
		}
=======
		ExpressionPtr InspireDriver::genThis(const location& l) {
			// check valid scope
			if (!current_record) {
				error(l, "This-pointer in non-record context!");
				return nullptr;
			}

			// build a literal
			return builder.literal("this", builder.refType(current_record));
		}

>>>>>>> f6a03226

		// ~~~~~~~~~~~~~~~~~~~~~~~~~~~~~ Address marking   ~~~~~~~~~~~~~~~~~~~~~~~~~~~~~~~~~~~~~~

		ExpressionPtr InspireDriver::markAddress(const location& l, const ExpressionPtr& expr) {
			NodePtr res = builder.markerExpr(expr);
			res->attachValue<AddressMark>();
			return res.as<ExpressionPtr>();
		}

		StatementPtr InspireDriver::markAddress(const location& l, const StatementPtr& stmt) {
			NodePtr res = builder.markerStmt(stmt);
			res->attachValue<AddressMark>();
			return res.as<StatementPtr>();
		}

		// ~~~~~~~~~~~~~~~~~~~~~~~~~~~~~ Scope management  ~~~~~~~~~~~~~~~~~~~~~~~~~~~~~~~~~~~~~~

		void InspireDriver::add_symb(const location& l, const std::string& name, const node_factory&  factory) {

			if(name.find(".") != std::string::npos) {
				error(l, format("symbol names can not contain dot chars: %s", name));
				return;
			}

			// ignore wildcard for unused variables
			if(name == "_") { return; }

			if(!scopes.add_symb(name, factory)) { error(l, format("symbol %s redefined", name)); }
		}

		void InspireDriver::add_symb(const location& l, const std::string& name, const ExpressionPtr& node) {
			add_symb(l, name, [=]() -> NodePtr { return node; });
		}


		void InspireDriver::add_symb(const std::string& name, const node_factory& factory) {
			add_symb(glob_loc, name, factory);
		}

		void InspireDriver::add_symb(const std::string& name, const ExpressionPtr& node) {
			add_symb(name, [=]() -> NodePtr { return node; });
		}

		void InspireDriver::add_type_alias(const GenericTypePtr& pattern, const TypePtr& substitute) {
			scopes.add_type_alias(pattern, substitute);
		}

		void InspireDriver::add_type(const location& l, const std::string& name, const node_factory&  factory) {

			if(name.find(".") != std::string::npos) {
				error(l, format("symbol names can not contain dot chars: %s", name));
				return;
			}

			// ignore wildcard for unused variables
			if(name == "_") { return; }

			// annotate type name
			auto node = factory();
			annotations::attachName(node, name);
			if(auto tagType = node.isa<TagTypePtr>()) {
				annotations::attachName(tagType->getRecord(), name);
			}

			if(!scopes.add_type(name, factory)) { error(l, format("type name %s redefined", name)); }
		}

		void InspireDriver::add_type(const location& l, const std::string& name, const TypePtr& node) {
			add_type(l, name, [=]() -> NodePtr { return node; });
		}


		void InspireDriver::add_type(const std::string& name, const node_factory& factory) {
			add_type(glob_loc, name, factory);
		}

		void InspireDriver::add_type(const std::string& name, const TypePtr& node) {
			add_type(name, [=]() -> NodePtr { return node; });
		}

		void InspireDriver::add_this(const location& l, const TypePtr& classType) {
			// gen ref type
			auto refThis = builder.refType(classType);
			// gen var
			auto thisVar = builder.variable(refThis);
			// save in scope
			add_symb(l, "this", thisVar);
		}


		void InspireDriver::open_scope() {
			scopes.open_scope();
		}

		void InspireDriver::close_scope() {
			scopes.close_scope();
		}

		void InspireDriver::begin_record(const std::string& name) {
			assert_false(current_record);
			current_record = builder.tagTypeReference(name);
		}

		void InspireDriver::end_record() {
			assert_true(current_record);
			current_record = nullptr;
		}

		TagTypeReferencePtr InspireDriver::getThisType() {
			assert_true(current_record);
			return current_record;
		}

		void InspireDriver::import_extension(const location& l, const std::string& extension_name) {
			auto name = extension_name;
			name.replace(0, 1, "");
			name.replace(name.size() - 1, 1, "");

			// get extension factory from the registry
			auto optFactory = lang::ExtensionRegistry::getInstance().lookupExtensionFactory(name);
			if (optFactory) {
				import_extension((*optFactory)(mgr));
			} else {
				error(l, format("Unable to locate module: %s", name));
			}
		}

		void InspireDriver::import_extension(const lang::Extension& extension) {

			// import symbols
			for(const auto& cur : extension.getSymbols()) {
				add_symb(cur.first, cur.second);
			}

			// import type aliases
			for(const auto& cur : extension.getTypeAliases()) {
				add_type_alias(cur.first, cur.second);
			}

		}

		// ~~~~~~~~~~~~~~~~~~~~~~~~~~~~~ Debug tools  ~~~~~~~~~~~~~~~~~~~~~~~~~~~~~~~~~~~~~~

		namespace {

			// TODO: move this to  utils
			const std::string RED = "\033[31m";
			const std::string GREEN = "\033[32m";
			const std::string BLUE = "\033[34m";
			const std::string BLACK = "\033[30m";
			const std::string CYAN = "\033[96m";
			const std::string YELLOW = "\033[33m";
			const std::string GREY = "\033[37m";

			const std::string RESET = "\033[0m";
			const std::string BOLD = "\033[1m";


			// TODO: move this to string utils
			std::vector<std::string> split_string(const std::string& s) {
				std::vector<std::string> res;
				std::string delim = "\n";

				auto start = 0U;
				auto end = s.find(delim);

				if(end == std::string::npos) {
					auto tmp = s;
					std::replace(tmp.begin(), tmp.end(), '\t', ' ');
					res.push_back(tmp);
				}

				while(end != std::string::npos) {
					auto tmp = s.substr(start, end - start);
					std::replace(tmp.begin(), tmp.end(), '\t', ' ');
					res.push_back(tmp);
					start = end + delim.length();
					end = s.find(delim, start);
				}

				// copy last line
				auto tmp = s.substr(start, s.size() - 1);
				std::replace(tmp.begin(), tmp.end(), '\t', ' ');
				res.push_back(tmp);

				assert(res.size() > 0);
				return res;
			}

		} // annon

		void InspireDriver::print_location(const location& l) const {
			auto buffer = split_string(str);
			int line = 1;

			//  int lineb = l.begin.line;
			int linee = l.end.line;

			// wanna print the previous code? use something like this
			// for (; line< lineb; ++line);

			line = linee;
			std::cout << buffer[line - 1] << std::endl;

			int colb = l.begin.column;
			int cole = l.end.column;

			for(int i = 0; i < colb - 1; ++i) {
				std::cout << " ";
			}
			std::cout << GREEN << "^";
			for(int i = 0; i < cole - colb - 1; ++i) {
				std::cout << "~";
			}
			std::cout << RESET << std::endl;
		}
		// ~~~~~~~~~~~~~~~~~~~~~~~~~~~~~ Error management  ~~~~~~~~~~~~~~~~~~~~~~~~~~~~~~~~~~~~~~

		void InspireDriver::error(const location& l, const std::string& m) const {
			errors.push_back(ParserError(l, m));
		}

		void InspireDriver::error(const std::string& m) const {
			errors.push_back(ParserError(glob_loc, m));
		}

		bool InspireDriver::where_errors() const {
			if(!errors.empty()) { print_errors(); }
			return !errors.empty();
		}


		void InspireDriver::print_errors(std::ostream& out, bool color) const {
			auto buffer = split_string(str);
			int line = 1;
			for(const auto& err : errors) {
				int lineb = err.l.begin.line;
				int linee = err.l.end.line;
				int colb = err.l.begin.column;
				int cole = err.l.end.column;

				if(color) { out << RED; }
				out << "ERROR: ";
				if(color) { out << RESET; }
				out << err.l << " " << err.msg << std::endl;

				//		std::cout << "=====" << std::endl;
				//		std::cout << "beg " << lineb << ":" << colb << std::endl;
				//		std::cout << "end " << linee << ":" << cole << std::endl;

				//		std::cout << "buff " << str << std::endl;
				//		std::cout << "buff " << buffer << std::endl;

				assert_true(lineb > 0);
				assert_true(linee > 0);
				assert_true(buffer.size() > 0);
				assert_true(lineb <= (int)buffer.size()) << "line beg " << lineb << " : buffer size " << buffer.size() << " \n" << buffer;
				assert_true(linee <= (int)buffer.size()) << "line end " << linee << " : buffer size " << buffer.size() << " \n" << buffer;

				line = linee;
				out << buffer[line - 1] << std::endl;


				for(int i = 0; i < colb - 1; ++i) {
					out << " ";
				}
				if(color) { out << GREEN; }
				out << "^";
				for(int i = 0; i < cole - colb - 1; ++i) {
					out << "~";
				}
				if(color) { out << RESET; }
				out << std::endl;
			}
		}


	} // namespace detail
} // namespace parser
} // namespace core
} // namespace insieme<|MERGE_RESOLUTION|>--- conflicted
+++ resolved
@@ -441,13 +441,6 @@
 			return builder.functionType(params, retType, fk);
 		}
 
-<<<<<<< HEAD
-		TypePtr InspireDriver::genRecordType(const location& l, const NodeType& type, const string& name, const ParentList& parents, const FieldList& fields, const LambdaExprList& ctors,
-				const LambdaExprPtr& dtor, const MemberFunctionList& mfuns, const PureVirtualMemberFunctionList& pvmfuns) {
-
-			TagTypePtr res;
-
-=======
 		TagTypePtr InspireDriver::genRecordType(const location& l, const NodeType& type, const string& name, const ParentList& parents, const FieldList& fields, const LambdaExprList& ctors,
 				const LambdaExprPtr& dtor_in, const MemberFunctionList& mfuns, const PureVirtualMemberFunctionList& pvmfuns) {
 
@@ -456,7 +449,6 @@
 			// check whether a default constructor is required
 			LambdaExprPtr dtor = (dtor_in) ? dtor_in : builder.getDefaultDestructor(name);
 
->>>>>>> f6a03226
 			if (type == NT_Struct) {
 				res = builder.structType(name,parents,fields,ctors,dtor,mfuns,pvmfuns);
 			} else {
@@ -475,12 +467,7 @@
 			return scopes.resolve(type);
 		}
 
-<<<<<<< HEAD
-		LambdaExprPtr InspireDriver::genLambda(const location& l, const VariableList& params, const TypePtr& retType, const StatementPtr& body,
-		                                       const FunctionKind& fk, bool isLambda) {
-=======
 		LambdaExprPtr InspireDriver::genLambda(const location& l, const VariableList& params, const TypePtr& retType, const StatementPtr& body, bool isLambda) {
->>>>>>> f6a03226
 			// TODO: cast returns to appropriate type
 			TypeList paramTys;
 			for(const auto& var : params) {
@@ -672,7 +659,6 @@
 			return builder.unionExpr(unionType, builder.stringValue(field), expr);
 		}
 
-<<<<<<< HEAD
 		VariablePtr InspireDriver::genParameter(const location& l, const std::string& name, const TypePtr& type) {
 			auto resolvedType = resolveTypeAliases(l, type);
 			VariablePtr variable = builder.variable(resolvedType);
@@ -744,7 +730,7 @@
 			add_symb(l, iteratorName, iteratorVariable);
 			return builder.forStmt(iteratorVariable, getScalar(lowerBound), getScalar(upperBound), getScalar(stepExpr), body);
 		}
-=======
+
 		ExpressionPtr InspireDriver::genThis(const location& l) {
 			// check valid scope
 			if (!current_record) {
@@ -756,7 +742,6 @@
 			return builder.literal("this", builder.refType(current_record));
 		}
 
->>>>>>> f6a03226
 
 		// ~~~~~~~~~~~~~~~~~~~~~~~~~~~~~ Address marking   ~~~~~~~~~~~~~~~~~~~~~~~~~~~~~~~~~~~~~~
 
