/**
 * Copyright (c) 2002-2015 Distributed and Parallel Systems Group,
 *                Institute of Computer Science,
 *               University of Innsbruck, Austria
 *
 * This file is part of the INSIEME Compiler and Runtime System.
 *
 * We provide the software of this file (below described as "INSIEME")
 * under GPL Version 3.0 on an AS IS basis, and do not warrant its
 * validity or performance.  We reserve the right to update, modify,
 * or discontinue this software at any time.  We shall have no
 * obligation to supply such updates or modifications or any other
 * form of support to you.
 *
 * If you require different license terms for your intended use of the
 * software, e.g. for proprietary commercial or industrial use, please
 * contact us at:
 *                   insieme@dps.uibk.ac.at
 *
 * We kindly ask you to acknowledge the use of this software in any
 * publication or other disclosure of results by referring to the
 * following citation:
 *
 * H. Jordan, P. Thoman, J. Durillo, S. Pellegrini, P. Gschwandtner,
 * T. Fahringer, H. Moritsch. A Multi-Objective Auto-Tuning Framework
 * for Parallel Codes, in Proc. of the Intl. Conference for High
 * Performance Computing, Networking, Storage and Analysis (SC 2012),
 * IEEE Computer Society Press, Nov. 2012, Salt Lake City, USA.
 *
 * All copyright notices must be kept intact.
 *
 * INSIEME depends on several third party software packages. Please
 * refer to http://www.dps.uibk.ac.at/insieme/license.html for details
 * regarding third party software licenses.
 */

#include "insieme/core/parser/detail/driver.h"

#include <algorithm>
#include <string>

#include "insieme/core/ir.h"

#include "insieme/core/transform/manipulation.h"
#include "insieme/core/transform/node_replacer.h"
#include "insieme/core/transform/materialize.h"
#include "insieme/core/analysis/ir_utils.h"
#include "insieme/core/annotations/naming.h"

#include "insieme/core/types/match.h"
#include "insieme/core/types/return_type_deduction.h"

#include "insieme/core/parser/detail/scanner.h"

#include "insieme/core/lang/array.h"
#include "insieme/core/lang/reference.h"
#include "insieme/core/lang/parallel.h"
#include "insieme/core/lang/pointer.h"
#include "insieme/core/lang/varargs_extension.h"

#include "insieme/core/lang/extension.h"
#include "insieme/core/lang/extension_registry.h"

// this last one is generated and the path will be provided to the command
#include "inspire_parser.hpp"


namespace insieme {
namespace core {
namespace parser {
	namespace detail {

		class location;
		class InspireParser;

		/* ~~~~~~~~~~~~~~~~~~~~~~~~~~~~~~~~ InspireDriver ~~~~~~~~~~~~~~~~~~~~~~~~~~~~~~~~~~~~~~~~~~~~~~~~~~~~~~~~~~~~ */

		InspireDriver::InspireDriver(const std::string& str, NodeManager& mgr)
		    : scopes(), mgr(mgr), builder(mgr), file("global scope"), str(str), tu(mgr), result(nullptr), globLoc(&file), ss(str), scanner(&ss),
		      parser(*this, scanner), printedErrors(false), parserIRExtension(mgr.getLangExtension<ParserIRExtension>()) {
			//begin the global scope
			openScope();
		}

		InspireDriver::~InspireDriver() {}

		ProgramPtr InspireDriver::parseProgram() {
			scanner.setStartProgram();
			int fail = parser.parse();
			if(whereErrors() || fail) {
				result = nullptr;
				return nullptr;
			}
			return result.as<ProgramPtr>();
		}

		TypePtr InspireDriver::parseType() {
			scanner.setStartType();
			InspireParser parser(*this, scanner);
			int fail = parser.parse();
			if(whereErrors() || fail) {
				result = nullptr;
				return nullptr;
			}
			return result.as<TypePtr>();
		}

		StatementPtr InspireDriver::parseStmt() {
			scanner.setStartStatement();
			InspireParser parser(*this, scanner);
			int fail = parser.parse();
			if(whereErrors() || fail) {
				result = nullptr;
				return nullptr;
			}
			return result.as<StatementPtr>();
		}

		ExpressionPtr InspireDriver::parseExpression() {
			scanner.setStartExpression();
			InspireParser parser(*this, scanner);
			int fail = parser.parse();
			if(whereErrors() || fail) {
				result = nullptr;
				return nullptr;
			}
			return result.as<ExpressionPtr>();
		}

		// ~~~~~~~~~~~~~~~~~~~~~~~~~~~~~ Some tools ~~~~~~~~~~~~~~~~~~~~~~~~~~~~~~~~~~~~~~

		ExpressionPtr InspireDriver::getScalar(ExpressionPtr expr) {
			// auto-unwrap tuple
			if(auto tuple = expr.isa<TupleExprPtr>()) {
				const auto& elements = tuple->getExpressions();
				if (elements.size() == 1) {
					return getScalar(elements[0]);
				}
			}
			// otherwise stay as it is
			return expr;
		}

		ExpressionPtr InspireDriver::getOperand(ExpressionPtr expr) {
			return builder.tryDeref(getScalar(expr));
		}

		ExpressionPtr InspireDriver::genBinaryExpression(const location& l, const std::string& op, ExpressionPtr left, ExpressionPtr right) {
			// Interpret operator
			//  std::cout << op << std::endl;
			//  std::cout << " " << left << " : " << left->getType() << std::endl;
			//  std::cout << " " << right << " : " << right->getType() << std::endl;

			// assign
			// left side must be a ref, right side must be untouched
			if(op == "=") {
				if(!analysis::isRefType(left.getType())) {
					error(l, format("left side on assignment must be a reference and is %s", toString(left.getType())));
				} else if(analysis::getReferencedType(left.getType()) != right->getType()) {
					error(l, format("right side expression of type %s can not be assingend to type %s", toString(right.getType()), toString(left.getType())));
				}

				return builder.assign(left, right);
			}

			auto b = getOperand(right);
			// left side is untouched because of reference subscript operators
			if(op == "[") {
				if(builder.getLangBasic().isUnsignedInt(b->getType())) { b = builder.castExpr(builder.getLangBasic().getInt8(), b); }
				if(analysis::isRefType(left->getType())) {
					auto inType = analysis::getReferencedType(left->getType());
					if(!lang::isArray(inType)) {
						error(l, format("expression is neither a vector nor array to subscript - type: %s", inType));
						return nullptr;
					}

					return builder.arrayRefElem(left, b);
				}
				auto inType = left->getType();
				if(!lang::isArray(inType)) {
					error(l, format("expression is neither a vector nor array to subscript - type: %s", inType));
					return nullptr;
				}
				return builder.arraySubscript(left, b); // works for arrays and vectors
			}


			// if not assign, then left operand must be a value as well
			auto a = getOperand(left);

			// comparators
			if(op == "==") { return builder.eq(a, b); }
			if(op == "!=") { return builder.ne(a, b); }
			if(op == "<") { return builder.lt(a, b); }
			if(op == ">") { return builder.gt(a, b); }
			if(op == "<=") { return builder.le(a, b); }
			if(op == ">=") { return builder.ge(a, b); }

			// bitwise
			if(op == "&") { return builder.bitwiseAnd(a, b); }
			if(op == "|") { return builder.bitwiseOr(a, b); }
			if(op == "^") { return builder.bitwiseXor(a, b); }

			// logic
			if(op == "||") { return builder.logicOr(a, b); }
			if(op == "&&") { return builder.logicAnd(a, b); }

			// arithm
			if(op == "+") { return builder.add(a, b); }
			if(op == "-") { return builder.sub(a, b); }

			// geom
			if(op == "*") { return builder.mul(a, b); }
			if(op == "/") { return builder.div(a, b); }
			if(op == "%") { return builder.mod(a, b); }

			error(l, format("the symbol %s is not a operator", op));
			return nullptr;
		}

		namespace {

			TypePtr getFieldType(const TypePtr& type, const std::string& name) {

				// remove references
				if (analysis::isRefType(type)) return getFieldType(analysis::getReferencedType(type), name);

				// check for a tag type
				auto tagType = type.isa<TagTypePtr>();
				if (!tagType) return TypePtr();

				// unroll recursive types
				if (tagType->isRecursive()) return getFieldType(tagType->peel(), name);

				// get field type
				return tagType->getFieldType(name);
			}

		}


		ExpressionPtr InspireDriver::genMemberAccess(const location& l, const ExpressionPtr& expr, const std::string& memberName) {
			if(!expr) {
				error(l, "no expression");
				return nullptr;
			}

			const auto& fieldAccess = builder.getLangBasic().getCompositeMemberAccess();
			const auto& refAccess = mgr.getLangExtension<core::lang::ReferenceExtension>().getRefMemberAccess();
			const auto& memberFunctionAccess = parserIRExtension.getMemberFunctionAccess();

			//the type of the expression
			TypePtr exprType = expr->getType();
			//the actual type - maybe stripped of one ref
			TypePtr objectType = exprType;
			if (analysis::isRefType(exprType)) {
				objectType = analysis::getReferencedType(exprType);
			}

			//if the type is a generic type, we can proceed with the literal lookup here
			if (auto genericObjectType = objectType.isa<GenericTypePtr>()) {
				//create a key to look up the symbol in the global scope
				std::string keyName = genericObjectType->getName()->getValue() + "::" + memberName;

				//look for the key in the global scope
				auto lookupResult = lookupDeclaredInGlobalScope(keyName);
				if (!lookupResult) {
					error(l, format("Unable to locate member %s in type %s", memberName, *genericObjectType));
					return nullptr;

				} else if (!lookupResult.isa<LiteralPtr>()) {
					error(l, format("Member %s in type %s is not a literal", memberName, *genericObjectType));
					return nullptr;
				}

				//now that we found the given member, create a member access expression to return
				TypePtr memberType = lookupResult.as<LiteralPtr>()->getType();
				if (analysis::isRefType(memberType)) {
					memberType = analysis::getReferencedType(memberType);
				}

				//if the member is a member function
				if (auto functionType = memberType.isa<FunctionTypePtr>()) {
					if (functionType->getKind() == FK_MEMBER_FUNCTION) {
						return builder.callExpr(memberFunctionAccess, expr, builder.getIdentifierLiteral(memberName));
					}
				}

				//otherwise it is a field
				if(analysis::isRefType(exprType)) {
					return builder.callExpr(refAccess, expr, builder.getIdentifierLiteral(memberName), builder.getTypeLiteral(memberType));
				}
				return builder.callExpr(fieldAccess, expr, builder.getIdentifierLiteral(memberName), builder.getTypeLiteral(memberType));

				//otherwise we have to create the member lookup differently
			} else {
				// check whether there is such a field
				if (auto fieldType = getFieldType(exprType, memberName)) {
					// create access
					if(analysis::isRefType(exprType)) {
						return builder.callExpr(refAccess, expr, builder.getIdentifierLiteral(memberName), builder.getTypeLiteral(fieldType));
					}
					return builder.callExpr(fieldAccess, expr, builder.getIdentifierLiteral(memberName), builder.getTypeLiteral(fieldType));
				}
			}

			error(l, format("Unable to locate member %s in type %s", memberName, *exprType));
			return nullptr;
		}

		ExpressionPtr InspireDriver::genTupleAccess(const location& l, const ExpressionPtr& expr, const std::string& member) {
			// check whether access is valid
			TupleTypePtr tupleType;
			if(expr->getType()->getNodeType() == NT_TupleType) {
				tupleType = expr->getType().as<TupleTypePtr>();
			} else if(analysis::isRefType(expr->getType())) {
				TypePtr type = analysis::getReferencedType(expr->getType());

				tupleType = type.isa<TupleTypePtr>();
				if(!tupleType) {
					error(l, "Accessing element of non-tuple type");
					return nullptr;
				}
			} else {
				error(l, "Accessing element of non-tuple type");
				return nullptr;
			}

			// get index
			int index = utils::numeric_cast<int>(member);

			// check field
			if(index < 0 || index >= (int)tupleType.size()) {
				error(l, "Accessing unknown field");
				return nullptr;
			}

			// create access
			if(analysis::isRefType(expr->getType())) { return builder.refComponent(expr, index); }
			return builder.accessComponent(expr, index);
		}

		LiteralPtr InspireDriver::genNumericLiteral(const location& l, const TypePtr& type, const std::string& lit) {
			// remove any type modifier suffixes since they're already encoded in "type"
			return builder.literal(type, lit.substr(0, lit.find_first_not_of("0123456789-.+eE")));
		}

		TypePtr InspireDriver::genGenericType(const location& l, const std::string& name, const ParentList& parents, const TypeList& params) {
			if(name == "int") {
				if(params.size() != 1) { error(l, "wrong int size"); }
			}
			if(name == "real") {
				if(params.size() != 1) { error(l, "wrong real size"); }
			}
			for(const auto& p : params) {
				if(!p) {
					std::cerr << "wrong parameter in paramenter list" << std::endl;
					abort();
				}
			}

			return builder.genericType(name, parents, params);
		}

		NumericTypePtr InspireDriver::genNumericType(const location& l, const ExpressionPtr& variable) const {
			if(!variable.isa<VariablePtr>()) {
				error(l, "not a variable");
			}
			return builder.numericType(variable.as<core::VariablePtr>());
		}

		NumericTypePtr InspireDriver::genNumericType(const location& l, const string& value) const {
			return builder.numericType(builder.literal(value, builder.getLangBasic().getUIntInf()));
		}

		TypePtr InspireDriver::genFuncType(const location& l, const TypeList& params, const TypePtr& retType, const FunctionKind& fk) {
			return builder.functionType(params, retType, fk);
		}

		TypePtr InspireDriver::genRecordType(const location& l, const NodeType& type, const string& name, const ParentList& parents, const FieldList& fields, const ExpressionList& ctors,
				const ExpressionPtr& dtor, const bool dtorIsVirtual, const MemberFunctionList& mfuns, const PureVirtualMemberFunctionList& pvmfuns) {

			//check if this type has already been defined before
			const GenericTypePtr key = builder.genericType(name);
			if (tu[key]) {
				error(l, format("Type %s has already been defined", name));
				return nullptr;
			}

			TagTypePtr res;

			if (type == NT_Struct) {
				res = builder.structTypeWithDefaults(builder.refType(getThisType()), parents, fields, ctors, dtor, dtorIsVirtual, mfuns, pvmfuns);
			} else {
				if (!parents.empty()) {
					error(l, "Inheritance not supported for unions!");
					return nullptr;
				}
				res = builder.unionTypeWithDefaults(builder.refType(getThisType()), fields, ctors, dtor, dtorIsVirtual, mfuns, pvmfuns);
			}

			// register type in translation unit
			tu.addType(key, res);

			// done
			return key;
		}

		TypePtr InspireDriver::genSimpleStructOrUnionType(const location& l, const NodeType& type, const FieldList& fields) {
			//create a unique dummy name for this anonymous record.
			//this is needed in order to put this record into the TU also.
			//the name will be set to "" before returning the final parsed IR.
			auto name = builder.stringValue(format("__insieme_anonymous_record_%d_%d", l.begin.line, l.begin.column));
			temporaryAnonymousNames.push_back(name);

			//now we begin a new record with that name
			beginRecord(l, name->getValue());
			//and register the fields here
			registerFields(l, fields);

			const GenericTypePtr key = builder.genericType(name->getValue());
			TagTypePtr res;
			if (type == NT_Struct) {
				res = builder.structTypeWithDefaults(builder.refType(key), ParentList(), fields,
				                                     ExpressionList(), ExpressionPtr(), false, MemberFunctionList(), PureVirtualMemberFunctionList());
			} else {
				res =  builder.unionTypeWithDefaults(builder.refType(key), fields,
				                                     ExpressionList(), ExpressionPtr(), false, MemberFunctionList(), PureVirtualMemberFunctionList());
			}
			tu.addType(key, res);

			//end the record here
			endRecord();

			return key;
		}

		GenericTypePtr InspireDriver::getThisTypeForLambdaAndFunction(const bool cnst, const bool voltile) {
			return inLambda ? builder.refType(getThisType(), cnst, voltile) : builder.refType(builder.refType(getThisType(), cnst, voltile));
		}

		TypeList InspireDriver::getParamTypesForLambdaAndFunction(const location& l, const VariableList& params) {
			TypeList paramTypes;
			for(const auto& var : params) {
				//if we are building a lambda, the function type is already the correct one and the body will be materialized
				if (inLambda) {
					paramTypes.push_back(var.getType());

					//if we are building a function, we have to calculate the function type differently and leave the body untouched
				} else {
					if (!analysis::isRefType(var.getType())) {
						error(l, format("Parameter %s is not of ref type", var));
						return TypeList();
					}
					paramTypes.push_back(analysis::getReferencedType(var.getType()));
				}
			}
			return paramTypes;
		}

		LambdaExprPtr InspireDriver::genLambda(const location& l, const VariableList& params, const TypePtr& retType, const StatementPtr& body, const FunctionKind functionKind) {
			// TODO: cast returns to appropriate type

			auto paramTypes = getParamTypesForLambdaAndFunction(l, params);
			if (paramTypes.size() != params.size()) {
				return nullptr;
			}

			// build resulting function type
			auto funcType = builder.functionType(paramTypes, retType, functionKind);

			// if it is a function that is defined
			if (!inLambda) {
				// => skip materialization of parameters
				return builder.lambdaExpr(funcType.as<FunctionTypePtr>(), params, body);
			}

			// replace all variables in the body by their implicitly materialized version
			auto lambdaIngredients = transform::materialize({params, body});

			return builder.lambdaExpr(funcType, lambdaIngredients.params, lambdaIngredients.body);
		}

		BindExprPtr InspireDriver::genClosure(const location& l, const VariableList& params, StatementPtr stmt) {
			if(!stmt) {
				error(l, "closure statement malformed");
				return nullptr;
			}
			CallExprPtr call;
			if(stmt.isa<CallExprPtr>()) {
				call = stmt.as<CallExprPtr>();
			} else if(stmt->getNodeCategory() == NC_Expression) {
				call = builder.id(stmt.as<ExpressionPtr>());
			} else if(analysis::isOutlineAble(stmt, true)) {
				call = transform::outline(builder.getNodeManager(), stmt, true);
			}

			// check whether call-conversion was successful
			if(!call) {
				error(l, "Not an outline-able context");
				return nullptr;
			}

			// build bind expression
			return builder.bindExpr(params, call);
		}

		void InspireDriver::registerFields(const location& l, const FieldList& fields) {
			assert_false(currentRecordStack.empty()) << "Not within record definition!";

			//iterate over all the fields
			for (const auto& field : fields) {
				const auto& name = field->getName()->getValue();
				const auto& type = builder.refType(field->getType());

				const std::string memberName = getThisType()->getName()->getValue() + "::" + name;

				//create literal to store in the lookup table
				const auto key = builder.literal(memberName, type);

				//only declare the symbol implicitly if it hasn't already been declared
				if (!isSymbolDeclaredInGlobalScope(memberName)) {
					declareSymbolInGlobalScope(l, memberName, key);
				}

				//create the member access call to store in the symbol table for accessing this symbol within this current record _without_ the this pointer
				ExpressionPtr access = builder.getLangBasic().getCompositeMemberAccess();
				auto accessExpr = builder.callExpr(type, access, genThis(l), builder.getIdentifierLiteral(name), builder.getTypeLiteral(type));
				annotations::attachName(field, name);
				declareSymbol(l, name, accessExpr);
			}
		}

		/**
		 * generates a constructor for the currently defined record type
		 */
		ExpressionPtr InspireDriver::genConstructor(const location& l, const VariableList& params, const StatementPtr& body) {
			assert_false(currentRecordStack.empty()) << "Not within record definition!";

			// get this-type (which is ref<ref in case of a function
			auto thisType = getThisTypeForLambdaAndFunction(false, false);
			auto thisParam = builder.variable(thisType);

			// create full parameter list
			VariableList ctorParams;
			ctorParams.push_back(thisParam);
			for(const auto& cur : params) ctorParams.push_back(cur);

			auto paramTypes = getParamTypesForLambdaAndFunction(l, ctorParams);
			if (paramTypes.size() != params.size() + 1) {
				return nullptr;
			}

			// update body
			auto newBody = transform::replaceAll(mgr, body, genThis(l), thisParam).as<StatementPtr>();

			// create constructor type
			auto ctorType = builder.functionType(paramTypes, builder.refType(getThisType()), FK_CONSTRUCTOR);

			// create the constructor
			transform::LambdaIngredients ingredients{ctorParams, newBody};
			if (inLambda) {
				// replace all variables in the body by their implicitly materialized version
				ingredients = transform::materialize(ingredients);
			}
			auto fun = builder.lambdaExpr(ctorType, ingredients.params, ingredients.body);

			auto key = builder.getLiteralForConstructor(ctorType);
			auto memberName = key->getValue()->getValue();
			tu.addFunction(key, fun);

			//only declare the symbol implicitly if it hasn't already been declared
			if (!isSymbolDeclaredInGlobalScope(memberName)) {
				declareSymbolInGlobalScope(l, memberName, key);
			}

			return key;
		}

		/**
		 * generates a destructor for the currently defined record type
		 */
		ExpressionPtr InspireDriver::genDestructor(const location& l, const StatementPtr& body) {
			assert_false(currentRecordStack.empty()) << "Not within record definition!";

			// get this-type (which is ref<ref in case of a function
			auto thisType = getThisTypeForLambdaAndFunction(false, false);
			auto thisParam = builder.variable(thisType);

			// create full parameter list
			VariableList params = { thisParam };

			auto paramTypes = getParamTypesForLambdaAndFunction(l, params);
			if (paramTypes.size() != 1) {
				return nullptr;
			}

			// update body
			auto newBody = transform::replaceAll(mgr, body, genThis(l), thisParam).as<StatementPtr>();

			// create destructor type
			auto dtorType = builder.functionType(paramTypes, builder.refType(getThisType()), FK_DESTRUCTOR);

			// create the destructor
			transform::LambdaIngredients ingredients{params, newBody};
			if (inLambda) {
				// replace all variables in the body by their implicitly materialized version
				ingredients = transform::materialize(ingredients);
			}
			auto fun = builder.lambdaExpr(dtorType, ingredients.params, ingredients.body);

			auto key = builder.getLiteralForDestructor(dtorType);
			auto memberName = key->getValue()->getValue();
			tu.addFunction(key, fun);

			//only declare the symbol implicitly if it hasn't already been declared
			if (!isSymbolDeclaredInGlobalScope(memberName)) {
				declareSymbolInGlobalScope(l, memberName, key);
			}

			return key;
		}

		/**
		 * generates a member function for the currently defined record type
		 */
		MemberFunctionPtr InspireDriver::genMemberFunction(const location& l, bool virtl, bool cnst, bool voltile, const std::string& name, const VariableList& params, const TypePtr& retType, const StatementPtr& body) {
			assert_false(currentRecordStack.empty()) << "Not within record definition!";

			// get this-type (which is ref<ref in case of a function
			auto thisType = getThisTypeForLambdaAndFunction(cnst, voltile);
			auto thisParam = builder.variable(thisType);

			// create full parameter list
			VariableList fullParams;
			fullParams.push_back(thisParam);
			for(const auto& cur : params) fullParams.push_back(cur);

			// update body
			auto newBody = transform::replaceAll(mgr, body, genThis(l), thisParam).as<StatementPtr>();

			// create the member function
			auto fun = genLambda(l, fullParams, retType, newBody, FK_MEMBER_FUNCTION);

			auto memberFunType = fun->getFunctionType();
			assert_false(fun->isRecursive()) << "The parser should not produce recursive functions!";

			// generate call expression which is used to call this function in the current tag type context _without_ the this pointer
			ExpressionPtr access = parserIRExtension.getMemberFunctionAccess();
			auto accessExpr = builder.callExpr(memberFunType, access, genThisInLambda(l), builder.getIdentifierLiteral(name));
			annotations::attachName(fun, name);
			declareSymbol(l, name, accessExpr);

			auto key = builder.getLiteralForMemberFunction(fun->getFunctionType(), name);
			auto memberName = key->getValue()->getValue();
			tu.addFunction(key, fun);

			//only declare the symbol implicitly if it hasn't already been declared
			if (!isSymbolDeclaredInGlobalScope(memberName)) {
				declareSymbolInGlobalScope(l, memberName, key);
			}

			return builder.memberFunction(virtl, name, key);
		}

		PureVirtualMemberFunctionPtr InspireDriver::genPureVirtualMemberFunction(const location& l,  bool cnst, bool voltile, const std::string& name, const FunctionTypePtr& type) {
			assert_true(type->isPlain()) << "Only plain function types should be covered here!";
			assert_false(currentRecordStack.empty()) << "Not within record definition!";

			// get this-type
			auto thisType = builder.refType(getThisType(), cnst, voltile);

			// create full parameter type list
			TypeList fullParams;
			fullParams.push_back(thisType);
			for(const auto& cur : type->getParameterTypes()) fullParams.push_back(cur);

			// create member function type type
			auto memberFunType = builder.functionType(fullParams, type->getReturnType(), FK_MEMBER_FUNCTION);

			// create the member function entry
			return builder.pureVirtualMemberFunction(name, memberFunType);
		}

		ExpressionPtr InspireDriver::genFunctionDefinition(const location& l, const std::string name, const LambdaExprPtr& lambda)  {
			//check if this type has already been defined before
			const LiteralPtr key = builder.literal(name, lambda->getType());
			if (tu[key]) {
				error(l, format("Re-definition of function %s", name));
				return nullptr;
			}

			//only declare the symbol implicitly if it hasn't already been declared
			if (!isSymbolDeclaredInCurrentScope(name)) {
				declareSymbol(l, name, key);
			}

			tu.addFunction(key, lambda);
			annotations::attachName(lambda, name);

			return key;
		}

		TypePtr InspireDriver::findOrGenAbstractType(const location& l, const std::string& name, const ParentList& parents, const TypeList& typeList) {
			auto foundType = findType(l, name);
			if(!foundType) {
				foundType = lookupDeclared(name).isa<TypePtr>();
			}
			if(foundType) { return foundType; }

			return builder.genericType(name, parents, typeList);
		}

		ExpressionPtr InspireDriver::genCall(const location& l, const ExpressionPtr& callable, ExpressionList args) {
			ExpressionPtr func = getScalar(callable);

			// if this is a member function call we prepend the implicit this parameter
			if(analysis::isCallOf(callable, parserIRExtension.getMemberFunctionAccess())) {
				// we add the callable itself as the first argument of the call
				auto thisParam = callable.as<CallExprPtr>()->getArgument(0);
				auto thisParamType = thisParam->getType();
				if (analysis::isRefType(thisParamType)) {
					thisParamType = analysis::getReferencedType(thisParamType);
				}

				args.insert(args.begin(), thisParam);

				//replace func with the lookup of the literal. first create the name of the literal
				std::string typeName = thisParamType.as<GenericTypePtr>()->getName()->getValue();
				std::string functionName = callable.as<CallExprPtr>()->getArgument(1).as<LiteralPtr>()->getValue()->getValue();
				std::string memberName = typeName + "::" + functionName;

				//now we have to find a function registered in the TU which has the same literal name and the same parameter types. we have to ignore the result type
				const auto argumentTypes = extractTypes(args);
				for (const auto& mapEntry : tu.getFunctions()) {
					const auto& key = mapEntry.first;
					if (key.getValue()->getValue() == memberName) {
						if (const auto& keyType = key->getType().isa<FunctionTypePtr>()) {
							if (keyType->isMember() && keyType->getParameterTypeList() == argumentTypes) {
								func = key;
								break;
							}
						}
					}
				}

				//if we didn'T change the function, we didn't find a suitable one
				if (func == callable) {
					error(l, format("Couldn't find member %s in type %s for argument types %s", memberName, typeName, argumentTypes));
					return nullptr;
				}
			}

			auto ftype = func->getType();
<<<<<<< HEAD
			if(!ftype.isa<FunctionTypePtr>()) { error(l, "attempt to call non function expression"); return nullptr;}
=======
			if(!ftype.isa<FunctionTypePtr>()) {
				error(l, format("attempt to call non function expression of type %s", *ftype));
				return nullptr;
			}
>>>>>>> 69f72505

			auto funcParamTypes = ftype.as<FunctionTypePtr>()->getParameterTypeList();
			if(!funcParamTypes.empty()) {
				// fix variadic arguments
				if(lang::isVarList(*funcParamTypes.rbegin())) {
					if(args.size() < funcParamTypes.size()) {
						args.push_back(builder.pack(ExpressionList()));
					} else if(!lang::isVarList(args.rbegin()->getType())) {
						ExpressionList newParams(args.begin(), args.begin() + funcParamTypes.size() - 1);
						ExpressionList packParams(args.begin() + funcParamTypes.size() - 1, args.end());
						newParams.push_back(builder.pack(packParams));
						std::swap(args, newParams);
					}
				}
			}

			if(args.size() != funcParamTypes.size()) {
				error(l, "invalid number of arguments in function call");
				return nullptr;
			}

			TypeList argumentTypes;
			::transform(args, back_inserter(argumentTypes), [](const ExpressionPtr& cur) { return cur->getType(); });

			TypePtr retType;
			try {
				retType = types::tryDeduceReturnType(ftype.as<FunctionTypePtr>(), argumentTypes);
			} catch(const types::ReturnTypeDeductionException& e) {
				error(l, format("Error in call expression :\n%s", e.what()));
				return nullptr;
			}

			ExpressionPtr res;
			try {
				res = builder.callExpr(retType, func, args);
			} catch(...) {
				error(l, "malformed call expression");
				return nullptr;
			}
			if(!res) { error(l, "malformed call expression"); }
			return res;
		}

		ExpressionPtr InspireDriver::genConstructorCall(const location& l, const std::string name, ExpressionList params) {
			assert_true(params.size() >= 1) << "Constructor calls must have at least the this parameter argument";

			//extract the this parameter from the params
			auto thisParam = params[0];

			//and remove it from the parameter list
			params.erase(params.begin());

			//genCall will do everything else
			const auto callable = builder.callExpr(parserIRExtension.getMemberFunctionAccess(), thisParam, builder.getIdentifierLiteral("ctor"));
			return genCall(l, callable, params);
		}

		ExpressionPtr InspireDriver::genDestructorCall(const location& l, const std::string name, const ExpressionPtr& param) {
			//genCall will do everything else
			const auto callable = builder.callExpr(parserIRExtension.getMemberFunctionAccess(), param, builder.getIdentifierLiteral("dtor"));
			return genCall(l, callable, ExpressionList());
		}

		ExpressionPtr InspireDriver::genStructExpression(const location& l, const TypePtr& type, const ExpressionList& list) {
			// check for null
			if(!type) {
				error(l, "Accessing null-type!");
				return nullptr;
			}

			// check for a struct type
			TagTypePtr structType = type.isa<TagTypePtr>();
			if(!structType || !structType->isStruct()) {
				error(l, format("Not a struct type: %s", toString(type)));
				return nullptr;
			}

			// check fields
			auto fields = structType->getFields();
			if(fields->size() != list.size()) {
				error(l, "init list does not match number of fields");
				return nullptr;
			}

			// extract name / value pairs
			NamedValueList values;
			for(const auto& cur : make_paired_range(fields, list)) {
				values.push_back(builder.namedValue(cur.first->getName(), cur.second.as<ExpressionPtr>()));
			}

			// build struct expression with generic type
			return builder.structExpr(builder.genericType(structType->getName()->getValue()), values);
		}

		ExpressionPtr InspireDriver::genUnionExpression(const location& l, const TypePtr& type, const std::string field, const ExpressionPtr& expr) {
			// check for null
			if(!type) {
				error(l, "Accessing null-type!");
				return nullptr;
			}

			// check for a union type
			TagTypePtr unionType = type.isa<TagTypePtr>();
			if(!unionType || !unionType->isUnion()) {
				error(l, format("Not a union type: %s", toString(type)));
				return nullptr;
			}

			// build union expression with generic type
			return builder.unionExpr(builder.genericType(unionType->getName()->getValue()), builder.stringValue(field), expr);
		}

		ExpressionPtr InspireDriver::genInitializerExpr(const location& l, const TypePtr& type, const ExpressionList& list) {
			// check for a struct type
			TagTypePtr tagType = type.isa<TagTypePtr>();
			if(tagType && tagType->isStruct()) {
				return genStructExpression(l, type, list);

				//check for union type, which has to be initialized differently
			} else if(tagType && tagType->isUnion()) {
				//there must only be one expression in the initializer
				if (list.size() != 1) {
					error(l, "A union initialization expression must only contain one expression");
					return nullptr;
				}

				//we have to find the member of the union which has the same type as the given expression
				ExpressionPtr init = list[0];
				auto unionType = tagType->getUnion();
				for (auto cur : unionType->getFields()) {
					if (cur->getType() == init.getType()) {
						return genUnionExpression(l, type, cur->getName()->getValue(), init);
					}
				}

				//if we end up here we didn't find a matching field
				error(l, "The given expression does not match any of the union's field types");
				return nullptr;

			} else if(auto genericType = type.isa<GenericTypePtr>()) {
				auto tuType = tu[genericType];
				if (!tuType) {
					error(l, format("Can not initialize generic type %s, since it isn't registered in the translation unit", type));
					return nullptr;
				}
				return genInitializerExpr(l, tuType, list);
			}

			assert_not_implemented() << "Unimplemented functionality. Can't initialize type " << type;
			return nullptr;
		}

		VariablePtr InspireDriver::genParameter(const location& l, const std::string& name, const TypePtr& type) {
			auto resolvedType = resolveTypeAliases(l, type);
			VariablePtr variable = builder.variable(resolvedType);
			annotations::attachName(variable, name);
			return variable;
		}

		void InspireDriver::registerParameters(const location& l, const VariableList& params) {
			for(const auto& variable : params) {
				declareSymbol(l, annotations::getAttachedName(variable), variable);
			}
		}

		ExpressionPtr InspireDriver::genJobExpr(const location& l, const ExpressionPtr& lowerBound, const ExpressionPtr& upperBound,
			                                    const ExpressionPtr& expr) {
			auto scalarExpr = getScalar(expr);
			if(!scalarExpr.isa<CallExprPtr>()) {
				error(l, "expression in job must be a call expression");
				return nullptr;
			}
			auto bind = builder.bindExpr(VariableList(), scalarExpr.as<CallExprPtr>());
			return builder.jobExpr(getScalar(lowerBound), getScalar(upperBound), bind);
		}

		ExpressionPtr InspireDriver::genJobExpr(const location& l, const ExpressionPtr& expr) {
			auto scalarExpr = getScalar(expr);
			if(!scalarExpr.isa<CallExprPtr>()) {
				error(l, "expression in job must be a call expression");
				return nullptr;
			}
			auto bind = builder.bindExpr(VariableList(), scalarExpr.as<CallExprPtr>());
			return builder.jobExpr(builder.getThreadNumRange(1), bind.as<ExpressionPtr>());
		}

		ExpressionPtr InspireDriver::genSync(const location& l, const ExpressionPtr& expr) {
			return builder.callExpr(builder.getLangBasic().getUnit(), builder.getExtension<lang::ParallelExtension>().getMerge(), getScalar(expr));
		}

		ExpressionPtr InspireDriver::genSyncAll(const location& l) {
			return builder.callExpr(builder.getLangBasic().getUnit(), builder.getExtension<lang::ParallelExtension>().getMergeAll());
		}

		ExpressionPtr InspireDriver::genDerefExpr(const location& l, const ExpressionPtr& expr) {
			auto scalarExpr = getScalar(expr);
			if(!analysis::isRefType(scalarExpr->getType())) {
				error(l, format("cannot deref non ref type: %s", toString(scalarExpr->getType())));
				return nullptr;
			}

			return builder.deref(scalarExpr);
		}

		ExpressionPtr InspireDriver::genAsExpr(const location& l, const ExpressionPtr& expr, const TypePtr& type) {
			auto scalarExpr = getScalar(expr);
			if(!scalarExpr->getType()) {
				error(l, "can not get parent-reference of non referenced expression");
				return nullptr;
			}

			return builder.refParent(scalarExpr, type);
		}

		DeclarationStmtPtr InspireDriver::genVariableDefinition(const location& l, const TypePtr& type, const std::string name, const ExpressionPtr& init) {
			auto resolvedType = resolveTypeAliases(l, type);
			auto variable = builder.variable(resolvedType);
			annotations::attachName(variable, name);
			declareSymbol(l, name, variable);
			return builder.declarationStmt(variable, getScalar(init));
		}

		ForStmtPtr InspireDriver::genForStmt(const location& l, const TypePtr& iteratorType, const std::string iteratorName, const ExpressionPtr& lowerBound,
			                                 const ExpressionPtr& upperBound, const ExpressionPtr& stepExpr, const StatementPtr& body) {
			VariablePtr iteratorVariable = findSymbol(l, iteratorName).isa<VariablePtr>();
			assert_true(iteratorVariable) << "Variable doesn't exist or isn't a VariablePtr";
			return builder.forStmt(iteratorVariable, getScalar(lowerBound), getScalar(upperBound), getScalar(stepExpr), body);
		}

		ExpressionPtr InspireDriver::genThis(const location& l) {
			if (inLambda) {
				return genThisInLambda(l);
			} else {
				return genThisInFunction(l);
			}
		}

		ExpressionPtr InspireDriver::genThisInLambda(const location& l) {
			// check valid scope
			if(currentRecordStack.empty()) {
				error(l, "This-pointer in non-record context!");
				return nullptr;
			}

			// build a literal
			return builder.literal("this", builder.refType(getThisType()));
		}

		ExpressionPtr InspireDriver::genThisInFunction(const location& l) {
			// check valid scope
			if(currentRecordStack.empty()) {
				error(l, "This-pointer in non-record context!");
				return nullptr;
			}

			// build a literal
			return builder.literal("this", builder.refType(builder.refType(getThisType())));
		}

		void InspireDriver::computeResult(const NodePtr& fragment) {
			result = tu.resolve(fragment);

			//replace all temporaries generated for anonymous records
			NodeMap replacements;
			auto emptyName = builder.stringValue("");
			for (auto temporaryName : temporaryAnonymousNames) {
				replacements[temporaryName] = emptyName;
			}
			result = transform::replaceAll(mgr, result, replacements, transform::globalReplacement);
		}


		// ~~~~~~~~~~~~~~~~~~~~~~~~~~~~~ Address marking   ~~~~~~~~~~~~~~~~~~~~~~~~~~~~~~~~~~~~~~

		ExpressionPtr InspireDriver::markAddress(const location& l, const ExpressionPtr& expr) {
			NodePtr res = builder.markerExpr(expr);
			res->attachValue<AddressMark>();
			return res.as<ExpressionPtr>();
		}

		StatementPtr InspireDriver::markAddress(const location& l, const StatementPtr& stmt) {
			NodePtr res = builder.markerStmt(stmt);
			res->attachValue<AddressMark>();
			return res.as<StatementPtr>();
		}

		// ~~~~~~~~~~~~~~~~~~~~~~~~~~~~~ Scope management  ~~~~~~~~~~~~~~~~~~~~~~~~~~~~~~~~~~~~~~

		NodePtr InspireDriver::lookupDeclared(const std::string& name) {
			// look in declared symbols
			for(auto it = scopes.rbegin(); it != scopes.rend(); ++it) {
				const DefinitionMap& cur = (*it)->declaredSymbols;
				auto pos = cur.find(name);
				if(pos != cur.end()) {
					return pos->second();
				}
			}
			return nullptr;
		}

		NodePtr InspireDriver::lookupDeclaredInGlobalScope(const std::string& name) {
			const DefinitionMap& cur = scopes[0]->declaredSymbols;
			auto pos = cur.find(name);
			if(pos != cur.end()) {
				return pos->second();
			}
			return nullptr;
		}

		ExpressionPtr InspireDriver::findSymbol(const location& l, const std::string& name) {
			assert_false(scopes.empty()) << "Missing global scope!";

			NodePtr result = lookupDeclared(name);

			// look in lang basic
			if(!result) {
				try {
					result = builder.getLangBasic().getBuiltIn(name);
				} catch(...) {
					// pass, nothing to do really
				}
			}

			// fail if not found
			if(!result) {
				error(l, format("the symbol %s was not declared in this context", name));
				return nullptr;
			}
			if(!result.isa<ExpressionPtr>()) {
				error(l, format("the symbol %s is not an expression but of type %s", name, result->getNodeType()));
				return nullptr;
			}

			return result.as<ExpressionPtr>();
		}

		ExpressionPtr InspireDriver::findSymbolInRecordDefiniton(const location& l, const std::string& name) {
			assert_false(currentRecordStack.empty());
			const auto& symbols = currentRecordStack.back().scope->declaredSymbols;
			auto pos = symbols.find(name);
			if(pos != symbols.end()) {
				return pos->second().as<ExpressionPtr>();
			}
			return nullptr;
		}

		TypePtr InspireDriver::findType(const location& l, const std::string& name) {
			assert_false(scopes.empty()) << "Missing global scope!";

			NodePtr result;

			// look in declared types
			for(auto it = scopes.rbegin(); it != scopes.rend(); ++it) {
				const DefinitionMap& cur = (*it)->declaredTypes;
				auto pos = cur.find(name);
				if(pos != cur.end()) {
					result = pos->second();
					break;
				}
			}

			// check the type
			if(result && !result.isa<TypePtr>()) {
				error(l, format("the symbol %s is not a type", name));
				return nullptr;
			}

			// done
			return result.as<TypePtr>();
		}

		void InspireDriver::openScope() {
			scopes.push_back(std::make_shared<Scope>());
		}

		void InspireDriver::closeScope() {
			assert_gt(scopes.size(), 1) << "Attempted to pop global scope!";
			scopes.pop_back();
		}

		std::shared_ptr<InspireDriver::Scope> InspireDriver::getCurrentScope() {
			assert_false(scopes.empty()) << "Missing global scope!";
			return scopes.back();
		}

		bool InspireDriver::checkSymbolName(const location& l, const std::string& name) {
			// check symbol name for validity
			if(name.find(".") != std::string::npos) {
				error(l, format("symbol names can not contain dot chars: %s", name));
				return false;
			}
			return true;
		}

		void InspireDriver::declareSymbol(const location& l, const std::string& name, const NodeFactory& factory) {
			assert_false(scopes.empty()) << "Missing global scope!";
			// check name for validity
			if(!checkSymbolName(l, name)) { return; }

			// ignore wildcard for unused variables
			if(name == "_") { return; }

			// make sure that there isn't already a declaration for this symbol
			if(getCurrentScope()->declaredSymbols.find(name) != getCurrentScope()->declaredSymbols.end()) {
				error(l, format("Symbol %s has already been declared", name));
				return;
			}

			getCurrentScope()->declaredSymbols[name] = factory;
		}

		void InspireDriver::declareSymbol(const location& l, const std::string& name, const ExpressionPtr& node) {
			declareSymbol(l, name, [=]() -> NodePtr { return node; });
		}

		void InspireDriver::declareSymbolInGlobalScope(const location& l, const std::string& name, const ExpressionPtr& node) {
			assert_false(scopes.empty()) << "Missing global scope!";
			// check name for validity
			if(!checkSymbolName(l, name)) { return; }

			// make sure that there isn't already a declaration for this symbol
			if(scopes[0]->declaredSymbols.find(name) != scopes[0]->declaredSymbols.end()) {
				error(l, format("Symbol %s has already been declared", name));
				return;
			}

			scopes[0]->declaredSymbols[name] = [=]() -> NodePtr { return node; };
		}

		bool InspireDriver::isSymbolDeclaredInCurrentScope(const std::string name) {
			return getCurrentScope()->declaredSymbols.find(name) != getCurrentScope()->declaredSymbols.end();
		}

		bool InspireDriver::isSymbolDeclaredInGlobalScope(const std::string name) {
			assert_false(scopes.empty()) << "Missing global scope!";
			return scopes[0]->declaredSymbols.find(name) != scopes[0]->declaredSymbols.end();
		}

		void InspireDriver::declareType(const location& l, const std::string& name, const TypePtr& node) {
			assert_false(scopes.empty()) << "Missing global scope!";
			// check name for validity
			if(!checkSymbolName(l, name)) { return; }

			// make sure that there isn't already a declaration for this type
			if(getCurrentScope()->declaredTypes.find(name) != getCurrentScope()->declaredTypes.end()) {
				error(l, format("Type %s has already been declared", name));
				return;
			}

			// insert it into the declared types
			getCurrentScope()->declaredTypes[name] = [=]() -> NodePtr { return node; };
		}

		bool InspireDriver::isTypeDeclaredInCurrentScope(const std::string name) {
			return getCurrentScope()->declaredTypes.find(name) != getCurrentScope()->declaredTypes.end();
		}

		void InspireDriver::addTypeAlias(const TypePtr& pattern, const TypePtr& substitute) {
			if (*pattern == *substitute) return;
			auto& aliases = getCurrentScope()->aliases;
			assert_true(aliases.find(pattern) == aliases.end());
			aliases[pattern] = substitute;
		}

		TypePtr InspireDriver::resolveTypeAliases(const location& l, const TypePtr& type) {
			if(!type) return type;

			NodeManager& mgr = type.getNodeManager();

			// run through alias lists
			for(auto it = scopes.rbegin(); it != scopes.rend(); ++it) {
				for(const auto& cur : (*it)->aliases) {
					// check whether pattern matches
					if(auto sub = types::match(mgr, type, cur.first)) {
						// compute substitution
						auto next = (*sub).applyTo(cur.second);
						assert_ne(type, next) << "Invalid pattern matching:\n"
							                  << "Target:     " << *type << "\n"
							                  << "Pattern:    " << *cur.first << "\n"
							                  << "Substitute: " << *cur.first << "\n"
							                  << "Match:      " << *sub << "\n"
							                  << "Next:       " << *next << "\n";

						// apply pattern and start over again
						return resolveTypeAliases(l, next);
					}
				}
			}

			// no matching alias fond => done
			return type;
		}


		void InspireDriver::addThis(const location& l, const TypePtr& classType) {
			// gen ref type
			auto refThis = builder.refType(classType);
			// gen var
			auto thisVar = builder.variable(refThis);
			// save in scope
			declareSymbol(l, "this", thisVar);
		}

		void InspireDriver::beginRecord(const location& l, const std::string& name) {
			auto key = builder.genericType(name);

			// only declare the type implicitly if it hasn't already been declared
			if(!isTypeDeclaredInCurrentScope(name)) { declareType(l, name, key); }

			openScope();
			currentRecordStack.push_back({ key, getCurrentScope() });
		}

		void InspireDriver::endRecord() {
			assert_false(currentRecordStack.empty());
			closeScope();
			currentRecordStack.pop_back();
		}

		bool InspireDriver::isInRecordType() {
			return !currentRecordStack.empty();
		}

		GenericTypePtr InspireDriver::getThisType() {
			assert_false(currentRecordStack.empty());
			return currentRecordStack.back().record;
		}

		void InspireDriver::importExtension(const location& l, const std::string& extensionName) {
			auto name = extensionName;
			name.replace(0, 1, "");
			name.replace(name.size() - 1, 1, "");

			// get extension factory from the registry
			auto optFactory = lang::ExtensionRegistry::getInstance().lookupExtensionFactory(name);
			if(optFactory) {
				importExtension((*optFactory)(mgr));
			} else {
				error(l, format("Unable to locate module: %s", name));
			}
		}

		void InspireDriver::importExtension(const lang::Extension& extension) {
			assert_true(scopes.size() == 1) << "Cannot import extension in non global scope!";

			// import symbols
			for(const auto& cur : extension.getSymbols()) {
				if (!isSymbolDeclaredInCurrentScope(cur.first)) {
					declareSymbol(location(), cur.first, cur.second);
				}
			}

			// import type aliases
			auto& aliases = getCurrentScope()->aliases;
			for(const auto& cur : extension.getTypeAliases()) {
				if(aliases.find(cur.first) != aliases.end()) {
					assert_true(aliases[cur.first] == cur.second) << "Confliction type alias for " << *(cur.first)
							<< ". " << *(aliases[cur.first]) << " vs. " << *(cur.second);
					continue;
				}
				addTypeAlias(cur.first, cur.second);
			}
		}

		// ~~~~~~~~~~~~~~~~~~~~~~~~~~~~~ Debug tools  ~~~~~~~~~~~~~~~~~~~~~~~~~~~~~~~~~~~~~~

		namespace {

			// TODO: move this to  utils
			const std::string RED = "\033[31m";
			const std::string GREEN = "\033[32m";
			const std::string BLUE = "\033[34m";
			const std::string BLACK = "\033[30m";
			const std::string CYAN = "\033[96m";
			const std::string YELLOW = "\033[33m";
			const std::string GREY = "\033[37m";

			const std::string RESET = "\033[0m";
			const std::string BOLD = "\033[1m";


			// TODO: move this to string utils
			std::vector<std::string> splitString(const std::string& s) {
				std::vector<std::string> res;
				std::string delim = "\n";

				auto start = 0U;
				auto end = s.find(delim);

				if(end == std::string::npos) {
					auto tmp = s;
					std::replace(tmp.begin(), tmp.end(), '\t', ' ');
					res.push_back(tmp);
				}

				while(end != std::string::npos) {
					auto tmp = s.substr(start, end - start);
					std::replace(tmp.begin(), tmp.end(), '\t', ' ');
					res.push_back(tmp);
					start = end + delim.length();
					end = s.find(delim, start);
				}

				// copy last line
				auto tmp = s.substr(start, s.size() - 1);
				std::replace(tmp.begin(), tmp.end(), '\t', ' ');
				res.push_back(tmp);

				assert(res.size() > 0);
				return res;
			}

		} // annon

		void InspireDriver::printLocation(const location& l) const {
			auto buffer = splitString(str);
			int line = 1;

			//  int lineb = l.begin.line;
			int linee = l.end.line;

			// wanna print the previous code? use something like this
			// for (; line< lineb; ++line);

			line = linee;
			std::cout << buffer[line - 1] << std::endl;

			int colb = l.begin.column;
			int cole = l.end.column;

			for(int i = 0; i < colb - 1; ++i) {
				std::cout << " ";
			}
			std::cout << GREEN << "^";
			for(int i = 0; i < cole - colb - 1; ++i) {
				std::cout << "~";
			}
			std::cout << RESET << std::endl;
		}
		// ~~~~~~~~~~~~~~~~~~~~~~~~~~~~~ Error management  ~~~~~~~~~~~~~~~~~~~~~~~~~~~~~~~~~~~~~~

		void InspireDriver::error(const location& l, const std::string& m) const { errors.push_back(ParserError(l, m)); }

		void InspireDriver::error(const std::string& m) const { errors.push_back(ParserError(globLoc, m)); }

		bool InspireDriver::whereErrors() const {
			return !errors.empty();
		}


		void InspireDriver::printErrors(std::ostream& out, bool color) const {
			if(&out == &std::cout) {
				// print the errors only once to stdout
				if(printedErrors) { return; }
				printedErrors = true;
			}

			auto buffer = splitString(str);
			int line = 1;
			for(const auto& err : errors) {
				int lineb = err.l.begin.line;
				int linee = err.l.end.line;
				int colb = err.l.begin.column;
				int cole = err.l.end.column;

				if(color) { out << RED; }
				out << "ERROR: ";
				if(color) { out << RESET; }
				out << err.l << " " << err.msg << std::endl;

				//		std::cout << "=====" << std::endl;
				//		std::cout << "beg " << lineb << ":" << colb << std::endl;
				//		std::cout << "end " << linee << ":" << cole << std::endl;

				//		std::cout << "buff " << str << std::endl;
				//		std::cout << "buff " << buffer << std::endl;

				assert_true(lineb > 0);
				assert_true(linee > 0);
				assert_true(buffer.size() > 0);
				assert_true(lineb <= (int)buffer.size()) << "line beg " << lineb << " : buffer size " << buffer.size() << " \n" << buffer;
				assert_true(linee <= (int)buffer.size()) << "line end " << linee << " : buffer size " << buffer.size() << " \n" << buffer;

				line = linee;
				out << buffer[line - 1] << std::endl;


				for(int i = 0; i < colb - 1; ++i) {
					out << " ";
				}
				if(color) { out << GREEN; }
				out << "^";
				for(int i = 0; i < cole - colb - 1; ++i) {
					out << "~";
				}
				if(color) { out << RESET; }
				out << std::endl;
			}
		}


	} // namespace detail
} // namespace parser
} // namespace core
} // namespace insieme<|MERGE_RESOLUTION|>--- conflicted
+++ resolved
@@ -752,14 +752,11 @@
 			}
 
 			auto ftype = func->getType();
-<<<<<<< HEAD
-			if(!ftype.isa<FunctionTypePtr>()) { error(l, "attempt to call non function expression"); return nullptr;}
-=======
+
 			if(!ftype.isa<FunctionTypePtr>()) {
 				error(l, format("attempt to call non function expression of type %s", *ftype));
 				return nullptr;
 			}
->>>>>>> 69f72505
 
 			auto funcParamTypes = ftype.as<FunctionTypePtr>()->getParameterTypeList();
 			if(!funcParamTypes.empty()) {
