--- conflicted
+++ resolved
@@ -77,7 +77,6 @@
 	loc.step ();
 %}
 
-<<<<<<< HEAD
 "//"+.*       loc.step ();
 {blank}+      loc.step ();
 [\n]+         loc.lines (yyleng); loc.step ();
@@ -137,12 +136,14 @@
 "lambda"      return InspireParser::make_LAMBDA(loc);
 "ctor"        return InspireParser::make_CTOR(loc);
 "type"        return InspireParser::make_TYPE(loc);
+"this"        return InspireParser::make_THIS(loc);
 
 "if"          return InspireParser::make_IF(loc);
 "else"        return InspireParser::make_ELSE(loc);
 "for"         return InspireParser::make_FOR(loc);
 "while"       return InspireParser::make_WHILE(loc);
 "decl"        return InspireParser::make_DECL(loc);
+"def"         return InspireParser::make_DEF(loc);
 "try"         return InspireParser::make_TRY(loc);
 "throw"       return InspireParser::make_THROW(loc);
 "catch"       return InspireParser::make_CATCH(loc);
@@ -162,9 +163,11 @@
 "union"       return InspireParser::make_UNION(loc);
 
 "virtual"     return InspireParser::make_VIRTUAL(loc);
-"private"     return InspireParser::make_PRIVATE(loc);;
-"public"      return InspireParser::make_PUBLIC(loc);;
-"protected"   return InspireParser::make_PROTECTED(loc);;
+"const"       return InspireParser::make_CONST(loc);
+"volatile"    return InspireParser::make_VOLATILE(loc);
+"private"     return InspireParser::make_PRIVATE(loc);
+"public"      return InspireParser::make_PUBLIC(loc);
+"protected"   return InspireParser::make_PROTECTED(loc);
 
 
 "spawn"       return InspireParser::make_SPAWN(loc);
@@ -175,109 +178,6 @@
 {string} {
 	std::string tmp(yytext);
 	return InspireParser::make_STRING(tmp, loc);
-=======
-"//"+.*    loc.step ();
-{blank}+   loc.step ();
-[\n]+      loc.lines (yyleng); loc.step ();
-"-"      return inspire_parser::make_MINUS(loc);
-"+"      return inspire_parser::make_PLUS(loc);
-"*"      return inspire_parser::make_STAR(loc);
-"/"      return inspire_parser::make_SLASH(loc);
-"%"      return inspire_parser::make_PERCENT(loc);
-"#"      return inspire_parser::make_HASH(loc);
-
-"("      return inspire_parser::make_LPAREN(loc);
-")"      return inspire_parser::make_RPAREN(loc);
-"{"      return inspire_parser::make_LCURBRACKET(loc);
-"}"      return inspire_parser::make_RCURBRACKET(loc);
-"["      return inspire_parser::make_LBRACKET(loc);
-"]"      return inspire_parser::make_RBRACKET(loc);
-
-"&"     return inspire_parser::make_BAND(loc);
-"|"     return inspire_parser::make_BOR(loc);
-"^"     return inspire_parser::make_BXOR(loc);
-
-"&&"     return inspire_parser::make_LAND(loc);
-"||"     return inspire_parser::make_LOR(loc);
-"!"      return inspire_parser::make_LNOT(loc);
-
-"<"      return inspire_parser::make_LT(loc);
-">"      return inspire_parser::make_GT(loc);
-"<="     return inspire_parser::make_LEQ(loc);
-">="     return inspire_parser::make_GEQ(loc);
-"=="     return inspire_parser::make_EQ(loc);
-"!="     return inspire_parser::make_NEQ(loc);
-
-
-"="      return inspire_parser::make_ASSIGN(loc);
-"?"      return inspire_parser::make_QMARK(loc);
-"::"     return inspire_parser::make_NAMESPACE(loc);
-"~"      return inspire_parser::make_FUNNY_BOY(loc);
-":"      return inspire_parser::make_COLON(loc);
-
-"->"     return inspire_parser::make_ARROW(loc);
-"=>"     return inspire_parser::make_DARROW(loc);
-"~>"     return inspire_parser::make_TARROW(loc);
-
-";"      return inspire_parser::make_SEMIC(loc);
-","      return inspire_parser::make_COMA(loc);
-".."     return inspire_parser::make_RANGE(loc);
-"."      return inspire_parser::make_DOT(loc);
-"$"      return inspire_parser::make_ADDRESS(loc);
-
-"CAST"     return inspire_parser::make_CAST(loc);
-"as"      return inspire_parser::make_PARENT(loc);
-"let"       return inspire_parser::make_LET(loc);
-"in"        return inspire_parser::make_IN(loc);
-"using"     return inspire_parser::make_USING(loc);
-"auto"      return inspire_parser::make_AUTO(loc);
-"function"  return inspire_parser::make_FUNCTION(loc);
-"lambda"    return inspire_parser::make_LAMBDA(loc);
-"ctor"      return inspire_parser::make_CTOR(loc);
-"type"      return inspire_parser::make_TYPE(loc);
-"this"		return inspire_parser::make_THIS(loc);
-
-"if"      return inspire_parser::make_IF(loc);
-"else"    return inspire_parser::make_ELSE(loc);
-"for"     return inspire_parser::make_FOR(loc);
-"while"   return inspire_parser::make_WHILE(loc);
-"decl"    return inspire_parser::make_DECL(loc);
-"def"    return inspire_parser::make_DEF(loc);
-"try"     return inspire_parser::make_TRY(loc);
-"throw"   return inspire_parser::make_THROW(loc);
-"catch"   return inspire_parser::make_CATCH(loc);
-"return"  return inspire_parser::make_RETURN(loc);
-"switch"  return inspire_parser::make_SWITCH(loc);
-"case"    return inspire_parser::make_CASE(loc);
-"default" return inspire_parser::make_DEFAULT(loc);
-"continue" return inspire_parser::make_CONTINUE(loc);
-"break"   return inspire_parser::make_BREAK(loc);
-
-"var"     return inspire_parser::make_VAR(loc);
-"undefined"  return inspire_parser::make_UNDEFINED(loc);
-
-"true"    return inspire_parser::make_TRUE(loc);
-"false"   return inspire_parser::make_FALSE(loc);
-"struct"  return inspire_parser::make_STRUCT(loc);
-"union"   return inspire_parser::make_UNION(loc);
-
-"virtual"   return inspire_parser::make_VIRTUAL(loc);
-"const"     return inspire_parser::make_CONST(loc);
-"volatile"  return inspire_parser::make_VOLATILE(loc);
-"private"   return inspire_parser::make_PRIVATE(loc);;
-"public"    return inspire_parser::make_PUBLIC(loc);; 
-"protected" return inspire_parser::make_PROTECTED(loc);;
-
-
-"spawn"    return inspire_parser::make_SPAWN(loc);
-"sync"     return inspire_parser::make_SYNC(loc);
-"sync_all" return inspire_parser::make_SYNCALL(loc);
-"job"      return inspire_parser::make_JOB(loc);
-
-{string}      {
-    std::string tmp(yytext);
-    return inspire_parser::make_STRING(tmp, loc);
->>>>>>> f6a03226
 }
 {int}         return InspireParser::make_INT(yytext, loc);
 {uint}        return InspireParser::make_UINT(yytext, loc);
