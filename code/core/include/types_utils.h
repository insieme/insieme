--- conflicted
+++ resolved
@@ -50,36 +50,20 @@
 
 class IntType : public GenericType {
 
-<<<<<<< HEAD
 	IntType(const unsigned short& numBytes = 4) :
-		GenericType("int", vector<TypePtr>(), toVector(IntTypeParam::getConcreteIntParam(numBytes)))
-	{};
-=======
-	IntType(const unsigned short& numBytes = 4) 
-		: GenericType("int", vector<TypePtr>(), toVector(IntTypeParam::getConcreteIntParam(numBytes))) {
-	}
->>>>>>> fae3cad5
+		GenericType("int", vector<TypePtr>(), toVector(IntTypeParam::getConcreteIntParam(numBytes))) {};
 
 	/**
 	 * Creates a clone of this type within the given manager.
 	 */
-<<<<<<< HEAD
-	virtual IntType* clone(TypeManager& manager) const {
-=======
 	virtual IntType* clone(TypeManager&) const {
->>>>>>> fae3cad5
 		return new IntType(getNumBytes());
 	}
 
 public:
 
-<<<<<<< HEAD
-	static IntTypePtr get(TypeManager& manager, const unsigned short& numBytes) {
-		return manager.getTypePointer(IntType(numBytes));
-=======
 	static IntTypePtr get(TypeManager& manager, const unsigned short numBytes) {
 		return manager.getTypePtr(IntType(numBytes));
->>>>>>> fae3cad5
 	}
 
 	const unsigned short getNumBytes() const {
@@ -102,7 +86,7 @@
 public:
 
 	static UnitTypePtr get(TypeManager& manager) {
-		return manager.getTypePointer(UnitType());
+		return manager.getTypePtr(UnitType());
 	}
 
 };