--- conflicted
+++ resolved
@@ -115,12 +115,7 @@
 	virtual ~Literal() {}
 
 	bool equalsExpr(const Expression& expr) const {
-<<<<<<< HEAD
-		const Literal<T>& rhs = static_cast<const Literal<T>&>(expr); 
-=======
-		// conversion is guaranteed by base operator==
-		const Literal<T>& rhs = dynamic_cast<const Literal<T>&>(expr);
->>>>>>> 76051320
+		const Literal<T>& rhs = static_cast<const Literal<T>&>(expr);
 		return (value == rhs.value);
 	}
 
