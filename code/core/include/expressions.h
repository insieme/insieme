/**
 * Copyright (c) 2002-2013 Distributed and Parallel Systems Group,
 *                Institute of Computer Science,
 *               University of Innsbruck, Austria
 *
 * This file is part of the INSIEME Compiler and Runtime System.
 *
 * We provide the software of this file (below described as "INSIEME")
 * under GPL Version 3.0 on an AS IS basis, and do not warrant its
 * validity or performance.  We reserve the right to update, modify,
 * or discontinue this software at any time.  We shall have no
 * obligation to supply such updates or modifications or any other
 * form of support to you.
 *
 * If you require different license terms for your intended use of the
 * software, e.g. for proprietary commercial or industrial use, please
 * contact us at:
 *                   insieme@dps.uibk.ac.at
 *
 * We kindly ask you to acknowledge the use of this software in any
 * publication or other disclosure of results by referring to the
 * following citation:
 *
 * H. Jordan, P. Thoman, J. Durillo, S. Pellegrini, P. Gschwandtner,
 * T. Fahringer, H. Moritsch. A Multi-Objective Auto-Tuning Framework
 * for Parallel Codes, in Proc. of the Intl. Conference for High
 * Performance Computing, Networking, Storage and Analysis (SC 2012),
 * IEEE Computer Society Press, Nov. 2012, Salt Lake City, USA.
 *
 * All copyright notices must be kept intact.
 *
 * INSIEME depends on several third party software packages. Please 
 * refer to http://www.dps.uibk.ac.at/insieme/license.html for details 
 * regarding third party software licenses.
 */

#pragma once

#include <memory>

#include "annotated_ptr.h"
#include "types.h"
#include "statements.h"
#include "identifiers.h"

// Forward Declarations { -----------------------------------------------------

class Expression;
typedef AnnotatedPtr<const Expression> ExprPtr;

class IntLiteral;
typedef AnnotatedPtr<const IntLiteral> IntLiteralPtr;

class FloatLiteral;
typedef AnnotatedPtr<const FloatLiteral> FloatLiteralPtr;

class BoolLiteral;
typedef AnnotatedPtr<const BoolLiteral> BoolLiteralPtr;

<<<<<<< HEAD
class VariableExpr;
typedef AnnotatedPtr<const VariableExpr> VariableExprPtr;

class ParameterExpr;
typedef AnnotatedPtr<const ParameterExpr> ParameterExprPtr;
=======
class VarExpr;
typedef AnnotatedPtr<const VarExpr> VarExprPtr;

class ParamExpr;
typedef AnnotatedPtr<const ParamExpr> ParamExprPtr;
>>>>>>> 5621dc2d

class LambdaExpr;
typedef AnnotatedPtr<const LambdaExpr> LambdaExprPtr;

class CallExpr;
typedef AnnotatedPtr<const CallExpr> CallExprPtr;

class CastExpr;
typedef AnnotatedPtr<const CastExpr> CastExprPtr;

class ParenExpr;
typedef AnnotatedPtr<const ParenExpr> ParenExprPtr;

// Forward Declarations } -----------------------------------------------------

class Expression : public Statement {
protected:	
	enum {
		HASHVAL_INTLITERAL = 100 /* offset from statements */, HASHVAL_FLOATLITERAL, HASHVAL_BOOLLITERAL,
		HASHVAL_VAREXPR, HASHVAL_CALLEXPR, HASHVAL_CASTEXPR, HASHVAL_PARAMEXPR, HASHVAL_LAMBDAEXPR, HASHVAL_PARENEXPR
	};

	/** The type of the expression. */
	const TypePtr type;
	
	Expression(const TypePtr& type) : type(type) { };
	virtual ~Expression() {}

	virtual bool equals(const Statement& stmt) const;
	virtual bool equalsExpr(const Expression& expr) const = 0;

public:
	/** Retrieves the type of this expression. */
	TypePtr getType() const { return type; }
};

/// Allows expressions to be printed to a stream (especially useful during debugging and
/// within test cases where equals expects values to be printable).
std::ostream& operator<<(std::ostream& out, const Expression& expression);



template<typename T>
class Literal : public Expression {
protected:
    const T value;
	
	Literal(const TypePtr& type, const T& val) : Expression(type), value(val) { };
	virtual ~Literal() {}

	bool equalsExpr(const Expression& expr) const {
		// conversion is guaranteed by base operator==
		const Literal<T>& rhs = dynamic_cast<const Literal<T>&>(expr); 
		return (value == rhs.value);
	}

public:
	virtual void printTo(std::ostream& out) const {
		out << value;
	}

    const T getValue() const { return value; }
};

class IntLiteral : public Literal<int> {
	IntLiteral(const TypePtr& type, int val) : Literal<int>(type, val) { }
	virtual IntLiteral* clone(StatementManager& manager) const;
	
public:
	virtual std::size_t hash() const;
	
	static IntLiteralPtr get(StatementManager& manager, int value, unsigned short bytes = 4);
	static IntLiteralPtr one(StatementManager& manager) { return get(manager, 1); }
	static IntLiteralPtr zero(StatementManager& manager) { return get(manager, 0); }
};

class FloatLiteral : public Literal<double> {
	const string originalString;

	FloatLiteral(const TypePtr& type, double val, const string& originalString)
		: Literal<double>(type, val), originalString(originalString) { }
	virtual FloatLiteral* clone(StatementManager& manager) const;

public:
	virtual void printTo(std::ostream& out) const;
	virtual std::size_t hash() const;

	static FloatLiteralPtr get(StatementManager& manager, double value, unsigned short bytes = 8);
	static FloatLiteralPtr get(StatementManager& manager, const string& from, unsigned short bytes = 8);
};

class BoolLiteral : public Literal<bool> {
	BoolLiteral(const TypePtr& type, bool val) : Literal<bool>(type, val) { }
	virtual BoolLiteral* clone(StatementManager& manager) const;
	
public:
	virtual std::size_t hash() const;

	static BoolLiteralPtr get(StatementManager& manager, bool value);
};

//class StringLiteral : public Literal<string> {
//public:
//	// TODO: fix null type
//	StringLiteral(const string& val) : Literal(NULL, val) { }
//};

class VarExpr : public Expression {
protected:
	const Identifier id;
	
    VarExpr(const TypePtr& type, const Identifier& id) : Expression(type), id(id) { };
	virtual VarExpr* clone(StatementManager& manager) const;
	bool equalsExpr(const Expression& expr) const;

public:
	virtual void printTo(std::ostream& out) const;
	virtual std::size_t hash() const;

	static VariableExprPtr get(StatementManager& manager, const TypePtr& type, const Identifier &id);
};


class ParamExpr : public VarExpr {
	ParamExpr(const TypePtr& type, const Identifier& id) : VarExpr(type, id) { };
	virtual ParamExpr* clone(StatementManager& manager) const;

public:
	virtual void printTo(std::ostream& out) const;
	virtual std::size_t hash() const;

	static ParameterExprPtr get(StatementManager& manager, const TypePtr& type, const Identifier &id);
};


class LambdaExpr : public Expression {
public:
	typedef vector<ParameterExprPtr> ParamList;

private:
	const StmtPtr body;
	const ParamList params;

	LambdaExpr(const TypePtr& type, const ParamList& params, const StmtPtr& body) 
		: Expression(type), body(body), params(params) { };
	virtual LambdaExpr* clone(StatementManager& manager) const;

protected:
	bool equalsExpr(const Expression& expr) const;

public:
	virtual void printTo(std::ostream& out) const;
	virtual std::size_t hash() const;

	static LambdaExprPtr get(StatementManager& manager, const TypePtr& type, const ParamList& params, const StmtPtr& body);
};


class CallExpr : public Expression {
	const ExprPtr functionExpr;
	const vector<ExprPtr> arguments;

	CallExpr(const TypePtr& type, const ExprPtr& functionExpr, const vector<ExprPtr>& arguments) 
		: Expression(type), functionExpr(functionExpr), arguments(arguments) { }
	virtual CallExpr* clone(StatementManager& manager) const;
	
protected:
	bool equalsExpr(const Expression& expr) const;
	
public:
	virtual void printTo(std::ostream& out) const;
	virtual std::size_t hash() const;

	static CallExprPtr get(StatementManager& manager, const TypePtr& type, const ExprPtr& functionExpr, const vector<ExprPtr>& arguments);
};

class CastExpr : public Expression {
	const ExprPtr subExpression;

	CastExpr(const TypePtr& type, const ExprPtr& subExpression)
		: Expression(type), subExpression(subExpression) { }
	virtual CastExpr* clone(StatementManager& manager) const;
	
protected:
	bool equalsExpr(const Expression& expr) const;

public:
	virtual void printTo(std::ostream& out) const;
	virtual std::size_t hash() const;

	static CastExprPtr get(StatementManager& manager, const TypePtr& type, const ExprPtr& subExpression);
};

//class ParenExpr : public Expression {
//	const ExprPtr subExpression;
//
//	ParenExpr(const ExprPtr& subExp)
//		: Expression(subExp->getType()), subExpression(subExp) { }
//	
//	virtual ParenExpr* clone(StatementManager& manager) const;
//
//protected:
//	bool equalsExpr(const Expression& expr) const;
//	
//public:
//	virtual void printTo(std::ostream& out) const;
//	virtual std::size_t hash() const;
//
//	static ParenExprPtr ParenExpr::get(StatementManager& manager, const ExprPtr& subExpr);
//};
<|MERGE_RESOLUTION|>--- conflicted
+++ resolved
@@ -57,19 +57,11 @@
 class BoolLiteral;
 typedef AnnotatedPtr<const BoolLiteral> BoolLiteralPtr;
 
-<<<<<<< HEAD
-class VariableExpr;
-typedef AnnotatedPtr<const VariableExpr> VariableExprPtr;
-
-class ParameterExpr;
-typedef AnnotatedPtr<const ParameterExpr> ParameterExprPtr;
-=======
 class VarExpr;
 typedef AnnotatedPtr<const VarExpr> VarExprPtr;
 
 class ParamExpr;
 typedef AnnotatedPtr<const ParamExpr> ParamExprPtr;
->>>>>>> 5621dc2d
 
 class LambdaExpr;
 typedef AnnotatedPtr<const LambdaExpr> LambdaExprPtr;
@@ -189,7 +181,7 @@
 	virtual void printTo(std::ostream& out) const;
 	virtual std::size_t hash() const;
 
-	static VariableExprPtr get(StatementManager& manager, const TypePtr& type, const Identifier &id);
+	static VarExprPtr get(StatementManager& manager, const TypePtr& type, const Identifier &id);
 };
 
 
@@ -201,13 +193,13 @@
 	virtual void printTo(std::ostream& out) const;
 	virtual std::size_t hash() const;
 
-	static ParameterExprPtr get(StatementManager& manager, const TypePtr& type, const Identifier &id);
+	static ParamExprPtr get(StatementManager& manager, const TypePtr& type, const Identifier &id);
 };
 
 
 class LambdaExpr : public Expression {
 public:
-	typedef vector<ParameterExprPtr> ParamList;
+	typedef vector<ParamExprPtr> ParamList;
 
 private:
 	const StmtPtr body;
