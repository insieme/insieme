/**
 * Copyright (c) 2002-2017 Distributed and Parallel Systems Group,
 *                Institute of Computer Science,
 *               University of Innsbruck, Austria
 *
 * This file is part of the INSIEME Compiler and Runtime System.
 *
 * This program is free software: you can redistribute it and/or modify
 * it under the terms of the GNU General Public License as published by
 * the Free Software Foundation, either version 3 of the License, or
 * (at your option) any later version.
 *
 * This program is distributed in the hope that it will be useful,
 * but WITHOUT ANY WARRANTY; without even the implied warranty of
 * MERCHANTABILITY or FITNESS FOR A PARTICULAR PURPOSE.  See the
 * GNU General Public License for more details.
 *
 * You should have received a copy of the GNU General Public License
 * along with this program.  If not, see <http://www.gnu.org/licenses/>.
 *
 *
 * If you require different license terms for your intended use of the
 * software, e.g. for proprietary commercial or industrial use, please
 * contact us at:
 *                   insieme@dps.uibk.ac.at
 *
 * We kindly ask you to acknowledge the use of this software in any
 * publication or other disclosure of results by referring to the
 * following citation:
 *
 * H. Jordan, P. Thoman, J. Durillo, S. Pellegrini, P. Gschwandtner,
 * T. Fahringer, H. Moritsch. A Multi-Objective Auto-Tuning Framework
 * for Parallel Codes, in Proc. of the Intl. Conference for High
 * Performance Computing, Networking, Storage and Analysis (SC 2012),
 * IEEE Computer Society Press, Nov. 2012, Salt Lake City, USA.
 */

#pragma once

#include "insieme/core/forward_decls.h"
#include "insieme/core/lang/reference.h"
#include "insieme/core/analysis/ir_utils.h"

namespace insieme {
namespace core {
namespace analysis {

	/**
	 * Checks whether there are unbound type variables present within the given type.
	 *
	 * @param type the type to be checked
	 * @return true if there are free type variables, false otherwise
	 */
	bool hasFreeTypeVariables(const TypePtr& type);

	/**
	 * Collects all free type variables within the given type.
	 *
	 * @param type the type whose free variables shell be collected
	 * @return the set of all free type variables
	 */
	TypeVariableSet getFreeTypeVariables(const TypePtr& type);

	/**
	 * Obtains the set of type variables bound by the given function type.
	 */
	TypeVariableSet getTypeVariablesBoundBy(const FunctionTypePtr& funType);

	/**
	* Obtains the set of variadic type variables bound by the given function type.
	*/
	VariadicTypeVariableSet getVariadicTypeVariablesBoundBy(const FunctionTypePtr& funType);

	/**
	* Checks whether the return type of the given function is generic, and if so, whether it is potentially deducible from its arguments.
	*/
	bool isReturnTypePotentiallyDeducible(const FunctionTypePtr& funType);

	/**
	 * Normalizes the given generic type variable instance.
	 * For instance:
	 *        'a<A,'b<C>>  => 'a<_,'_<_>>
	 */
	GenericTypeVariablePtr normalize(const GenericTypeVariablePtr& var);

	/**
	 * Normalizes the given variadic generic type variable instance.
	 * For instance:
	 *        'a...<A,'b<C>>  => 'a...<_,'_<_>>
	 */
	VariadicGenericTypeVariablePtr normalize(const VariadicGenericTypeVariablePtr& var);

	/**
	 * Determines the return type of a function based on its return statements.
	 *
	 * @param nodeMan NodeManager used to generate required types if necessary
	 * @param body body of the function
	 * @return the deduced return type
	 */
	TypePtr autoReturnType(NodeManager& nodeMan, const CompoundStmtPtr& body);

	/**
	 * Determines whether the given type is trivially copyable.
	 * The only trivially copyable types are scalar types, trivially copyable classes, and arrays of such types/classes.
	 * Objects of trivially-copyable types are the only C++ objects that may be safely copied with std::memcpy or serialized to/from binary files
	 * with std::ofstream::write()/std::ifstream::read(). In general, a trivially copyable type is any type for which the underlying bytes can be
	 * copied to an array of char or unsigned char and into a new object of the same type, and the resulting object would have the same value as
	 * the original.
	 */
	bool isTriviallyCopyable(const TypePtr& type);

	/**
	 * Determines whether the given type is trivial. A trivial type is one which is trivially copyable
	 * and also has a trivial non-deleted default constructor.
	 */
	bool isTrivial(const TypePtr& type);

	/**
	 * Determines whether the given tag type has a constructor of the given type, and optionally returns it.
	 */
	boost::optional<ExpressionPtr> hasConstructorOfType(const TagTypePtr& type, const FunctionTypePtr& funType);

	/**
	 * Determines whether the given tag type has a constructor accepting a single parameter
	 * of the given type (in addition to the this reference), and optionally returns it.
	 */
	boost::optional<ExpressionPtr> hasConstructorAccepting(const TypePtr& type, const TypePtr& paramType);

	/**
	* Determines whether the given tag type has a member function of the given name and type.
	*/
	bool hasMemberOfType(const TagTypePtr& type, const std::string& name, const FunctionTypePtr& funType);

	/**
<<<<<<< HEAD
	 * Returns the default constructor of the given type, if it has one
	 */
	boost::optional<ExpressionPtr> getDefaultConstructor(const TagTypePtr&);
	/**
	 * Determines whether the given tag type has a default constructor.
	 */
	bool hasDefaultConstructor(const TagTypePtr&);

	/**
	 * Returns the copy constructor of the given type, if it has one
	 */
	boost::optional<ExpressionPtr> getCopyConstructor(const TagTypePtr&);
	/**
	 * Determines whether the given tag type has a copy constructor.
	 */
	bool hasCopyConstructor(const TagTypePtr&);

	/**
	 * Returns the move constructor of the given type, if it has one
	 */
	boost::optional<ExpressionPtr> getMoveConstructor(const TagTypePtr&);
	/**
	 * Determines whether the given tag type has a move constructor.
	 */
	bool hasMoveConstructor(const TagTypePtr&);

	/**
	 * Determines whether the given tag type has a copy assignment operator.
	 */
	bool hasCopyAssignment(const TagTypePtr&);

	/**
	 * Determines whether the given tag type has a move assignment operator.
	 */
	bool hasMoveAssignment(const TagTypePtr&);

	/**
	* Determines whether the given constructor is one of the default generated ones for the given type.
	*
	* @param ctor the ctor to check
	*/
	bool isaDefaultConstructor(const ExpressionPtr& ctor);

	/*
	* Determines whether the given expression is a destructor and if it is a default destructor
	*/
	bool isDefaultDestructor(const ExpressionPtr& dtor);

	/**
	 * Determines whether the given TagType has the default generated destructor.
	 */
	bool hasDefaultDestructor(const TagTypePtr&);

	/*
	* Determines whether the given Record has the default generated destructor.
	*/
	bool hasDefaultDestructor(const RecordPtr&);

	/**
	 * Determines whether the given member function is one of the default generated assignment operators for the given type.
	 *
	 * @param memberFunction the memberFunction to check
	 */
	bool isaDefaultMember(const MemberFunctionPtr& memberFunction);

	/**
=======
>>>>>>> 134360e8
	* Obtains the object type this function is attached to in case it is a constructor, destructor
	* or member function. In case it is a plain or closure function type a call to this function is
	* invalid.
	*/
	template<template <typename> class Ptr, typename T>
	Ptr<const Type> getObjectType(const Ptr<const T>& type) {
		static_assert(std::is_base_of<Type, T>(), "Type node expected");
		auto funType = type.template as<Ptr<const FunctionType>>();
		assert_true(funType->isConstructor() || funType->isDestructor() || funType->isMemberFunction() || funType->isVirtualMemberFunction());
		assert_false(funType->getParameterTypes().empty());
		assert_true(analysis::isRefType(funType->getParameterType(0)));
		return funType->getParameterType(0).template as<Ptr<const GenericType>>()->getTypeParameter(0);
	}

	std::string getTypeName(const TypePtr& objTy);

} // end namespace analysis
} // end namespace core
} // end namespace insieme<|MERGE_RESOLUTION|>--- conflicted
+++ resolved
@@ -132,75 +132,6 @@
 	bool hasMemberOfType(const TagTypePtr& type, const std::string& name, const FunctionTypePtr& funType);
 
 	/**
-<<<<<<< HEAD
-	 * Returns the default constructor of the given type, if it has one
-	 */
-	boost::optional<ExpressionPtr> getDefaultConstructor(const TagTypePtr&);
-	/**
-	 * Determines whether the given tag type has a default constructor.
-	 */
-	bool hasDefaultConstructor(const TagTypePtr&);
-
-	/**
-	 * Returns the copy constructor of the given type, if it has one
-	 */
-	boost::optional<ExpressionPtr> getCopyConstructor(const TagTypePtr&);
-	/**
-	 * Determines whether the given tag type has a copy constructor.
-	 */
-	bool hasCopyConstructor(const TagTypePtr&);
-
-	/**
-	 * Returns the move constructor of the given type, if it has one
-	 */
-	boost::optional<ExpressionPtr> getMoveConstructor(const TagTypePtr&);
-	/**
-	 * Determines whether the given tag type has a move constructor.
-	 */
-	bool hasMoveConstructor(const TagTypePtr&);
-
-	/**
-	 * Determines whether the given tag type has a copy assignment operator.
-	 */
-	bool hasCopyAssignment(const TagTypePtr&);
-
-	/**
-	 * Determines whether the given tag type has a move assignment operator.
-	 */
-	bool hasMoveAssignment(const TagTypePtr&);
-
-	/**
-	* Determines whether the given constructor is one of the default generated ones for the given type.
-	*
-	* @param ctor the ctor to check
-	*/
-	bool isaDefaultConstructor(const ExpressionPtr& ctor);
-
-	/*
-	* Determines whether the given expression is a destructor and if it is a default destructor
-	*/
-	bool isDefaultDestructor(const ExpressionPtr& dtor);
-
-	/**
-	 * Determines whether the given TagType has the default generated destructor.
-	 */
-	bool hasDefaultDestructor(const TagTypePtr&);
-
-	/*
-	* Determines whether the given Record has the default generated destructor.
-	*/
-	bool hasDefaultDestructor(const RecordPtr&);
-
-	/**
-	 * Determines whether the given member function is one of the default generated assignment operators for the given type.
-	 *
-	 * @param memberFunction the memberFunction to check
-	 */
-	bool isaDefaultMember(const MemberFunctionPtr& memberFunction);
-
-	/**
-=======
->>>>>>> 134360e8
 	* Obtains the object type this function is attached to in case it is a constructor, destructor
 	* or member function. In case it is a plain or closure function type a call to this function is
 	* invalid.
