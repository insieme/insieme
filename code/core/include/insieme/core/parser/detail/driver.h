/**
 * Copyright (c) 2002-2015 Distributed and Parallel Systems Group,
 *                Institute of Computer Science,
 *               University of Innsbruck, Austria
 *
 * This file is part of the INSIEME Compiler and Runtime System.
 *
 * We provide the software of this file (below described as "INSIEME")
 * under GPL Version 3.0 on an AS IS basis, and do not warrant its
 * validity or performance.  We reserve the right to update, modify,
 * or discontinue this software at any time.  We shall have no
 * obligation to supply such updates or modifications or any other
 * form of support to you.
 *
 * If you require different license terms for your intended use of the
 * software, e.g. for proprietary commercial or industrial use, please
 * contact us at:
 *                   insieme@dps.uibk.ac.at
 *
 * We kindly ask you to acknowledge the use of this software in any
 * publication or other disclosure of results by referring to the
 * following citation:
 *
 * H. Jordan, P. Thoman, J. Durillo, S. Pellegrini, P. Gschwandtner,
 * T. Fahringer, H. Moritsch. A Multi-Objective Auto-Tuning Framework
 * for Parallel Codes, in Proc. of the Intl. Conference for High
 * Performance Computing, Networking, Storage and Analysis (SC 2012),
 * IEEE Computer Society Press, Nov. 2012, Salt Lake City, USA.
 *
 * All copyright notices must be kept intact.
 *
 * INSIEME depends on several third party software packages. Please
 * refer to http://www.dps.uibk.ac.at/insieme/license.html for details
 * regarding third party software licenses.
 */

#pragma once

#include <string>
#include <sstream>
#include <iostream>
#include <map>

#include "insieme/core/forward_decls.h"
#include "insieme/core/ir_builder.h"

#include "insieme/core/tu/ir_translation_unit.h"

#include "insieme/core/parser/detail/scanner.h"
#include "insieme/core/parser/ir_parser.h"

#include "insieme/core/ir_node_annotation.h"

#include "inspire_parser.hpp"

// ~~~~~~~~~~~~~~~~~~~~~~~~~~~~~~~~~~~~~~~~~~~~~~~~~~~~~~~~~~~~~~~~~~~~~~~~~~~~~~
namespace insieme {
namespace core {
namespace parser {
	namespace detail {


		/**
		 *  The declaration context keeps track of all the symbols available in the scope,
		 *  it is useful to keep track of the let bindings
		 */
		struct DeclarationContext {

			struct Scope {
				type_alias_map alias;
				definition_map types;
				definition_map symbols;
			};

			std::vector<Scope> stack;

			// public:

			DeclarationContext() { open_scope(); /* global scope */ }
			DeclarationContext(const DeclarationContext& o) =delete;

			// ~~~~~~~~~~~~~~~~~~~~~ scope ~~~~~~~~~~~~~~~~~~~~~~~~~~~~~~~~ //

			void open_scope();
			void close_scope();

			void add_type_alias(const GenericTypePtr& pattern, const TypePtr& substitute);
			TypePtr resolve(const TypePtr& type) const;

			bool add_type(const std::string& name, const node_factory& factory);
			bool add_type(const std::string& name, const TypePtr& type);

			bool add_symb(const std::string& name, const node_factory& factory);
			bool add_symb(const std::string& name, const ExpressionPtr& expr);

			NodePtr find_type(const std::string& name) const;
			NodePtr find_symb(const std::string& name) const;

		};

		/**
		 * A struct summarizing an error encountered during parsing.
		 */
		struct ParserError {
			location l;
			std::string msg;
			ParserError(const location& l, const std::string& msg) : l(l), msg(msg) {}
		};

		/**
		 * The driver of the inspire parser providing the context for the parsing process
		 * and recording the result.
		 */
		class InspireDriver {

			mutable std::vector<ParserError> errors;

			DeclarationContext scopes;

		  public:

			InspireDriver(const std::string& f, NodeManager& mgr);

			virtual ~InspireDriver();

			NodeManager& mgr;
			IRBuilder builder;
			std::string file;
			const std::string& str;

			tu::IRTranslationUnit tu;

			NodePtr result;

			location glob_loc;

		  private:

			std::stringstream ss;
			InspireScanner scanner;
			InspireParser parser;

			TagTypeReferencePtr current_record;

		  public:

			ProgramPtr parseProgram();

			TypePtr parseType();

			StatementPtr parseStmt();

			ExpressionPtr parseExpression();


			// ~~~~~~~~~~~~~~~~~~~~~~~~  tools  ~~~~~~~~~~~~~~~~~~~~~~~~~~~~~~~~~~~~~~~~~~~~~~~~~~~~~

			/**
			 * finds an expression symbol previously defined in the scope
			 */
			ExpressionPtr findSymbol(const location& l, const std::string& name);

			/**
			 * finds a type symbol previously defined in the scope
			 */
			TypePtr findType(const location& l, const std::string& name);

			/**
			 *  removes potential tuple wrappers from the given expression (if it is a single element)
			 */
			ExpressionPtr getScalar(ExpressionPtr expr);

			/**
			 *  handles appropriate type for expression to be used in an operation
			 */
			ExpressionPtr getOperand(ExpressionPtr expr);

			/**
			 * generates a binary operation given by op between left and right expressions
			 */
			ExpressionPtr genBinaryExpression(const location& l, const std::string& op, ExpressionPtr left, ExpressionPtr right);

			/**
			 * generate a field access in tagtype (struct/union)
			 */
			ExpressionPtr genFieldAccess(const location& l, const ExpressionPtr&, const std::string& fieldname);

			/**
			 * generates a tuple access based on index
			 */
			ExpressionPtr genTupleAccess(const location& l, const ExpressionPtr& expr, const std::string& member);

			/**
			 * generates a numeric literal of the correct type, removing any type modifier suffixes
			 */
			LiteralPtr genNumericLiteral(const location& l, const TypePtr& type, const std::string& lit);

			/**
			 * generates a generic type
			 * @param l: the location where this generic type was found
			 * @param name: the name of type
			 * @param parents: list of parent types if any
			 * @param params: list of type parameters
			 * @param IntParamList: list of int type parameters
			 */
			TypePtr genGenericType(const location& l, const std::string& name, const ParentList& parents = ParentList(), const TypeList& params = TypeList());

			/**
			 * generates a numeric type representing the given value
			 * @param l: the location where this generic type was found
			 * @param value: the value to be represented
			 * @return the corresponding type node
			 */
			NumericTypePtr genNumericType(const location& l, const string& value) const;

			/**
			 * generates a numeric type representing the given value
			 * @param l: the location where this generic type was found
			 * @param variable: the variable to be represented
			 * @return the corresponding type node
			 */
			NumericTypePtr genNumericType(const location& l, const ExpressionPtr& variable) const;

			/**
			 *  generates a function type
			 */
			TypePtr genFuncType(const location& l, const TypeList& params, const TypePtr& retType, const FunctionKind& fk = FK_PLAIN);

			/**
			 * generate a record type
			 */
			TagTypePtr genRecordType(const location& l, const NodeType& type, const string& name, const ParentList& parents, const FieldList& fields, const LambdaExprList& ctors,
					const LambdaExprPtr& dtor, const MemberFunctionList& mfuns, const PureVirtualMemberFunctionList& pvmfuns);

			/**
			 * check whether type alias can be applied to the given type and applies those.
			 */
			TypePtr resolveTypeAliases(const location& l, const TypePtr& type);

			/**
			 * generates a lambda expression
			 */
<<<<<<< HEAD
			LambdaExprPtr genLambda(const location& l, const VariableList& params, const TypePtr& retType, const StatementPtr& body,
			                        const FunctionKind& = FK_PLAIN, bool isLambda = true);
=======
			LambdaExprPtr genLambda(const location& l, const VariableList& params, const TypePtr& retType, const StatementPtr& body, bool isLambda = true);
>>>>>>> f6a03226

			/**
			 * generates a closure
			 */
			BindExprPtr genClosure(const location& l, const VariableList& params, StatementPtr body);
<<<<<<< HEAD
=======

			/**
			 * generates a constructor for the currently defined record type
			 */
			LambdaExprPtr genConstructor(const location& l, const VariableList& params, const StatementPtr& body);

			/**
			 * generates a destructor for the currently defined record type
			 */
			LambdaExprPtr genDestructor(const location& l, const StatementPtr& body);

			/**
			 * generates a member function for the currently defined record type
			 */
			MemberFunctionPtr genMemberFunction(const location& l, bool virtl, bool cnst, bool voltile, const std::string& name, const LambdaExprPtr& lambda, bool isLambda = true);

			/**
			 * generates a member function for the currently defined record type
			 */
			MemberFunctionPtr genPureVirtualMemberFunction(const location& l, bool cnst, bool voltile, const std::string& name, const TypePtr& type);
>>>>>>> f6a03226

			/**
			 * generates a call expression
			 */
			ExpressionPtr genCall(const location& l, const ExpressionPtr& func, ExpressionList params);

			/**
			 * constructs a struct expression
			 */
			ExpressionPtr genStructExpression(const location& l, const TypePtr& structType, const ExpressionList& list);

			/**
			 * constructs a union expression
			 */
			ExpressionPtr genUnionExpression(const location& l, const TypePtr& type, const std::string field, const ExpressionPtr& expr);

			/**
<<<<<<< HEAD
			 * constructs a parameter
			 */
			VariablePtr genParameter(const location& l, const std::string& name, const TypePtr& type);

			/**
			 * constructs a job expression with the given range
			 */
			ExpressionPtr genJobExpr(const location& l, const ExpressionPtr& lowerBound, const ExpressionPtr& upperBound, const ExpressionPtr& expr);

			/**
			 * constructs a job expression with a range from one to infinite
			 */
			ExpressionPtr genJobExpr(const location& l, const ExpressionPtr& expr);

			/**
			 * constructs a sync expression
			 */
			ExpressionPtr genSync(const location& l, const ExpressionPtr& expr);

			/**
			 * constructs a syncAll expression
			 */
			ExpressionPtr genSyncAll(const location& l);

			/**
			 * constructs a deref expression
			 */
			ExpressionPtr genDerefExpr(const location& l, const ExpressionPtr& expr);

			/**
			 * constructs an as-expression
			 */
			ExpressionPtr genAsExpr(const location& l, const ExpressionPtr& expr, const TypePtr& type);

			/**
			 * constructs a new variable declaration with a given type
			 */
			DeclarationStmtPtr genVariableDeclaration(const location& l, const TypePtr& type, const std::string name, const ExpressionPtr& init);

			/**
			 * constructs a new for loop
			 */
			ForStmtPtr genForStmt(const location& l, const TypePtr& iteratorType, const std::string iteratorName,
			                      const ExpressionPtr& lowerBound, const ExpressionPtr& upperBound, const ExpressionPtr& stepExpr, const StatementPtr& body);

=======
			 * constructs a literal referencing the current object
			 */
			ExpressionPtr genThis(const location& l);
>>>>>>> f6a03226

			/**
			 * stores in the current scope the "this" variable with the given type
			 */
			void add_this(const location& l, const TypePtr& classType);

			/**
			 * add a symbol into the scope
			 */
			void add_symb(const location& l, const std::string& name, const node_factory& factory);

			/**
			 * add a symbol into the scope
			 */
			void add_symb(const location& l, const std::string& name, const ExpressionPtr& node);

			/**
			 * add a symbol into the scope (no location, used when setting up the InspireParser)
			 */
			void add_symb(const std::string& name, const node_factory& factory);

			/**
			 * add a symbol into the scope (no location, used when setting up the InspireParser)
			 */
			void add_symb(const std::string& name, const ExpressionPtr& node);

			/**
			 * add a symbol into the scope
 			*/
			void add_type(const location& l, const std::string& name, const node_factory& factory);

			/**
			 * add a symbol into the scope
			 */
			void add_type(const location& l, const std::string& name, const TypePtr& node);

			/**
			 * add a symbol into the scope (no location, used when setting up the InspireParser)
			 */
			void add_type(const std::string& name, const node_factory& factory);

			/**
			 * add a symbol into the scope (no location, used when setting up the InspireParser)
			 */
			void add_type(const std::string& name, const TypePtr& node);

			/**
			 * add a type alias to the current scope
			 */
			void add_type_alias(const GenericTypePtr& pattern, const TypePtr& substitute);

			/**
			 *  Open a nested scope.
			 */
			void open_scope();

			/**
			 *  Close a nested scope.
			 */
			void close_scope();
<<<<<<< HEAD
=======

			/**
			 * Opens a new record definition.
			 */
			void begin_record(const std::string& name);

			/**
			 * Ends a record definition.
			 */
			void end_record();

			/**
			 * Obtains the type of a this pointer in the currently defined record.
			 */
			TagTypeReferencePtr getThisType();
>>>>>>> f6a03226

			/**
			 * Utility to mark addresses when parsing addresses (expression overload)
			 */
			ExpressionPtr markAddress(const location& l, const ExpressionPtr& expr);

			/**
			 * Utility to mark addresses when parsing addresses (stmt overload)
			 */
			StatementPtr markAddress(const location& l, const StatementPtr& stmt);

			/**
			 *  support for using keyword (allows to include extensions)
			 */
			void import_extension(const location& l, const std::string& extension_name);

			/**
			 * supports the import of all the symbols and aliases of an extension.
			 */
			void import_extension(const lang::Extension& extension);

			/**
			 * supports the import of an extension.
			 */
			template<typename Extension>
			void import_extension() {
				import_extension(mgr.getLangExtension<Extension>());
			}

			/**
			 *  debug: prints location in parsed text
			 */
			void print_location(const location& l) const;

			// Error handling.
			void error(const location& l, const std::string& m) const;
			void error(const std::string& m) const;
			bool where_errors() const;
			void print_errors(std::ostream& out = std::cout, bool color = true) const;
		};

		class AddressMark : public core::value_annotation::copy_on_migration {};

	} // namespace detail
} // namespace parser
} // namespace core
} // namespace insieme<|MERGE_RESOLUTION|>--- conflicted
+++ resolved
@@ -240,19 +240,12 @@
 			/**
 			 * generates a lambda expression
 			 */
-<<<<<<< HEAD
-			LambdaExprPtr genLambda(const location& l, const VariableList& params, const TypePtr& retType, const StatementPtr& body,
-			                        const FunctionKind& = FK_PLAIN, bool isLambda = true);
-=======
 			LambdaExprPtr genLambda(const location& l, const VariableList& params, const TypePtr& retType, const StatementPtr& body, bool isLambda = true);
->>>>>>> f6a03226
 
 			/**
 			 * generates a closure
 			 */
 			BindExprPtr genClosure(const location& l, const VariableList& params, StatementPtr body);
-<<<<<<< HEAD
-=======
 
 			/**
 			 * generates a constructor for the currently defined record type
@@ -273,7 +266,6 @@
 			 * generates a member function for the currently defined record type
 			 */
 			MemberFunctionPtr genPureVirtualMemberFunction(const location& l, bool cnst, bool voltile, const std::string& name, const TypePtr& type);
->>>>>>> f6a03226
 
 			/**
 			 * generates a call expression
@@ -291,7 +283,6 @@
 			ExpressionPtr genUnionExpression(const location& l, const TypePtr& type, const std::string field, const ExpressionPtr& expr);
 
 			/**
-<<<<<<< HEAD
 			 * constructs a parameter
 			 */
 			VariablePtr genParameter(const location& l, const std::string& name, const TypePtr& type);
@@ -337,11 +328,10 @@
 			ForStmtPtr genForStmt(const location& l, const TypePtr& iteratorType, const std::string iteratorName,
 			                      const ExpressionPtr& lowerBound, const ExpressionPtr& upperBound, const ExpressionPtr& stepExpr, const StatementPtr& body);
 
-=======
+			/**
 			 * constructs a literal referencing the current object
 			 */
 			ExpressionPtr genThis(const location& l);
->>>>>>> f6a03226
 
 			/**
 			 * stores in the current scope the "this" variable with the given type
@@ -402,8 +392,6 @@
 			 *  Close a nested scope.
 			 */
 			void close_scope();
-<<<<<<< HEAD
-=======
 
 			/**
 			 * Opens a new record definition.
@@ -419,7 +407,6 @@
 			 * Obtains the type of a this pointer in the currently defined record.
 			 */
 			TagTypeReferencePtr getThisType();
->>>>>>> f6a03226
 
 			/**
 			 * Utility to mark addresses when parsing addresses (expression overload)
