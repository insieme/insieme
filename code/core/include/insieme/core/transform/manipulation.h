/**
 * Copyright (c) 2002-2013 Distributed and Parallel Systems Group,
 *                Institute of Computer Science,
 *               University of Innsbruck, Austria
 *
 * This file is part of the INSIEME Compiler and Runtime System.
 *
 * We provide the software of this file (below described as "INSIEME")
 * under GPL Version 3.0 on an AS IS basis, and do not warrant its
 * validity or performance.  We reserve the right to update, modify,
 * or discontinue this software at any time.  We shall have no
 * obligation to supply such updates or modifications or any other
 * form of support to you.
 *
 * If you require different license terms for your intended use of the
 * software, e.g. for proprietary commercial or industrial use, please
 * contact us at:
 *                   insieme@dps.uibk.ac.at
 *
 * We kindly ask you to acknowledge the use of this software in any
 * publication or other disclosure of results by referring to the
 * following citation:
 *
 * H. Jordan, P. Thoman, J. Durillo, S. Pellegrini, P. Gschwandtner,
 * T. Fahringer, H. Moritsch. A Multi-Objective Auto-Tuning Framework
 * for Parallel Codes, in Proc. of the Intl. Conference for High
 * Performance Computing, Networking, Storage and Analysis (SC 2012),
 * IEEE Computer Society Press, Nov. 2012, Salt Lake City, USA.
 *
 * All copyright notices must be kept intact.
 *
 * INSIEME depends on several third party software packages. Please 
 * refer to http://www.dps.uibk.ac.at/insieme/license.html for details 
 * regarding third party software licenses.
 */

#pragma once

#include "insieme/core/ir_node.h"
#include "insieme/core/ir_address.h"

namespace insieme {
namespace core {

class Substitution;
typedef boost::optional<Substitution> SubstitutionOpt;

namespace transform {
	
/**
 * A utility function to insert a statement within a compound statement block.
 *
 * @param manager the manager used to create new nodes
 * @param target the compound statement within which the element should be inserted
 * @param statement the statement to be inserted
 * @param index the index at which the element should be inserted (0 ... before current node 0)
 * @return the root node of the modified AST tree (according to the root of the address)
 */
NodePtr insert(NodeManager& manager, const CompoundStmtAddress& target, const StatementPtr& statement, unsigned index);

/**
 * A utility function to insert a list of statements within a compound statement block.
 *
 * @param manager the manager used to create new nodes
 * @param target the compound statement within which the element should be inserted
 * @param statements the statements to be inserted
 * @param index the index at which the element should be inserted (0 ... before current node 0)
 * @return the root node of the modified AST tree (according to the root of the address)
 */
NodePtr insert(NodeManager& manager, const CompoundStmtAddress& target, const StatementList& statements, unsigned index);

/**
 * A utility function to insert a statement before another statement.
 * If the target statement is contained within a compound statement the supplied statement will be inserted,
 * otherwise a new compound statement will be generated
 *
 * @param manager the manager used to create new nodes
 * @param target The statement before which the new statement should be inserted
 * @param statement the statement to be inserted
 * @return the root node of the modified AST tree (according to the root of the target address)
 */
NodePtr insertBefore(NodeManager& manager, const StatementAddress& target, const StatementPtr& statement);

/**
 * A utility function to insert a list of statements before another statement.
 * If the target statement is contained within a compound statement the supplied statements will be inserted,
 * otherwise a new compound statement will be generated
 *
 * @param manager the manager used to create new nodes
 * @param target The statement before which the new statement should be inserted
 * @param statements the statements to be inserted
 * @return the root node of the modified AST tree (according to the root of the target address)
 */
NodePtr insertBefore(NodeManager& manager, const StatementAddress& target, const StatementList& statements);

/**
 * A utility function to insert a statement after another statement.
 * If the target statement is contained within a compound statement the supplied statement will be inserted,
 * otherwise a new compound statement will be generated
 *
 * @param manager the manager used to create new nodes
 * @param target The statement after which the new statement should be inserted
 * @param statement the statement to be inserted
 * @return the root node of the modified AST tree (according to the root of the target address)
 */
NodePtr insertAfter(NodeManager& manager, const StatementAddress& target, const StatementPtr& statement);

/**
 * A utility function to insert a list of statements after another statement.
 * If the target statement is contained within a compound statement the supplied statements will be inserted,
 * otherwise a new compound statement will be generated
 *
 * @param manager the manager used to create new nodes
 * @param target The statement before which the new statement should be inserted
 * @param statements the statements to be inserted
 * @return the root node of the modified AST tree (according to the root of the target address)
 */
NodePtr insertAfter(NodeManager& manager, const StatementAddress& target, const StatementList& statements);

/**
 * A utility function to remove a statement from a compound statement block.
 *
 * @param manager the manager used to create new nodes
 * @param target the compound statement from which a statement should be removed
 * @param index the index of the statement to be removed (counting starts with 0)
 * @return the root node of the modified AST tree (according to the root of the address)
 */
NodePtr remove(NodeManager& manager, const CompoundStmtAddress& target, unsigned index);

/**
 * A utility function to move a statement within a compound statement block.
 *
 * @param manager the manager used to create new nodes
 * @param target the compound statement which should be manipulated
 * @param index the index of the statement to be moved (counting starts with 0)
 * @param displacement the amount of displacement (-1 .. one up, 2 .. two down)
 * @return the root node of the modified AST tree (according to the root of the address)
 */
NodePtr move(NodeManager& manager, const CompoundStmtAddress& target, unsigned index, int displacement);

/**
 * A utility function replacing a statement within a compound statement block with another statement.
 *
 * @param manager the manager used to create new nodes
 * @param target the compound statement which should be altered
 * @param index the index of the statement to be replaced (counting starts with 0)
 * @param replacement the statement to be inserted as a replacement
 * @return the root node of the modified AST tree (according to the root of the address)
 */
NodePtr replace(NodeManager& manager, const CompoundStmtAddress& target, unsigned index, const StatementPtr& replacement);

/**
 * A utility function replacing a statement within a compound statement block with a list of statements.
 *
 * @param manager the manager used to create new nodes
 * @param target the compound statement which should be altered
 * @param index the index of the statement to be replaced (counting starts with 0)
 * @param replacements the statements to be inserted as a replacement
 * @return the root node of the modified AST tree (according to the root of the address)
 */
NodePtr replace(NodeManager& manager, const CompoundStmtAddress& target, unsigned index, const StatementList& replacements);


/**
 * Replaces the parameter with the given index within the given lambda by the given value and returns
 * the resulting, restructured lambda. This will effect the inner structure as well as the type of the
 * given lambda. If fixing the parameter is not possible (e.g. if the argument is forwarded to some
 * external function / literal) the original lambda will be returned.
 *
 * @param manager the manager to be used to create and maintain nodes which might have to be created
 * @param lambda the lambda for which a parameter should be replaced
 * @param index the index of the parameter to be replaced
 * @param value the value to be used instead of the parameter (needs to be a value of the same type)
 */
LambdaExprPtr tryFixParameter(NodeManager& manager, const LambdaExprPtr& lambda, unsigned index, const ExpressionPtr& value);

/**
 * Fixes the given variable by the given value. Each occurrences of the variable will be replaced by the given value. Further,
 * whenever, the variable is passed to a function, the parameter will be eliminated.
 *
 * @param manager the manager to be used to create and maintain nodes which might have to be created
 * @param statement the statement within which the given variable should be fixed
 * @param var the variable to be fixed
 * @param value the value to be used instead of the variable
 */
StatementPtr fixVariable(NodeManager& manager, const StatementPtr& statement, const VariablePtr& var, const ExpressionPtr& value);


/**
 * Tries to inline the given function call into an expression. Hence, the result will be an equivalent
 * expression not calling another function. However, if the constrain to transform the call into an
 * equivalent expression is not satisfiable, the given call expression is returned.
 *
 * @param manager the manager to be used to create and maintain nodes which might have to be created
 * @param call the call expression to be inlined
 * @return the inlined expression
 */
ExpressionPtr tryInlineToExpr(NodeManager& manager, const CallExprPtr& call);

/**
 * Outlines the given stmt by moving it into a lambda. The lambda will be requesting all free
 * variables within the statement as an argument. The call passing those parameters to the generated
 * lambda will be returned.
 *
 * @param manager the manager to be used to create and maintain nodes which might have to be created
 * @param stmt the statement to be outlined - it must not contain a break, continue or return.
 * @return a call to the function being outlined
 */
CallExprPtr outline(NodeManager& manager, const StatementPtr& stmt);

/**
 * Outlines a given expression by moving it into a isolated lambda. The lambda will request all
 * variables accessed within the given expression as an argument. The call passing those parameters
 * to the generated lambda will be returned.
 *
 * @param manager the manager to be used to create and maintain ndoes wich might have to be created
 * @param expr the expression to be outlined
 * @return a substitute evaluating the given expression being located within an outlined function
 */
CallExprPtr outline(NodeManager& manager, const ExpressionPtr& expr);

/** Builds a lambda expression that can be called in place of [root].
 ** Captures all free variables and returns a bound expression.
 ** This is the statement version that generates an initialized lambda returning unit.
 ** 
 ** @param manager the manager used to create new nodes
 ** @param root the target statement that should form the body of the extracted lambda
 ** @param passAsArguments an optional list of variables that will be passed as arguments instead of captured
 ** @return the CaptureInitExprPtr initializing the generated lambda (only valid in the calling context!)
 ** */
<<<<<<< HEAD
BindExprPtr extractLambda(NodeManager& manager, const StatementPtr& root, const std::vector<VariablePtr>& passAsArguments = toVector<VariablePtr>());
=======
BindExprPtr extractLambda(NodeManager& manager, const StatementPtr& root, std::vector<VariablePtr> passAsArguments = toVector<VariablePtr>());

/** Builds a lambda expression that can be called in place of [root].
 ** Captures all free variables and returns a bound expression.
 ** This is the expression version that generates an initialized lambda returning the same value/type root would have returned.
 ** 
 ** @param manager the manager used to create new nodes
 ** @param root the target expression that should form the return value of the extracted lambda
 ** @param passAsArguments an optional list of variables that will be passed as arguments instead of captured
 ** @return the CaptureInitExprPtr initializing the generated lambda (only valid in the calling context!)
 ** */
BindExprPtr extractLambda(NodeManager& manager, const ExpressionPtr& root, std::vector<VariablePtr> passAsArguments = toVector<VariablePtr>());
>>>>>>> 243a95e0

LambdaExprPtr privatizeVariables(NodeManager& manager, const LambdaExprPtr& root, const std::vector<VariablePtr>& varsToPrivatize);

/**
 * Instantiates the type variables within the given lambda based on the given variable instantiation and
 * returns the same lambda, having its generic parameters fixed.
 *
 * @param manager the manager used to crate new nodes
 * @param lambda the lambda to be instantiated
 * @param variableInstantiation the substitution describing the instantiation of the various type and int-param variables.
 * @return the instantiated lambda expression
 */
LambdaExprPtr instantiate(NodeManager& manager, const LambdaExprPtr& lambda, const SubstitutionOpt& variableInstantiation);

/**
 * Creates a top-level structure for the program prog.
 * Inserted *after* a (potential) existing top level struct
 */
DeclarationStmtPtr createGlobalStruct(NodeManager& manager, ProgramPtr& prog, const NamedValueList& globals);

/**
 * Makes the Variable var available at the scope enclosing location. Accomplished by forwarding it through the call graph.
 * This overload should be used if you don't know the exact location where the variable is available.
 *
 * @param manager the manager used to crate new nodes
 * @param var the the variable to be made available
 * @param location indicating where the var should be made available
 * @param outNewRoot output parameter containing the root of the manipulated IR
 * @return the variable alias to use or a null pointer if the variable is not found
 */
//VariablePtr makeAvailable(NodeManager& manager, const VariablePtr& var, const NodeAddress& location, NodePtr& outNewRoot);

/**
 * Makes the Variable var available at the scope enclosing location. Accomplished by forwarding it through the call graph.
 * This overload should be used if you *do* know the *exact* location where the variable is available.
 *
 * @param manager the manager used to crate new nodes
 * @param var the the variable to be made available
 * @param location indicating where the var should be made available
 * @param outNewRoot output parameter containing the root of the manipulated IR
 * @return the variable alias to use or a null pointer if the variable is not found
 */
//VariablePtr makeAvailable(NodeManager& manager, const VariableAddress& var, const NodeAddress& location, NodePtr& outNewRoot);

} // end namespace transform
} // end namespace core
} // end namespace insieme<|MERGE_RESOLUTION|>--- conflicted
+++ resolved
@@ -228,22 +228,7 @@
  ** @param passAsArguments an optional list of variables that will be passed as arguments instead of captured
  ** @return the CaptureInitExprPtr initializing the generated lambda (only valid in the calling context!)
  ** */
-<<<<<<< HEAD
 BindExprPtr extractLambda(NodeManager& manager, const StatementPtr& root, const std::vector<VariablePtr>& passAsArguments = toVector<VariablePtr>());
-=======
-BindExprPtr extractLambda(NodeManager& manager, const StatementPtr& root, std::vector<VariablePtr> passAsArguments = toVector<VariablePtr>());
-
-/** Builds a lambda expression that can be called in place of [root].
- ** Captures all free variables and returns a bound expression.
- ** This is the expression version that generates an initialized lambda returning the same value/type root would have returned.
- ** 
- ** @param manager the manager used to create new nodes
- ** @param root the target expression that should form the return value of the extracted lambda
- ** @param passAsArguments an optional list of variables that will be passed as arguments instead of captured
- ** @return the CaptureInitExprPtr initializing the generated lambda (only valid in the calling context!)
- ** */
-BindExprPtr extractLambda(NodeManager& manager, const ExpressionPtr& root, std::vector<VariablePtr> passAsArguments = toVector<VariablePtr>());
->>>>>>> 243a95e0
 
 LambdaExprPtr privatizeVariables(NodeManager& manager, const LambdaExprPtr& root, const std::vector<VariablePtr>& varsToPrivatize);
 
