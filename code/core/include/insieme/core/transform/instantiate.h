--- conflicted
+++ resolved
@@ -45,15 +45,9 @@
 
 namespace detail {
 
-<<<<<<< HEAD
 	static auto skipNone = [&](const NodePtr& node) {
 		return false;
 	};
-=======
-static auto skipNone = [](const NodePtr& node) {
-	return false;
-};
->>>>>>> f44fc926
 
 	NodePtr instantiate(const NodePtr& root, std::function<bool(const core::NodePtr& node)> skip);
 
