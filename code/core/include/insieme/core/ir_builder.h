/**
 * Copyright (c) 2002-2015 Distributed and Parallel Systems Group,
 *                Institute of Computer Science,
 *               University of Innsbruck, Austria
 *
 * This file is part of the INSIEME Compiler and Runtime System.
 *
 * We provide the software of this file (below described as "INSIEME")
 * under GPL Version 3.0 on an AS IS basis, and do not warrant its
 * validity or performance.  We reserve the right to update, modify,
 * or discontinue this software at any time.  We shall have no
 * obligation to supply such updates or modifications or any other
 * form of support to you.
 *
 * If you require different license terms for your intended use of the
 * software, e.g. for proprietary commercial or industrial use, please
 * contact us at:
 *                   insieme@dps.uibk.ac.at
 *
 * We kindly ask you to acknowledge the use of this software in any
 * publication or other disclosure of results by referring to the
 * following citation:
 *
 * H. Jordan, P. Thoman, J. Durillo, S. Pellegrini, P. Gschwandtner,
 * T. Fahringer, H. Moritsch. A Multi-Objective Auto-Tuning Framework
 * for Parallel Codes, in Proc. of the Intl. Conference for High
 * Performance Computing, Networking, Storage and Analysis (SC 2012),
 * IEEE Computer Society Press, Nov. 2012, Salt Lake City, USA.
 *
 * All copyright notices must be kept intact.
 *
 * INSIEME depends on several third party software packages. Please
 * refer to http://www.dps.uibk.ac.at/insieme/license.html for details
 * regarding third party software licenses.
 */

#pragma once

#include "insieme/core/forward_decls.h"

#include "insieme/core/ir_pointer.h"
#include "insieme/core/ir_address.h"
#include "insieme/core/ir_node_traits.h"

#include "insieme/core/ir_node.h"
#include "insieme/core/ir_values.h"
#include "insieme/core/ir_types.h"
#include "insieme/core/ir_expressions.h"
#include "insieme/core/ir_statements.h"
#include "insieme/core/ir_program.h"

#include "insieme/core/analysis/normalize.h"

#include "insieme/core/parser/ir_parser.h"

#include "insieme/core/lang/basic.h"
#include "insieme/core/lang/reference.h"
#include "insieme/core/lang/enum.h"

#include "insieme/core/types/subtyping.h"

namespace insieme {
namespace core {


	/**
	 * A base class for IR builder modules covering basic module features
	 * including e.g. the maintenance of a node manager reference.
	 */
	class IRBuilderModule {
	  protected:

		/**
		 * The mode manager references this module is utilizing for
		 * constructing IR nodes.
		 */
		NodeManager& manager;

	  public:

		/**
		 * Creates a new instance of this module based on the given manager.
		 */
		IRBuilderModule(NodeManager& mgr) : manager(mgr) {}

	};

	/**
	 * The
	 */
	template<typename ... Modules>
	class ModularIRBuilder : public Modules... {
	public:
		ModularIRBuilder(NodeManager& mgr) : Modules(mgr)... {}
	};


	/**
	 * An IR builder module covering the construction of basic language
	 * including literals, calls, and struct statements. It also introduces
	 * support for parsing IR code fragments and normalizing IR code.
	 */
	class IRBuilderBaseModule : public IRBuilderModule {

	  public:

		/**
		 * A type used within some signatures mapping variables to values.
		 */
		typedef utils::map::PointerMap<VariablePtr, ExpressionPtr> VarValueMapping;

		/**
		 * Creates a new IR builder working with the given node manager.
		 */
		IRBuilderBaseModule(NodeManager& manager) : IRBuilderModule(manager) {}

		/**
		 * Obtains a reference to the node manager used by this builder.
		 */
		NodeManager& getNodeManager() const {
			return manager;
		}

		/**
		 * Obtains a reference to the basic generator within the node manager.
		 */
		const lang::BasicGenerator& getLangBasic() const;

		template<typename Extension>
		const Extension& getExtension() const {
			return manager.getLangExtension<Extension>();
		}

		template <typename T, typename... Children>
		Pointer<const T> get(Children... child) const {
			return T::get(manager, child...);
		}

		template <typename T>
		Pointer<const T> get(const NodeList& children) const {
			return T::get(manager, children);
		}

		template <NodeType type, typename Node = typename to_node_type<type>::type>
		Pointer<const Node> get(const NodeList& children) const {
			// use factory method of Node implementation
			return Node::get(manager, children);
		}

		NodePtr get(NodeType type, const NodeList& children) const;


		// --- Add parser support ---

		// the type utilized for forwarding literal definitions to the parser functions
		typedef parser::DefinitionMap LazyDefinitionMap;

		// a convenience type for forwarding literal definitions to the parser functions
		typedef std::map<std::string, NodePtr> EagerDefinitionMap;

		/**
		 * Parses any kind of IR fragment encoded within the given code. The given symbol table
		 * allows additional pre-defined let-definitions to be considered.
		 *
		 * NOTE:  this is a bad choice, try to use the other functions.
		 *      THIS FUNCTION PROVIDES NO FEEDBACK
		 *      THIS FUNCTION IS SLOW
		 *
		 * @param code the code to be parsed and returned as a node
		 * @param symbols a set of pre-defined symbols to be used within the code
		 */
		NodePtr parse(const string& code, const LazyDefinitionMap& symbols = LazyDefinitionMap()) const;

		/**
		 * The same as above, but utilizing a eager definition map (will be internally converted into a lazy map).
		 */
		NodePtr parse(const string& code, const EagerDefinitionMap& symbols) const;

		/**
		 * The same as the parse member function yet interpreting the given code as a type.
		 */
		TypePtr parseType(const string& code, const LazyDefinitionMap& symbols = LazyDefinitionMap()) const;

		/**
		 * The same as above, but utilizing a eager definition map (will be internally converted into a lazy map).
		 */
		TypePtr parseType(const string& code, const EagerDefinitionMap& symbols) const;

		/**
		 * The same as the parse member function yet interpreting the given code as an expression.
		 */
		ExpressionPtr parseExpr(const string& code, const LazyDefinitionMap& symbols = LazyDefinitionMap()) const;

		/**
		 * The same as above, but utilizing a eager definition map (will be internally converted into a lazy map).
		 */
		ExpressionPtr parseExpr(const string& code, const EagerDefinitionMap& symbols) const;

		/**
		 * The same as the parse member function yet interpreting the given code as a statement.
		 */
		StatementPtr parseStmt(const string& code, const LazyDefinitionMap& symbols = LazyDefinitionMap()) const;

		/**
		 * The same as above, but utilizing a eager definition map (will be internally converted into a lazy map).
		 */
		StatementPtr parseStmt(const string& code, const EagerDefinitionMap& symbols) const;

		/**
		 * The same as the parse member function yet interpreting the given code as a full program.
		 */
		ProgramPtr parseProgram(const string& code, const LazyDefinitionMap& symbols = LazyDefinitionMap()) const;

		/**
		 * The same as above, but utilizing a eager definition map (will be internally converted into a lazy map).
		 */
		ProgramPtr parseProgram(const string& code, const EagerDefinitionMap& symbols) const;

		/**
		 * Allows lists of addresses to be parsed in an expression. This parser supports the same grammar + allows constructs to be enclosed
		 * within $ .. $ signs. Addresses referencing constructs enclosed like this will be returned. The resulting list is
		 * ordered according to the order of node-addresses (lexicographical).
		 */
		vector<NodeAddress> parseAddressesExpression(const string& code, const LazyDefinitionMap& symbols = LazyDefinitionMap()) const;

		/**
		 * The same as above, but utilizing a eager definition map (will be internally converted into a lazy map).
		 */
		vector<NodeAddress> parseAddressesExpression(const string& code, const EagerDefinitionMap& symbols) const;

		/**
		 * Allows lists of addresses to be parsed in a Statement. This parser supports the same grammar + allows constructs to be enclosed
		 * within $ .. $ signs. Addresses referencing constructs enclosed like this will be returned. The resulting list is
		 * ordered according to the order of node-addresses (lexicographical).
		 */
		vector<NodeAddress> parseAddressesStatement(const string& code, const LazyDefinitionMap& symbols = LazyDefinitionMap()) const;

		/**
		 * The same as above, but utilizing a eager definition map (will be internally converted into a lazy map).
		 */
		vector<NodeAddress> parseAddressesStatement(const string& code, const EagerDefinitionMap& symbols) const;

		/**
		 * Allows lists of addresses to be parsed in an IR program. This parser supports the same grammar + allows constructs to be enclosed
		 * within $ .. $ signs. Addresses referencing constructs enclosed like this will be returned. The resulting list is
		 * ordered according to the order of node-addresses (lexicographical).
		 */
		vector<NodeAddress> parseAddressesProgram(const string& code, const LazyDefinitionMap& symbols = LazyDefinitionMap()) const;

		/**
		 * The same as above, but utilizing a eager definition map (will be internally converted into a lazy map).
		 */
		vector<NodeAddress> parseAddressesProgram(const string& code, const EagerDefinitionMap& symbols) const;


		// --- Imported Standard Factory Methods from Node Types ---

		#include "ir_builder.inl"

		// --- Handle value classes ---

		StringValuePtr stringValue(const char* str) const;
		StringValuePtr stringValue(const string& str) const;

		BoolValuePtr boolValue(bool value) const;
		CharValuePtr charValue(char value) const;
		IntValuePtr intValue(int value) const;
		UIntValuePtr uintValue(unsigned value) const;

		// --- Convenience Utilities ---

		bool matchType(const std::string& typeStr, const core::TypePtr& irType) const;

		template <typename T>
		core::Pointer<const T> normalize(const core::Pointer<const T>& root) const {
			return core::analysis::normalize(root);
		}

		GenericTypePtr refType(const TypePtr& elementType, bool _const = false, bool _volatile = false) const;
		TypePtr ptrType(const TypePtr& elementType, bool _const = false, bool _volatile = false) const;

		GenericTypePtr arrayType(const TypePtr& elementType) const;
		GenericTypePtr arrayType(const TypePtr& elementType, const LiteralPtr& size) const;
		GenericTypePtr arrayType(const TypePtr& elementType, const VariablePtr& size) const;
		GenericTypePtr arrayType(const TypePtr& elementType, size_t size) const;
		
		FieldPtr field(const string& name, const TypePtr& type) const;

		TagTypePtr structType(const vector<std::pair<StringValuePtr, TypePtr>>& fields) const;
		TagTypePtr structType(const vector<ParentPtr>& parents, const vector<FieldPtr>& fields) const;
		TagTypePtr structType(const vector<TypePtr>& parents, const vector<FieldPtr>& fields) const;
		TagTypePtr structType(const vector<ParentPtr>& parents, const vector<std::pair<StringValuePtr, TypePtr>>& fields) const;
		TagTypePtr structType(const vector<TypePtr>& parents, const vector<std::pair<StringValuePtr, TypePtr>>& fields) const;
		TagTypePtr structType(const vector<FieldPtr>& fields = vector<FieldPtr>()) const;
		TagTypePtr structType(const string& name, const vector<FieldPtr>& fields) const;
		TagTypePtr structType(const StringValuePtr& name, const vector<FieldPtr>& fields) const;
		TagTypePtr structType(const StringValuePtr& name, const vector<ParentPtr>& parents, const vector<FieldPtr>& fields) const;
		TagTypePtr structType(const string& name, const ParentList& parents, const FieldList& fields, const LambdaExprList& ctors,
				const LambdaExprPtr& dtor, const MemberFunctionList& mfuns, const PureVirtualMemberFunctionList& pvmfuns) const;
		TagTypePtr structType(const StringValuePtr& name, const ParentsPtr& parents, const FieldsPtr& fields, const ExpressionsPtr& ctors,
				const ExpressionPtr& dtor, const MemberFunctionsPtr& mfuns, const PureVirtualMemberFunctionsPtr& pvmfuns) const;

		TagTypePtr unionType(const vector<std::pair<StringValuePtr, TypePtr>>& fields) const;
		TagTypePtr unionType(const StringValuePtr& name, const vector<FieldPtr>& fields) const;
		TagTypePtr unionType(const vector<FieldPtr>& fields) const;
		TagTypePtr unionType(const string& name, const FieldList& fields, const LambdaExprList& ctors, const LambdaExprPtr& dtor,
				const MemberFunctionList& mfuns, const PureVirtualMemberFunctionList& pvmfuns) const;
		TagTypePtr unionType(const StringValuePtr& name, const FieldsPtr& fields, const ExpressionsPtr& ctors,
				const ExpressionPtr& dtor, const MemberFunctionsPtr& mfuns, const PureVirtualMemberFunctionsPtr& pvmfuns) const;

<<<<<<< HEAD
		LambdaExprPtr getDefaultDestructor(const StringValuePtr& recordName) const;
		LambdaExprPtr getDefaultDestructor(const string& recordName) const {
=======
		FunctionTypePtr getDestructorType(const TagTypeReferencePtr& tag) const;

		ExpressionPtr getDefaultDestructor(const StringValuePtr& recordName) const;
		ExpressionPtr getDefaultDestructor(const string& recordName) const {
>>>>>>> f7ac36be
			return getDefaultDestructor(stringValue(recordName));
		}

		NamedValuePtr namedValue(const string& name, const ExpressionPtr& value) const;

		TupleExprPtr tupleExpr(const ExpressionList& values = ExpressionList()) const;

		template <typename... T>
		TupleExprPtr tupleExpr(const ExpressionPtr& expr, const T&... rest) const {
			return tupleExpr(toVector<ExpressionPtr>(expr, rest...));
		}


		StructExprPtr structExpr(const TypePtr& structType, const vector<NamedValuePtr>& values) const;
		StructExprPtr structExpr(const vector<std::pair<StringValuePtr, ExpressionPtr>>& values) const;
		StructExprPtr structExpr(const vector<NamedValuePtr>& values) const;


		// creates a program - empty or based on the given entry points
		ProgramPtr createProgram(const ExpressionList& entryPoints = ExpressionList()) const;

		// Function Types
		FunctionTypePtr toPlainFunctionType(const FunctionTypePtr& funType) const;
		FunctionTypePtr toThickFunctionType(const FunctionTypePtr& funType) const;

		// Unit consume
		ExpressionPtr unitConsume(const ExpressionPtr& toConsume) const;

		// Literals
		LiteralPtr stringLit(const std::string& str, const bool isConst = true) const;
		LiteralPtr intLit(const int val, bool tight = false) const;
		LiteralPtr uintLit(const unsigned int val, bool tight = false) const;
		LiteralPtr integerLit(const int val, bool tight = false) const;
		LiteralPtr boolLit(bool value) const;

		LiteralPtr floatLit(const string& value) const;
		LiteralPtr floatLit(float value) const;
		LiteralPtr doubleLit(const string& value) const;
		LiteralPtr doubleLit(double value) const;

		// Support reverse literal construction
		LiteralPtr literal(const std::string& value, const TypePtr& type) const {
			return literal(type, value);
		}
		LiteralPtr literal(const StringValuePtr& value, const TypePtr& type) const {
			return literal(type, value);
		}

		// Build undefined initializers
		ExpressionPtr undefined(const TypePtr& type) const;
		ExpressionPtr undefinedVar(const TypePtr& type) const;
		ExpressionPtr undefinedNew(const TypePtr& type) const;

		/**
		 * A factory method for a identifier literal.
		 */
		LiteralPtr getIdentifierLiteral(const string& value) const;
		LiteralPtr getIdentifierLiteral(const StringValuePtr& value) const;

		/**
		 * build type tokens (metatypes.... one of those => type<'a>  when 'a is a bounded to an specific type)
		 */
		TypePtr getTypeLiteralType(const TypePtr& type) const;

		/**
		 * A factory method for a type literals.
		 */
		LiteralPtr getTypeLiteral(const TypePtr& type) const;

		/**
		 * A method generating a vector init expression form a scalar.
		 */
		ExpressionPtr scalarToVector(const TypePtr& type, const ExpressionPtr& subExpr) const;

		// Values
		// obtains a zero value - recursively resolved for the given type
		ExpressionPtr getZero(const TypePtr& type) const;

		// Referencing
		CallExprPtr deref(const ExpressionPtr& subExpr) const;
		CallExprPtr refVar(const ExpressionPtr& subExpr) const;
		CallExprPtr refNew(const ExpressionPtr& subExpr) const;
		CallExprPtr refDelete(const ExpressionPtr& subExpr) const;
		CallExprPtr assign(const ExpressionPtr& target, const ExpressionPtr& value) const;
		ExpressionPtr tryDeref(const ExpressionPtr& subExpr) const;

		ExpressionPtr refReinterpret(const ExpressionPtr& subExpr, const TypePtr& newElementType) const;

		ExpressionPtr invertSign(const ExpressionPtr& subExpr) const;
		// Returns the negation of the passed subExpr (which must be of boolean type)
		// 	       (<BOOL> expr) -> <BOOL> !expr
		ExpressionPtr negateExpr(const ExpressionPtr& subExpr) const;

		// Compound Statements
		template <typename... Nodes>
		CompoundStmtPtr compoundStmt(const Pointer<const Nodes>&... nodes) const {
			return compoundStmt(toVector<StatementPtr>(nodes...));
		}

		// Declaration Statements
		DeclarationStmtPtr declarationStmt(const ExpressionPtr& value) const;
		DeclarationStmtPtr declarationStmt(const TypePtr& type, const ExpressionPtr& value) const;

		// Return Statement
		ReturnStmtPtr returnStmt() const;

		// Call Expressions
		CallExprPtr callExpr(const TypePtr& resultType, const ExpressionPtr& functionExpr) const;

		template <typename First, typename... Rest>
		CallExprPtr callExpr(const TypePtr& resultType, const ExpressionPtr& functionExpr, const First& arg1, const Rest&... rest) const {
			return callExpr(resultType, functionExpr, toVector<ExpressionPtr>(arg1, rest...));
		}

		// For the methods below, the return type is deduced from the functionExpr's function type
		CallExprPtr callExpr(const ExpressionPtr& functionExpr, const vector<ExpressionPtr>& arguments = vector<ExpressionPtr>()) const;
		CallExprPtr callExpr(const ExpressionPtr& functionExpr, const NodeRange<ExpressionPtr>& range) const {
			return callExpr(functionExpr, (ExpressionList)range);
		}

		template <typename First, typename... Rest>
		CallExprPtr callExpr(const ExpressionPtr& functionExpr, const First& arg1, const Rest&... rest) const {
			return callExpr(functionExpr, toVector<ExpressionPtr>(arg1, rest...));
		}

		// Lambda Nodes
		LambdaPtr lambda(const FunctionTypePtr& type, const ParametersPtr& params, const StatementPtr& body) const;
		LambdaPtr lambda(const FunctionTypePtr& type, const VariableList& params, const StatementPtr& body) const;

		// Lambda Expressions
		LambdaExprPtr lambdaExpr(const TypePtr& returnType, const VariableList& params, const StatementPtr& body) const;
		LambdaExprPtr lambdaExpr(const FunctionTypePtr& type, const VariableList& params, const StatementPtr& body) const;

		BindExprPtr bindExpr(const VariableList& params, const CallExprPtr& call) const;

		template <typename... Vars>
		ParametersPtr parameters(const Vars&... vars) const {
			return Parameters::get(manager, toVector<VariablePtr>(vars...));
		}

		// Create a job expression
		JobExprPtr jobExpr(const ExpressionPtr& threadNumRange, const ExpressionPtr& body) const;
		JobExprPtr jobExpr(const ExpressionPtr& rangeLowerBound, const ExpressionPtr& rangeUpperBound, const ExpressionPtr& body) const;
		JobExprPtr jobExpr(const StatementPtr& stmt, int numThreads = -1) const;

		// Create a marker expression
		MarkerExprPtr markerExpr(const ExpressionPtr& subExpr, unsigned id) const;
		MarkerExprPtr markerExpr(const ExpressionPtr& subExpr, const UIntValuePtr& id) const;
		MarkerStmtPtr markerStmt(const StatementPtr& subExpr, unsigned id) const;
		MarkerStmtPtr markerStmt(const StatementPtr& subExpr, const UIntValuePtr& id) const;

		// Creation of thread number ranges
		CallExprPtr getThreadNumRange(unsigned min) const;
		CallExprPtr getThreadNumRange(unsigned min, unsigned max) const;
		CallExprPtr getThreadNumRange(const ExpressionPtr& min) const;
		CallExprPtr getThreadNumRange(const ExpressionPtr& min, const ExpressionPtr& max) const;

		// Direct call expression of getThreadGroup
		CallExprPtr getThreadGroup(ExpressionPtr level = ExpressionPtr()) const;
		CallExprPtr getThreadGroupSize(ExpressionPtr level = ExpressionPtr()) const;
		CallExprPtr getThreadId(ExpressionPtr level = ExpressionPtr()) const;

		// Direct call expression of barrier
		CallExprPtr barrier(ExpressionPtr threadgroup = ExpressionPtr()) const;

		// Direct call expression of mergeAll
		CallExprPtr mergeAll() const;

		// Direct call expression of pfor
		CallExprPtr pfor(const ExpressionPtr& body, const ExpressionPtr& start, const ExpressionPtr& end, ExpressionPtr step = ExpressionPtr()) const;

		// Build a Call expression for a pfor that mimics the effect of the given for statement
		CallExprPtr pfor(const ForStmtPtr& initialFor) const;

		// Builds a job processing the given statement and triggers its parallel execution
		CallExprPtr parallel(const StatementPtr& stmt, int numThreads = -1) const;

		/**
		 * Creates an expression accessing the corresponding member of the given struct.
		 */
		CallExprPtr accessMember(const ExpressionPtr& structExpr, const string& member) const;

		/**
		 * Creates an expression accessing the corresponding member of the given struct.
		 */
		CallExprPtr accessMember(const ExpressionPtr& structExpr, const StringValuePtr& member) const;

		/**
		 * Creates an expression obtaining a reference to a member of a struct.
		 */
		CallExprPtr refMember(const ExpressionPtr& structExpr, const StringValuePtr& member) const;

		/**
		 * Creates an expression obtaining a reference to a member of a struct.
		 */
		CallExprPtr refMember(const ExpressionPtr& structExpr, const string& member) const;

		/**
		 * Creates an expression obtaining a references to a parent of a struct expression.
		 */
		CallExprPtr refParent(const ExpressionPtr& structExpr, const TypePtr& parent) const;

		/**
		 * Creates an expression accessing the given component of the given tuple value.
		 */
		CallExprPtr accessComponent(ExpressionPtr tupleExpr, unsigned component) const;
		CallExprPtr accessComponent(ExpressionPtr tupleExpr, ExpressionPtr component) const;

		/**
		 * Creates an expression accessing the reference to a component of the given tuple value.
		 */
		CallExprPtr refComponent(ExpressionPtr tupleExpr, unsigned component) const;
		CallExprPtr refComponent(ExpressionPtr tupleExpr, ExpressionPtr component) const;

		/**
		 * Creates an expression accessing the reference to a component of the given array value.
		 */
		CallExprPtr arraySubscript(const ExpressionPtr& array, const ExpressionPtr& index) const;
		CallExprPtr arrayRefElem(const ExpressionPtr& array, const ExpressionPtr& index) const;
		CallExprPtr arrayAccess(const ExpressionPtr& array, const ExpressionPtr& index) const;

		// Locks
		CallExprPtr acquireLock(const ExpressionPtr& lock) const;
		CallExprPtr releaseLock(const ExpressionPtr& lock) const;
		CallExprPtr initLock(const ExpressionPtr& lock) const;

		// Atomics
		CallExprPtr atomicOp(const ExpressionPtr& location, const ExpressionPtr& testFunc, const ExpressionPtr& replaceFunc);
		/** Creates an atomic assignment operation (including operations such as atomic addition) */
		CallExprPtr atomicAssignment(const CallExprPtr& assignment);
		/** Creates a conditional atomic operation */
		CallExprPtr atomicConditional(const IfStmtPtr& statement);

		// Variants
		CallExprPtr pickVariant(const ExpressionList& variants) const;
		CallExprPtr pickInRange(const ExpressionPtr& id, const ExpressionPtr& max, const ExpressionPtr& qualLB = ExpressionPtr(),
		                        const ExpressionPtr& qualUB = ExpressionPtr(), const ExpressionPtr& qualS = ExpressionPtr()) const;


		/**
		 * A function obtaining a reference to a NoOp instance.
		 */
		CompoundStmtPtr getNoOp() const;

		/**
		 * Tests whether the given node is a no-op.
		 *
		 * @param node the node to be tested
		 * @return true if it is a no-op, false otherwise
		 */
		bool isNoOp(const NodePtr& node) const;
		bool isNoOp(const CompoundStmtPtr& p) const {
			return p->empty();
		}

		IfStmtPtr ifStmt(const ExpressionPtr& condition, const StatementPtr& thenBody, const StatementPtr& elseBody = StatementPtr()) const;
		WhileStmtPtr whileStmt(const ExpressionPtr& condition, const StatementPtr& body) const;
		ForStmtPtr forStmt(const DeclarationStmtPtr& var, const ExpressionPtr& end, const ExpressionPtr& step, const StatementPtr& body) const;
		ForStmtPtr forStmt(const VariablePtr& var, const ExpressionPtr& start, const ExpressionPtr& end, const ExpressionPtr& step,
		                   const StatementPtr& body) const;

		SwitchCasePtr switchCase(const LiteralPtr& lit, const StatementPtr& stmt) const {
			return switchCase(lit, wrapBody(stmt));
		};

		SwitchStmtPtr switchStmt(const ExpressionPtr& switchStmt, const vector<std::pair<ExpressionPtr, StatementPtr>>& cases,
		                         const StatementPtr& defaultCase = StatementPtr()) const;
		SwitchStmtPtr switchStmt(const ExpressionPtr& switchStmt, const vector<SwitchCasePtr>& cases, const StatementPtr& defaultCase = StatementPtr()) const;


		// ------------------------ Operators ---------------------------

		TypePtr infereExprType(const ExpressionPtr& op, const ExpressionPtr& a) const;
		TypePtr infereExprType(const ExpressionPtr& op, const ExpressionPtr& a, const ExpressionPtr& b) const;
		TypePtr infereExprType(const ExpressionPtr& op, const ExpressionPtr& a, const ExpressionPtr& b, const ExpressionPtr& c) const;

		inline CallExprPtr unaryOp(const ExpressionPtr& op, const ExpressionPtr& a) const {
			return callExpr(infereExprType(op, a), op, a);
		}

		inline CallExprPtr binaryOp(const ExpressionPtr& op, const ExpressionPtr& a, const ExpressionPtr& b) const {
			return callExpr(infereExprType(op, a, b), op, a, b);
		}

		inline CallExprPtr ternaryOp(const ExpressionPtr& op, const ExpressionPtr& a, const ExpressionPtr& b, const ExpressionPtr& c) const {
			return callExpr(infereExprType(op, a, b, c), op, a, b, c);
		}

		inline ExpressionPtr getOperator(lang::BasicGenerator::Operator op, const TypePtr& a) const {
			return getLangBasic().getOperator(a, op);
		}

		inline ExpressionPtr getOperator(lang::BasicGenerator::Operator op, const TypePtr& a, const TypePtr& b) const {
			// TODO: pick operator based on both operands types!!
			return getLangBasic().getOperator(a, op);
		}

		// unary operators

		inline CallExprPtr bitwiseNeg(const ExpressionPtr& a) const {
			return unaryOp(getOperator(lang::BasicGenerator::Not, a->getType()), a);
		}

		inline CallExprPtr logicNeg(const ExpressionPtr& a) const {
			return unaryOp(getOperator(lang::BasicGenerator::LNot, a->getType()), a);
		}

		inline ExpressionPtr plus(const ExpressionPtr& a) const {
			return a; // this operator can be skipped
		}

		// special (more complex) handling of unary minus)
		LiteralPtr minus(const LiteralPtr& lit) const;
		ExpressionPtr minus(const ExpressionPtr& a) const;

		ExpressionPtr numericCast(const core::ExpressionPtr& expr, const core::TypePtr& targetType) const  {
			if(expr->getType() == targetType) return expr;

			//special case for enum to numeric
			if(lang::isEnumType(expr)) {
				auto realTargetType = expr->getType().as<core::TagTypePtr>()->getFields()[1]->getType();
				return numericCast(callExpr(realTargetType, getExtension<lang::EnumExtension>().getEnumToInt(), expr), targetType);
			}
			//special case for numeric to enum
			if(lang::isEnumType(targetType)) {
				auto innerTargetType = targetType.as<core::TagTypePtr>()->getFields()[1]->getType();
				auto preCast = numericCast(expr, innerTargetType);
				return callExpr(targetType, getExtension<lang::EnumExtension>().getIntToEnum(), getTypeLiteral(targetType), preCast);
			}

			return callExpr(targetType, getLangBasic().getNumericCast(), expr, getTypeLiteral(targetType));
		}

		inline CallExprPtr preInc(const ExpressionPtr& a) const {
			return unaryOp(getExtension<lang::ReferenceExtension>().getGenPreInc(), a);
		}

		inline CallExprPtr postInc(const ExpressionPtr& a) const {
			return unaryOp(getExtension<lang::ReferenceExtension>().getGenPostInc(), a);
		}

		inline CallExprPtr preDec(const ExpressionPtr& a) const {
			return unaryOp(getExtension<lang::ReferenceExtension>().getGenPreDec(), a);
		}

		inline CallExprPtr postDec(const ExpressionPtr& a) const {
			return unaryOp(getExtension<lang::ReferenceExtension>().getGenPostDec(), a);
		}

		// binary operators

		inline CallExprPtr add(const ExpressionPtr& a, const ExpressionPtr& b) const {
			return binaryOp(getOperator(lang::BasicGenerator::Add, a->getType(), b->getType()), a, b);
		}

		inline CallExprPtr sub(const ExpressionPtr& a, const ExpressionPtr& b) const {
			return binaryOp(getOperator(lang::BasicGenerator::Sub, a->getType(), b->getType()), a, b);
		}

		inline CallExprPtr mul(const ExpressionPtr& a, const ExpressionPtr& b) const {
			return binaryOp(getOperator(lang::BasicGenerator::Mul, a->getType(), b->getType()), a, b);
		}

		inline CallExprPtr ceil(const ExpressionPtr& a, const ExpressionPtr& b) const {
			return binaryOp(manager.getLangBasic().getCloogCeil(), a, b);
		}

		inline CallExprPtr floor(const ExpressionPtr& a, const ExpressionPtr& b) const {
			return binaryOp(manager.getLangBasic().getCloogFloor(), a, b);
		}

		inline CallExprPtr div(const ExpressionPtr& a, const ExpressionPtr& b) const {
			return binaryOp(getOperator(lang::BasicGenerator::Div, a->getType(), b->getType()), a, b);
		}

		inline CallExprPtr mod(const ExpressionPtr& a, const ExpressionPtr& b) const {
			return binaryOp(getOperator(lang::BasicGenerator::Mod, a->getType(), b->getType()), a, b);
		}


		inline CallExprPtr bitwiseAnd(const ExpressionPtr& a, const ExpressionPtr& b) const {
			return binaryOp(getOperator(lang::BasicGenerator::And, a->getType(), b->getType()), a, b);
		}

		inline CallExprPtr bitwiseOr(const ExpressionPtr& a, const ExpressionPtr& b) const {
			return binaryOp(getOperator(lang::BasicGenerator::Or, a->getType(), b->getType()), a, b);
		}

		inline CallExprPtr bitwiseXor(const ExpressionPtr& a, const ExpressionPtr& b) const {
			return binaryOp(getOperator(lang::BasicGenerator::Xor, a->getType(), b->getType()), a, b);
		}


		inline CallExprPtr logicAnd(const ExpressionPtr& a, ExpressionPtr b) const {
			if(b->getType()->getNodeType() != NT_FunctionType) { b = wrapLazy(b); }
			return binaryOp(getOperator(lang::BasicGenerator::LAnd, a->getType(), b->getType()), a, b);
		}

		inline CallExprPtr logicOr(const ExpressionPtr& a, ExpressionPtr b) const {
			if(b->getType()->getNodeType() != NT_FunctionType) { b = wrapLazy(b); }
			return binaryOp(getOperator(lang::BasicGenerator::LOr, a->getType(), b->getType()), a, b);
		}


		inline CallExprPtr eq(const ExpressionPtr& a, const ExpressionPtr& b) const {
			return binaryOp(getOperator(lang::BasicGenerator::Eq, a->getType(), b->getType()), a, b);
		}

		inline CallExprPtr ne(const ExpressionPtr& a, const ExpressionPtr& b) const {
			return binaryOp(getOperator(lang::BasicGenerator::Ne, a->getType(), b->getType()), a, b);
		}

		inline CallExprPtr lt(const ExpressionPtr& a, const ExpressionPtr& b) const {
			return binaryOp(getOperator(lang::BasicGenerator::Lt, a->getType(), b->getType()), a, b);
		}

		inline CallExprPtr le(const ExpressionPtr& a, const ExpressionPtr& b) const {
			return binaryOp(getOperator(lang::BasicGenerator::Le, a->getType(), b->getType()), a, b);
		}

		inline CallExprPtr gt(const ExpressionPtr& a, const ExpressionPtr& b) const {
			return binaryOp(getOperator(lang::BasicGenerator::Gt, a->getType(), b->getType()), a, b);
		}

		inline CallExprPtr ge(const ExpressionPtr& a, const ExpressionPtr& b) const {
			return binaryOp(getOperator(lang::BasicGenerator::Ge, a->getType(), b->getType()), a, b);
		}

		// ternary operators

		inline CallExprPtr ite(const ExpressionPtr& cond, const ExpressionPtr& a, const ExpressionPtr& b) const {
			return ternaryOp(getLangBasic().getIfThenElse(), cond, a, b);
		}

		// output operators
		CallExprPtr print(const string& format, const ExpressionList& args) const;
		CallExprPtr print(const ExpressionPtr& format, const ExpressionList& args) const;

		CallExprPtr pack(const ExpressionList& values) const;

		// select operator and derived variants

		CallExprPtr select(const ExpressionPtr& a, const ExpressionPtr& b, const ExpressionPtr& op) const;
		CallExprPtr select(const ExpressionPtr& a, const ExpressionPtr& b, lang::BasicGenerator::Operator op) const;

		inline CallExprPtr min(const ExpressionPtr& a, const ExpressionPtr& b) const {
			return select(a, b, lang::BasicGenerator::Lt);
		}

		CallExprPtr max(const ExpressionPtr& a, const ExpressionPtr& b) const {
			return select(a, b, lang::BasicGenerator::Gt);
		}

		CallExprPtr id(const ExpressionPtr& a) const {
			return callExpr(a->getType(), getLangBasic().getId(), a);
		}

		/**
		 * Encapsulate the given statement inside a body.
		 */
		CompoundStmtPtr wrapBody(const StatementPtr& stmt) const;

		ExpressionPtr wrapLazy(const ExpressionPtr& expr) const;

		// helper for the pointwise operation
		CallExprPtr pointwise(const ExpressionPtr& callee) const;

		// helper for accuraccy functions
		CallExprPtr accuracyHigh(const ExpressionPtr& callee) const;
		CallExprPtr accuracyBestEffort(const ExpressionPtr& callee) const;
		CallExprPtr accuracyFast(const ExpressionPtr& callee) const;

		// helper for vector permute
		CallExprPtr vectorPermute(const ExpressionPtr& dataVec, const ExpressionPtr& permutationVec) const;

	  private:
		unsigned extractNumberFromExpression(ExpressionPtr& expr) const;
	};


	/**
	 * The default IR builder collecting a standard set of modules.
	 */
	class IRBuilder : public ModularIRBuilder<IRBuilderBaseModule> {
	public:
		IRBuilder(NodeManager& manager) : ModularIRBuilder(manager) {}
	};

	// Utilities

	template <typename Iter, typename T = typename boost::remove_const<typename Iter::value_type::element_type>::type,
	          typename boost::enable_if<boost::is_base_of<Expression, T>, int>::type = 0>
	static TypeList extractTypes(const Iter& begin, const Iter& end) {
		TypeList types;
		std::transform(begin, end, std::back_inserter(types), [](const ExpressionPtr& p) { return p->getType(); });
		return types;
	}

	template <typename Container, typename T = typename boost::remove_const<typename Container::value_type::element_type>::type,
	          typename boost::enable_if<boost::is_base_of<Expression, T>, int>::type = 0>
	static TypeList extractTypes(const Container& exprs) {
		return extractTypes(exprs.begin(), exprs.end());
	}


} // namespace core
} // namespace insieme<|MERGE_RESOLUTION|>--- conflicted
+++ resolved
@@ -308,15 +308,10 @@
 		TagTypePtr unionType(const StringValuePtr& name, const FieldsPtr& fields, const ExpressionsPtr& ctors,
 				const ExpressionPtr& dtor, const MemberFunctionsPtr& mfuns, const PureVirtualMemberFunctionsPtr& pvmfuns) const;
 
-<<<<<<< HEAD
+		FunctionTypePtr getDestructorType(const TagTypeReferencePtr& tag) const;
+
 		LambdaExprPtr getDefaultDestructor(const StringValuePtr& recordName) const;
 		LambdaExprPtr getDefaultDestructor(const string& recordName) const {
-=======
-		FunctionTypePtr getDestructorType(const TagTypeReferencePtr& tag) const;
-
-		ExpressionPtr getDefaultDestructor(const StringValuePtr& recordName) const;
-		ExpressionPtr getDefaultDestructor(const string& recordName) const {
->>>>>>> f7ac36be
 			return getDefaultDestructor(stringValue(recordName));
 		}
 
