/**
 * Copyright (c) 2002-2013 Distributed and Parallel Systems Group,
 *                Institute of Computer Science,
 *               University of Innsbruck, Austria
 *
 * This file is part of the INSIEME Compiler and Runtime System.
 *
 * We provide the software of this file (below described as "INSIEME")
 * under GPL Version 3.0 on an AS IS basis, and do not warrant its
 * validity or performance.  We reserve the right to update, modify,
 * or discontinue this software at any time.  We shall have no
 * obligation to supply such updates or modifications or any other
 * form of support to you.
 *
 * If you require different license terms for your intended use of the
 * software, e.g. for proprietary commercial or industrial use, please
 * contact us at:
 *                   insieme@dps.uibk.ac.at
 *
 * We kindly ask you to acknowledge the use of this software in any
 * publication or other disclosure of results by referring to the
 * following citation:
 *
 * H. Jordan, P. Thoman, J. Durillo, S. Pellegrini, P. Gschwandtner,
 * T. Fahringer, H. Moritsch. A Multi-Objective Auto-Tuning Framework
 * for Parallel Codes, in Proc. of the Intl. Conference for High
 * Performance Computing, Networking, Storage and Analysis (SC 2012),
 * IEEE Computer Society Press, Nov. 2012, Salt Lake City, USA.
 *
 * All copyright notices must be kept intact.
 *
 * INSIEME depends on several third party software packages. Please 
 * refer to http://www.dps.uibk.ac.at/insieme/license.html for details 
 * regarding third party software licenses.
 */

#pragma once

#include <vector>
#include <string>

#include "insieme/core/program.h"
#include "insieme/core/statements.h"
#include "insieme/core/expressions.h"
#include "insieme/core/types.h"
#include "insieme/core/lang/basic.h"

namespace insieme {
namespace core {

using std::vector;
using std::string;

class ASTBuilder {

	/**
	 * This manager is only used in case the no manager reference is based
	 * within the constructor.
	 */
	std::shared_ptr<NodeManager> internalManager;

	/**
	 * The manager used by this builder to create new nodes.
	 */
	NodeManager& manager;

<<<<<<< HEAD
	const lang::BasicGenerator& typeGen;

public:
	ASTBuilder() : internalManager(std::make_shared<NodeManager>()), manager(*internalManager), typeGen(manager.basic) { }
	ASTBuilder(NodeManager& manager) : manager(manager), typeGen(manager.basic) { }
=======
public:
	ASTBuilder() : internalManager(std::make_shared<NodeManager>()), manager(*internalManager) { }
	ASTBuilder(NodeManager& manager) : manager(manager) { }
>>>>>>> 9664ff5c


	typedef std::pair<Identifier, TypePtr> Entry;
	typedef vector<Entry> Entries;
	typedef vector<TypePtr> ElementTypeList;

	typedef std::pair<Identifier, ExpressionPtr> Member;
	typedef std::vector<Member> Members;

	typedef std::vector<DeclarationStmtPtr> LocalDecls;
	typedef std::pair<LambdaExprPtr, LambdaExprPtr> GuardedStmt;
	typedef std::vector<GuardedStmt> GuardedStmts;

	typedef std::unordered_map<TypeVariablePtr, TypePtr, hash_target<TypeVariablePtr>, equal_target<TypeVariablePtr>> RecTypeDefs;
	typedef std::unordered_map<VariablePtr, LambdaExprPtr, hash_target<VariablePtr>, equal_target<VariablePtr>> RecFunDefs;

	typedef Lambda::CaptureList CaptureList;
	typedef Lambda::ParamList ParamList;

	typedef LambdaDefinition::Definitions Definitions;

	typedef CaptureInitExpr::Initializations CaptureInits;

	/**
	 * Obtains a reference to the node manager used by this builder.
	 */
	NodeManager& getNodeManager() const {
		return manager;
	}

	/**
	 * Obtains a reference to the basic generator within the node manager.
	 */
	const lang::BasicGenerator& getBasicGenerator() const {
		return manager.basic;
	}

	ProgramPtr createProgram(const Program::EntryPointSet& entryPoints = Program::EntryPointSet(), bool main = false);

#include "ast_builder.inl"

	LiteralPtr stringVal(const char* str) const;

	// Referencing
	CallExprPtr deref(const ExpressionPtr& subExpr) const;

	// Call Expressions
	CallExprPtr callExpr(const TypePtr& resultType, const ExpressionPtr& functionExpr, const ExpressionPtr& arg1) const;
	CallExprPtr callExpr(const TypePtr& resultType, const ExpressionPtr& functionExpr, const ExpressionPtr& arg1, const ExpressionPtr& arg2) const;
	CallExprPtr callExpr(const TypePtr& resultType, const ExpressionPtr& functionExpr, const ExpressionPtr& arg1, const ExpressionPtr& arg2, const ExpressionPtr& arg3) const;
	// For the methods below, the return type is deduced from the functionExpr's function type
	CallExprPtr callExpr(const ExpressionPtr& functionExpr, const vector<ExpressionPtr>& arguments = vector<ExpressionPtr>()) const;
	CallExprPtr callExpr(const ExpressionPtr& functionExpr, const ExpressionPtr& arg1) const;
	CallExprPtr callExpr(const ExpressionPtr& functionExpr, const ExpressionPtr& arg1, const ExpressionPtr& arg2) const;
	CallExprPtr callExpr(const ExpressionPtr& functionExpr, const ExpressionPtr& arg1, const ExpressionPtr& arg2, const ExpressionPtr& arg3) const;

	// Lambda Expressions
	LambdaExprPtr lambdaExpr(const StatementPtr& body, const ParamList& params = ParamList()) const;
	LambdaExprPtr lambdaExpr(const StatementPtr& body, const CaptureList& captures, const ParamList& params = ParamList()) const;
	LambdaExprPtr lambdaExpr(const TypePtr& returnType, const StatementPtr& body, const ParamList& params = ParamList()) const;
	LambdaExprPtr lambdaExpr(const TypePtr& returnType, const StatementPtr& body, const CaptureList& captures = CaptureList(), const ParamList& params = ParamList()) const;
	// Direct lambda with capture initialization // TODO
	LambdaExprPtr lambdaExpr(const StatementPtr& body, const CaptureInits& captureMap, const ParamList& params = ParamList()) const;
	LambdaExprPtr lambdaExpr(const TypePtr& returnType, const StatementPtr& body, const CaptureInits& captureMap, const ParamList& params = ParamList()) const;


	// Utilities
private:
	static ElementTypeList extractParamTypes(const ParamList& params);
};

} // namespace core
} // namespace insieme<|MERGE_RESOLUTION|>--- conflicted
+++ resolved
@@ -64,17 +64,9 @@
 	 */
 	NodeManager& manager;
 
-<<<<<<< HEAD
-	const lang::BasicGenerator& typeGen;
-
-public:
-	ASTBuilder() : internalManager(std::make_shared<NodeManager>()), manager(*internalManager), typeGen(manager.basic) { }
-	ASTBuilder(NodeManager& manager) : manager(manager), typeGen(manager.basic) { }
-=======
 public:
 	ASTBuilder() : internalManager(std::make_shared<NodeManager>()), manager(*internalManager) { }
 	ASTBuilder(NodeManager& manager) : manager(manager) { }
->>>>>>> 9664ff5c
 
 
 	typedef std::pair<Identifier, TypePtr> Entry;
