--- conflicted
+++ resolved
@@ -538,11 +538,7 @@
 		 *
 		 * ExpressionPtr toIR(NodeManager&) const;
 		 *
-<<<<<<< HEAD
-		 * static T toValue(const ExpressionPtr&);
-=======
 		 * static T fromIR(const ExpressionPtr&);
->>>>>>> 75abead6
 		 *
 		 */
 
@@ -575,11 +571,7 @@
 	template <typename T>
 	struct ir_to_value_converter<T,std::enable_if_t<std::is_base_of<encodable,T>::value,bool>> {
 		T operator()(const core::ExpressionPtr& expr) const {
-<<<<<<< HEAD
-			return T::toValue(expr);
-=======
 			return T::fromIR(expr);
->>>>>>> 75abead6
 		}
 		ir_to_value_converter() {}
 	};
