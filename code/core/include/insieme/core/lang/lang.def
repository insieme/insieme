/**
 * Copyright (c) 2002-2013 Distributed and Parallel Systems Group,
 *                Institute of Computer Science,
 *               University of Innsbruck, Austria
 *
 * This file is part of the INSIEME Compiler and Runtime System.
 *
 * We provide the software of this file (below described as "INSIEME")
 * under GPL Version 3.0 on an AS IS basis, and do not warrant its
 * validity or performance.  We reserve the right to update, modify,
 * or discontinue this software at any time.  We shall have no
 * obligation to supply such updates or modifications or any other
 * form of support to you.
 *
 * If you require different license terms for your intended use of the
 * software, e.g. for proprietary commercial or industrial use, please
 * contact us at:
 *                   insieme@dps.uibk.ac.at
 *
 * We kindly ask you to acknowledge the use of this software in any
 * publication or other disclosure of results by referring to the
 * following citation:
 *
 * H. Jordan, P. Thoman, J. Durillo, S. Pellegrini, P. Gschwandtner,
 * T. Fahringer, H. Moritsch. A Multi-Objective Auto-Tuning Framework
 * for Parallel Codes, in Proc. of the Intl. Conference for High
 * Performance Computing, Networking, Storage and Analysis (SC 2012),
 * IEEE Computer Society Press, Nov. 2012, Salt Lake City, USA.
 *
 * All copyright notices must be kept intact.
 *
 * INSIEME depends on several third party software packages. Please 
 * refer to http://www.dps.uibk.ac.at/insieme/license.html for details 
 * regarding third party software licenses.
 */

// Types --------------------------------------------------------------------------------------------------------------
TYPE(Unit,   "unit")

<<<<<<< HEAD
TYPE(Unit, "unit")

TYPE(IntGen,  "int<#a>")
TYPE(UIntGen, "uint<#a>")
=======
TYPE(IntGen, "int<#a>")
TYPE(UIntGen,"uint<#a>")

TYPE(Char,   "char")
TYPE(UChar,  "uchar")
TYPE(WChar,  "wchar")
TYPE(String, "string")
>>>>>>> ead29b9e

TYPE(Int1,   "int<1>")
TYPE(UInt1,  "uint<1>")
TYPE(Int2,   "int<2>")
TYPE(UInt2,  "uint<2>")
TYPE(Int4,   "int<4>")
TYPE(UInt4,  "uint<4>")
TYPE(Int8,   "int<8>")
TYPE(UInt8,  "uint<8>")
TYPE(Int16,   "int<16>")
TYPE(UInt16,  "uint<16>")
TYPE(IntInf, "int<#inf>")
TYPE(UIntInf,"uint<#inf>")

TYPE(RealGen, "real<#a>")
TYPE(RealInf, "real<#inf>")
TYPE(Float,   "real<4>")
TYPE(Double,  "real<8>")

TYPE(Bool, "bool")
LITERAL(True,  "true",  "bool")
LITERAL(False, "false", "bool")

TYPE(Alpha, "'a")
TYPE(RefAlpha, "ref<'a>")

LITERAL(Null, "null", "ref<'a>")
TYPE(VarList, "var_list")

// Parallel Types -----------------------------------------------------------------------------------------------------

TYPE(Job, "job")
TYPE(ThreadGroup, "threadgroup")

// Logical Operations -------------------------------------------------------------------------------------------------

LITERAL(BoolAnd, "bool.and", "(bool,bool) -> bool")
LITERAL(BoolOr,  "bool.or",  "(bool,bool) -> bool")
LITERAL(BoolEq,  "bool.eq",  "(bool,bool) -> bool")
LITERAL(BoolNot, "bool.not", "(bool) -> bool")

// Arithmetic operations ----------------------------------------------------------------------------------------------

LITERAL(IntAdd,  "int.add", "(int<#a>,int<#a>) -> int<#a>")
LITERAL(IntSub,  "int.sub", "(int<#a>,int<#a>) -> int<#a>")
LITERAL(IntMul,  "int.mul", "(int<#a>,int<#a>) -> int<#a>")
LITERAL(IntDiv,  "int.div", "(int<#a>,int<#a>) -> int<#a>")
LITERAL(IntMod,  "int.mod", "(int<#a>,int<#a>) -> int<#a>")

LITERAL(UIntAdd,  "uint.add", "(uint<#a>,uint<#a>) -> uint<#a>")
LITERAL(UIntSub,  "uint.sub", "(uint<#a>,uint<#a>) -> uint<#a>")
LITERAL(UIntMul,  "uint.mul", "(uint<#a>,uint<#a>) -> uint<#a>")
LITERAL(UIntDiv,  "uint.div", "(uint<#a>,uint<#a>) -> uint<#a>")
LITERAL(UIntMod,  "uint.mod", "(uint<#a>,uint<#a>) -> uint<#a>")

LITERAL(RealAdd,  "real.add", "(real<#a>,real<#a>) -> real<#a>")
LITERAL(RealSub,  "real.sub", "(real<#a>,real<#a>) -> real<#a>")
LITERAL(RealMul,  "real.mul", "(real<#a>,real<#a>) -> real<#a>")
LITERAL(RealDiv,  "real.div", "(real<#a>,real<#a>) -> real<#a>")

// Comparison Operations ----------------------------------------------------------------------------------------------

LITERAL(IntEq, "int.eq", "(int<#a>,int<#a>) -> bool")
LITERAL(IntNe, "int.ne", "(int<#a>,int<#a>) -> bool")
LITERAL(IntLt, "int.lt", "(int<#a>,int<#a>) -> bool")
LITERAL(IntGt, "int.gt", "(int<#a>,int<#a>) -> bool")
LITERAL(IntLe, "int.le", "(int<#a>,int<#a>) -> bool")
LITERAL(IntGe, "int.ge", "(int<#a>,int<#a>) -> bool")

LITERAL(UIntEq, "uint.eq", "(uint<#a>,uint<#a>) -> bool")
LITERAL(UIntNe, "uint.ne", "(uint<#a>,uint<#a>) -> bool")
LITERAL(UIntLt, "uint.lt", "(uint<#a>,uint<#a>) -> bool")
LITERAL(UIntGt, "uint.gt", "(uint<#a>,uint<#a>) -> bool")
LITERAL(UIntLe, "uint.le", "(uint<#a>,uint<#a>) -> bool")
LITERAL(UIntGe, "uint.ge", "(uint<#a>,uint<#a>) -> bool")

LITERAL(RealEq, "real.eq", "(real<#a>,real<#a>) -> bool")
LITERAL(RealNe, "real.ne", "(real<#a>,real<#a>) -> bool")
LITERAL(RealLt, "real.lt", "(real<#a>,real<#a>) -> bool")
LITERAL(RealGt, "real.gt", "(real<#a>,real<#a>) -> bool")
LITERAL(RealLe, "real.le", "(real<#a>,real<#a>) -> bool")
LITERAL(RealGe, "real.ge", "(real<#a>,real<#a>) -> bool")

// Bitwise Operations -------------------------------------------------------------------------------------------------

LITERAL(IntNot,    "int.not",    "(int<#a>,int<#a>) -> int<#a>")
LITERAL(IntAnd,    "int.and",    "(int<#a>,int<#a>) -> int<#a>")
LITERAL(IntOr,     "int.or",     "(int<#a>,int<#a>) -> int<#a>")
LITERAL(IntXor,    "int.xor",    "(int<#a>,int<#a>) -> int<#a>")
LITERAL(IntLShift, "int.lshift", "(int<#a>,int<#a>) -> int<#a>")
LITERAL(IntRShift, "int.rshift", "(int<#a>,int<#a>) -> int<#a>")

LITERAL(UIntNot,    "uint.not",    "(uint<#a>,uint<#a>) -> uint<#a>")
LITERAL(UIntAnd,    "uint.and",    "(uint<#a>,uint<#a>) -> uint<#a>")
LITERAL(UIntOr,     "uint.or",     "(uint<#a>,uint<#a>) -> uint<#a>")
LITERAL(UIntXor,    "uint.xor",    "(uint<#a>,uint<#a>) -> uint<#a>")
LITERAL(UIntLShift, "uint.lshift", "(uint<#a>,uint<#a>) -> uint<#a>")
LITERAL(UIntRShift, "uint.rshift", "(uint<#a>,uint<#a>) -> uint<#a>")

// References ---------------------------------------------------------------------------------------------------------

LITERAL(RefVar,    "ref.var",    "('a) -> ref<'a>")
LITERAL(RefNew,    "ref.new",    "('a) -> ref<'a>")
LITERAL(RefDelete, "ref.delete", "(ref<'a>) -> unit")
LITERAL(RefAssign, "ref.assign", "(ref<'a>,'a) -> unit")
LITERAL(RefDeref,  "ref.deref",  "(ref<'a>) -> 'a")

// Arrays -------------------------------------------------------------------------------------------------------------

LITERAL(Array1DSubscript, "array.1dsubscript", "(array<'elem,1>, uint<#a>) -> 'elem")
LITERAL(ArraySubscript, "array.subscript", "(array<'elem,#a>, vector<uint<#b>,#a>) -> 'elem")
LITERAL(ArrayLength, "array.length", "(array<'elem,#a> -> uint<#b>)")

// Vectors ------------------------------------------------------------------------------------------------------------

LITERAL(VectorSubscript, "vector.subscript", "(vector<'elem,#l>, uint<#a>) -> 'elem")
LITERAL(VectorInitUniform, "vector.initUniform", "('elem) -> vector<'elem,#a>")						// fugly
LITERAL(VectorInitUndefined, "vector.initUndefined", "() -> vector<'elem,#a>")						// fugly

// Misc. --------------------------------------------------------------------------------------------------------------

LITERAL(VarlistPack, "varlist.pack", "('alpha) -> var_list")
LITERAL(IfThenElse, "ite", "(bool, () -> 'b, () -> 'b) -> 'b")

// Parallel Constructs ------------------------------------------------------------------------------------------------

LITERAL(Parallel, "parallel", "(uint<#a>, uint<#b>, job) -> threadgroup")
LITERAL(ParallelDetached, "parallel&", "(uint<#a>, uint<#b>, job) -> unit")

LITERAL(Merge, "merge", "(threadgroup) -> unit")
LITERAL(MergeAll, "mergeAll", "() -> unit")

LITERAL(Barrier, "barrier", "(threadgroup) -> unit")
LITERAL(PFor, "pfor", "(threadgroup, vector<int<#a>,#b>, vector<int<#a>,#b>, vector<int<#a>,#b>, (vector<int<#a>,#b>)->'a)->unit")
//TYPE(reduce, "reduce", "(threadgroup, ('a -> 'a), ) -> unit") // wtf?
// redistribute
// TODO herbert<|MERGE_RESOLUTION|>--- conflicted
+++ resolved
@@ -35,22 +35,15 @@
  */
 
 // Types --------------------------------------------------------------------------------------------------------------
-TYPE(Unit,   "unit")
-
-<<<<<<< HEAD
 TYPE(Unit, "unit")
 
-TYPE(IntGen,  "int<#a>")
-TYPE(UIntGen, "uint<#a>")
-=======
-TYPE(IntGen, "int<#a>")
-TYPE(UIntGen,"uint<#a>")
+TYPE(IntGen, "int<#a>") 
+TYPE(UIntGen,  "uint<#a>")
 
 TYPE(Char,   "char")
 TYPE(UChar,  "uchar")
 TYPE(WChar,  "wchar")
 TYPE(String, "string")
->>>>>>> ead29b9e
 
 TYPE(Int1,   "int<1>")
 TYPE(UInt1,  "uint<1>")
