--- conflicted
+++ resolved
@@ -104,11 +104,7 @@
 			return encoder::toIR(mgr,x);
 		}
 
-<<<<<<< HEAD
-		static Info toValue(const ExpressionPtr& expr) {
-=======
 		static Info fromIR(const ExpressionPtr& expr) {
->>>>>>> 75abead6
 			Info res;
 			res.x = encoder::toValue<int>(expr);
 			return res;
