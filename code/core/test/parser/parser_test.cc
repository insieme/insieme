--- conflicted
+++ resolved
@@ -516,7 +516,6 @@
 		NodeManager nm;
 		IRBuilder builder(nm);
 
-<<<<<<< HEAD
 		auto funA = builder.normalize(parseExpr(nm, "(x : int<4>) -> int<4> { return x; }"));
 		auto funB = builder.normalize(parseExpr(nm, "(x : ref<int<4>,f,f,plain>) -> int<4> { return *x; }"));
 
@@ -526,8 +525,6 @@
 		EXPECT_TRUE(analysis::equalNameless(funA, funC)) << "funA: " << funA << "\nfunC: " << funC << "\n";
 		EXPECT_TRUE(analysis::equalNameless(funB, funD)) << "funB: " << funB << "\nfunD: " << funD << "\n";;
 
-=======
->>>>>>> 8a0db546
 		EXPECT_TRUE(test_expression(nm, "decl foo : (int<4>) -> int<4>;" //self-recursion
 		                                "def foo : (a : int<4>) -> int<4> { return foo(a); }; foo"));
 
