--- conflicted
+++ resolved
@@ -88,14 +88,23 @@
 
 
 		auto res = analysis::normalize(transform::trySequentialize(mgr, code));
-<<<<<<< HEAD
-		EXPECT_EQ("decl fun000 : (ref<'a,f,'v,plain>, 'a) -> 'a;\ndecl fun001 : (ref<'a,f,'v,plain>, 'a) -> 'a;\ndef fun000 = function (v1 : ref<ref<'a,f,'v,plain>,f,f,plain>, v2 : ref<'a,f,f,plain>) -> 'a {\n    (v3 : 'a)=> id(true);\n    (v4 : 'a)=> gen_add(v4, *v2);\n    return fun001(*v1, *v2);\n};\ndef fun001 = function (v1 : ref<ref<'a,f,'v,plain>,f,f,plain>, v2 : ref<'a,f,f,plain>) -> 'a {\n    var 'a v3 = **v1;\n    *v1 = gen_add(**v1, *v2);\n    return v3;\n};\n{\n    var ref<int<4>,f,f,plain> v0 = ref_var_init(2);\n    fun000(v0, 10);\n}", toString(printer::PrettyPrinter(res))) << printer::PrettyPrinter(res);
-=======
-		//		std::cout << core::printer::PrettyPrinter(res) << "\n";
-		//SHOULD be somehow like: EXPECT_EQ("{var ref<int<4>,f,f,plain> v0 =  ref_var(2);function(v1 : ref<ref<'a,f,'v,plain>,f,f,plain>, v2 : ref<'a,f,f,plain>) -> 'a {return (v1 : ref<'a,f,'v,plain>,f,f,plain, v2 : 'a) -> 'a {var 'a v3 = v1;v1 = gen_add(v1, v2);return v3;}(v1, v2);}(v0, 10);}",
-		EXPECT_EQ("{decl ref<int<4>,f,f,plain> v0 =  ref_var_init(2);function(ref<ref<'a,f,'v,plain>,f,f,plain> v0, ref<'a,f,f,plain> v1) -> 'a {function('a v2)=> id(true);function('a v3)=> gen_add(v3, v1);return function(ref<ref<'a,f,'v,plain>,f,f,plain> v0, ref<'a,f,f,plain> v1) -> 'a {decl 'a v2 = v0;v0 = gen_add(v0, v1);return v2;}(v0, v1);}(v0, 10);}",
-		          toString(printer::PrettyPrinter(res, printer::PrettyPrinter::PRINT_SINGLE_LINE)));
->>>>>>> d6c7fda9
+		EXPECT_EQ("decl fun000 : (ref<'a,f,'v,plain>, 'a) -> 'a;\n"
+				  "decl fun001 : (ref<'a,f,'v,plain>, 'a) -> 'a;\n"
+				  "def fun000 = function (v0 : ref<ref<'a,f,'v,plain>,f,f,plain>, v1 : ref<'a,f,f,plain>) -> 'a {\n"
+				  "    (v2 : 'a)=> id(true);\n"
+				  "    (v3 : 'a)=> gen_add(v3, *v1);\n"
+				  "    return fun001(*v0, *v1);\n"
+				  "};\n"
+				  "def fun001 = function (v0 : ref<ref<'a,f,'v,plain>,f,f,plain>, v1 : ref<'a,f,f,plain>) -> 'a {\n"
+				  "    var 'a v2 = **v0;\n"
+				  "    *v0 = gen_add(**v0, *v1);\n"
+				  "    return v2;\n"
+				  "};\n"
+				  "{\n"
+				  "    var ref<int<4>,f,f,plain> v0 = ref_var_init(2);\n"
+				  "    fun000(v0, 10);\n"
+				  "}", toString(printer::PrettyPrinter(res))) << printer::PrettyPrinter(res);
+
 		EXPECT_TRUE(check(res, checks::getFullCheck()).empty()) << check(res, checks::getFullCheck());
 
 	}
