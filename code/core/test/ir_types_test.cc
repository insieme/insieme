	/**
 * Copyright (c) 2002-2015 Distributed and Parallel Systems Group,
 *                Institute of Computer Science,
 *               University of Innsbruck, Austria
 *
 * This file is part of the INSIEME Compiler and Runtime System.
 *
 * We provide the software of this file (below described as "INSIEME")
 * under GPL Version 3.0 on an AS IS basis, and do not warrant its
 * validity or performance.  We reserve the right to update, modify,
 * or discontinue this software at any time.  We shall have no
 * obligation to supply such updates or modifications or any other
 * form of support to you.
 *
 * If you require different license terms for your intended use of the
 * software, e.g. for proprietary commercial or industrial use, please
 * contact us at:
 *                   insieme@dps.uibk.ac.at
 *
 * We kindly ask you to acknowledge the use of this software in any
 * publication or other disclosure of results by referring to the
 * following citation:
 *
 * H. Jordan, P. Thoman, J. Durillo, S. Pellegrini, P. Gschwandtner,
 * T. Fahringer, H. Moritsch. A Multi-Objective Auto-Tuning Framework
 * for Parallel Codes, in Proc. of the Intl. Conference for High
 * Performance Computing, Networking, Storage and Analysis (SC 2012),
 * IEEE Computer Society Press, Nov. 2012, Salt Lake City, USA.
 *
 * All copyright notices must be kept intact.
 *
 * INSIEME depends on several third party software packages. Please
 * refer to http://www.dps.uibk.ac.at/insieme/license.html for details
 * regarding third party software licenses.
 */

#include <gtest/gtest.h>
#include <algorithm>
#include <stdexcept>
#include <vector>

#include "insieme/core/ir_types.h"
#include "insieme/core/lang/basic.h"
#include "insieme/core/ir_builder.h"

#include "insieme/core/lang/reference.h"
#include "insieme/core/lang/channel.h"
#include "insieme/core/lang/array.h"
#include "insieme/core/transform/node_replacer.h"

#include "insieme/core/checks/full_check.h"

#include "ir_node_test.inc"

using std::vector;

namespace insieme {
namespace core {

	template <typename PT>
	void basicTypeTests(PT type, bool concrete, const NodeList& children = NodeList());

	TEST(TypeTest, NodeManager) {
		// create type manager
		NodeManager manager;

		// get a type
		GenericTypePtr typeA1 = GenericType::get(manager, "A");
		GenericTypePtr typeA2 = GenericType::get(manager, "A");
		GenericTypePtr typeB = GenericType::get(manager, "B");

		EXPECT_TRUE(!!typeA1);
		EXPECT_TRUE(!!typeA2);
		EXPECT_TRUE(!!typeB);

		EXPECT_TRUE(typeA1 == typeA2);
		EXPECT_FALSE(typeA1 == typeB);
	}

	TEST(TypeTest, NodeManagerGetAllBug) {
		NodeManager manager;

		TypePtr typeA = GenericType::get(manager, "A");
		TypePtr typeB = GenericType::get(manager, "B");
		TypePtr typeR = GenericType::get(manager, "R");

		TypeList list;
		list.push_back(typeA);
		list.push_back(typeB);

		FunctionTypePtr funType = FunctionType::get(manager, list, typeR);
	}

	TEST(TypeTest, MultipleNodeManager) {
		// create type manager
		NodeManager managerA;
		NodeManager managerB;

		// create a complex type in manager A
		GenericTypePtr baseA = GenericType::get(managerA, "A");
		GenericTypePtr baseB = GenericType::get(managerA, "B");

		vector<TypePtr> typesA;
		typesA.push_back(baseA);
		typesA.push_back(baseB);
		GenericTypePtr complexA = GenericType::get(managerA, "C", typesA);

		vector<TypePtr> typesB;
		typesB.push_back(complexA);
		typesB.push_back(baseB);
		GenericTypePtr rootA = GenericType::get(managerA, "R", typesB);

		EXPECT_EQ(12u, managerA.size());
		EXPECT_EQ(0u, managerB.size());

		// try to obtain the same type from the other manager
		GenericTypePtr rootB = GenericType::get(managerB, "R", typesB);
		EXPECT_EQ(12u, managerA.size());
		EXPECT_EQ(12u, managerB.size());

		EXPECT_NE(rootA, rootB);
		EXPECT_EQ(*rootA, *rootB);
	}


	TEST(TypeTest, GenericType) {
		// create a type manager for this test
		NodeManager manager;

		// some empty lists (required as arguments)
		vector<TypePtr> emptyPtr;

		// create some variable types
		TypeVariablePtr varA = TypeVariable::get(manager, "alpha");
		TypeVariablePtr varB = TypeVariable::get(manager, "beta");

		// create some concrete types
		GenericTypePtr typeA = GenericType::get(manager, "A");
		EXPECT_EQ("A", toString(*typeA));
		GenericTypePtr typeB = GenericType::get(manager, "B");
		EXPECT_EQ("B", toString(*typeB));

		// create complex types
		GenericTypePtr typeC = GenericType::get(manager, "C", toVector<TypePtr>(varA));
		EXPECT_EQ("C<'alpha>", toString(*typeC));

		// create complex type with multiple parameter
		vector<TypePtr> typeListA;
		typeListA.push_back(typeA);
		typeListA.push_back(typeB);
		GenericTypePtr typeE = GenericType::get(manager, "E", typeListA);
		EXPECT_EQ("E<A,B>", toString(*typeE));

		// create a type with parents
		auto typeListF = toVector<TypePtr>(typeA, typeB);
		auto parents = toVector(Parent::get(manager, typeA), Parent::get(manager, true, typeB));
		GenericTypePtr typeF = GenericType::get(manager, "F", parents, typeListF);
		EXPECT_EQ("F:[A,virtual B]<A,B>", toString(*typeF));

		// perform general test cases
		{
			SCOPED_TRACE("typeA");
			basicTypeTests(typeA, true, toVector<NodePtr>(typeA->getName(), typeA->getParents(), typeA->getTypeParameter()));
		}
		{
			SCOPED_TRACE("typeB");
			basicTypeTests(typeB, true, toVector<NodePtr>(typeB->getName(), typeB->getParents(), typeB->getTypeParameter()));
		}
		{
			SCOPED_TRACE("typeC");
			basicTypeTests(typeC, false, toVector<NodePtr>(typeC->getName(), typeC->getParents(), typeC->getTypeParameter()));
		}
		{
			SCOPED_TRACE("typeE");
			basicTypeTests(typeE, true, toVector<NodePtr>(typeE->getName(), typeE->getParents(), typeE->getTypeParameter()));
		}
		{
			SCOPED_TRACE("typeF");
			basicTypeTests(typeF, true, toVector<NodePtr>(typeF->getName(), typeF->getParents(), typeF->getTypeParameter()));
		}

		// selected equality checks (not after copy)
		EXPECT_FALSE(varA == varB);
		EXPECT_FALSE(typeA == typeB);
		EXPECT_FALSE(varA == typeB);
		EXPECT_TRUE(varA == varA);
		EXPECT_TRUE(typeA == typeA);

		// create list of all types
		vector<TypePtr> types;
		types.push_back(typeA);
		types.push_back(typeB);
		types.push_back(typeC);
		types.push_back(typeE);
		types.push_back(typeF);

		// check whether equality is working properly
		for(unsigned i = 0; i < types.size(); i++) {
			for(unsigned j = 0; j < types.size(); j++) {
				EXPECT_EQ(i == j, types[i] == types[j]);
			}
		}
	}


	TEST(TypeTest, TypeVariable) {
		NodeManager manager;
		TypeVariablePtr varTypeA = TypeVariable::get(manager, "alpha");
		TypeVariablePtr varTypeB = TypeVariable::get(manager, "beta");

		// check name
		EXPECT_EQ("'alpha", toString(*varTypeA));
		EXPECT_EQ("alpha", varTypeA->getVarName()->getValue());

		EXPECT_EQ("'beta", toString(*varTypeB));
		EXPECT_EQ("beta", varTypeB->getVarName()->getValue());

		// perform basic type tests
		basicTypeTests(varTypeA, false, toList(varTypeA->getVarName()));
	}

	TEST(TypeTest, TupleType) {
		NodeManager manager;

		vector<TypePtr> subTypesA;
		vector<TypePtr> subTypesB;
		subTypesB.push_back(GenericType::get(manager, "dummy1"));
		subTypesB.push_back(GenericType::get(manager, "dummy2"));

		TupleTypePtr typeA = TupleType::get(manager, subTypesA);
		TupleTypePtr typeB = TupleType::get(manager, subTypesB);


		// perform basic type tests
		basicTypeTests(typeA, true, toList(typeA->getElementTypes()));
		basicTypeTests(typeB, true, toList(typeB->getElementTypes()));
	}

	TEST(TypeTest, FunctionType) {
		NodeManager manager;

		TypePtr dummyA = GenericType::get(manager, "dummyA");
		TypePtr dummyB = GenericType::get(manager, "dummyB");
		TypePtr alpha = TypeVariable::get(manager, "alpha");
		TypePtr obj = lang::ReferenceType::create(GenericType::get(manager, "C"));

		TypePtr resultA = GenericType::get(manager, "returnA");
		TypePtr resultB = GenericType::get(manager, "returnB");
		TypePtr unit = manager.getLangBasic().getUnit();

		FunctionTypePtr funTypeA = FunctionType::get(manager, toVector(dummyA), resultA);
		FunctionTypePtr funTypeB = FunctionType::get(manager, toVector(alpha), resultB);
		FunctionTypePtr funTypeC = FunctionType::get(manager, toVector(alpha, dummyA), resultB);
		FunctionTypePtr funTypeD = FunctionType::get(manager, toVector(dummyA), resultA, FK_CLOSURE);

		FunctionTypePtr funTypeE = FunctionType::get(manager, toVector(obj, dummyA), FK_CONSTRUCTOR);
		FunctionTypePtr funTypeF = FunctionType::get(manager, toVector(obj), FK_DESTRUCTOR);
		FunctionTypePtr funTypeG = FunctionType::get(manager, toVector(obj, dummyA), resultA, FK_MEMBER_FUNCTION);
		FunctionTypePtr funTypeH = FunctionType::get(manager, toVector(obj, dummyA), resultA, FK_VIRTUAL_MEMBER_FUNCTION);

		EXPECT_EQ("((dummyA)->returnA)", toString(*funTypeA));
		EXPECT_EQ("(('alpha)->returnB)", toString(*funTypeB));
		EXPECT_EQ("(('alpha,dummyA)->returnB)", toString(*funTypeC));
		EXPECT_EQ("((dummyA)=>returnA)", toString(*funTypeD));

		EXPECT_EQ("(C::(dummyA))", toString(*funTypeE));
		EXPECT_EQ("(~C::())", toString(*funTypeF));
		EXPECT_EQ("(C::(dummyA)->returnA)", toString(*funTypeG));
		EXPECT_EQ("(C::(dummyA)~>returnA)", toString(*funTypeH));

		EXPECT_TRUE(funTypeA->isPlain());
		EXPECT_TRUE(funTypeB->isPlain());
		EXPECT_TRUE(funTypeC->isPlain());
		EXPECT_FALSE(funTypeD->isPlain());
		EXPECT_FALSE(funTypeE->isPlain());
		EXPECT_FALSE(funTypeF->isPlain());
		EXPECT_FALSE(funTypeG->isPlain());

		EXPECT_FALSE(funTypeA->isClosure());
		EXPECT_FALSE(funTypeB->isClosure());
		EXPECT_FALSE(funTypeC->isClosure());
		EXPECT_TRUE(funTypeD->isClosure());
		EXPECT_FALSE(funTypeE->isClosure());
		EXPECT_FALSE(funTypeF->isClosure());
		EXPECT_FALSE(funTypeG->isClosure());

		EXPECT_TRUE(funTypeE->isConstructor());
		EXPECT_TRUE(funTypeF->isDestructor());
		EXPECT_TRUE(funTypeG->isMemberFunction());
		EXPECT_TRUE(funTypeH->isVirtualMemberFunction());

		EXPECT_NE(funTypeA, funTypeD);

		vector<NodePtr> subNodesA;
		subNodesA.push_back(Types::get(manager, toVector(dummyA)));
		subNodesA.push_back(resultA);
		subNodesA.push_back(UIntValue::get(manager, FK_PLAIN));

		vector<NodePtr> subNodesB;
		subNodesB.push_back(Types::get(manager, toVector(alpha)));
		subNodesB.push_back(resultB);
		subNodesB.push_back(UIntValue::get(manager, FK_PLAIN));

		vector<NodePtr> subNodesC;
		subNodesC.push_back(Types::get(manager, toVector(alpha, dummyA)));
		subNodesC.push_back(resultB);
		subNodesC.push_back(UIntValue::get(manager, FK_PLAIN));

		vector<NodePtr> subNodesD;
		subNodesD.push_back(Types::get(manager, toVector(dummyA)));
		subNodesD.push_back(resultA);
		subNodesD.push_back(UIntValue::get(manager, FK_CLOSURE));

		vector<NodePtr> subNodesE;
		subNodesE.push_back(Types::get(manager, toVector(obj, dummyA)));
		subNodesE.push_back(unit);
		subNodesE.push_back(UIntValue::get(manager, FK_CONSTRUCTOR));

		vector<NodePtr> subNodesF;
		subNodesF.push_back(Types::get(manager, toVector(obj)));
		subNodesF.push_back(unit);
		subNodesF.push_back(UIntValue::get(manager, FK_DESTRUCTOR));

		vector<NodePtr> subNodesG;
		subNodesG.push_back(Types::get(manager, toVector(obj, dummyA)));
		subNodesG.push_back(resultA);
		subNodesG.push_back(UIntValue::get(manager, FK_MEMBER_FUNCTION));

		vector<NodePtr> subNodesH;
		subNodesH.push_back(Types::get(manager, toVector(obj, dummyA)));
		subNodesH.push_back(resultA);
		subNodesH.push_back(UIntValue::get(manager, FK_VIRTUAL_MEMBER_FUNCTION));

		// perform basic type tests
		basicTypeTests(funTypeA, true, toList(subNodesA));
		basicTypeTests(funTypeB, true, toList(subNodesB));
		basicTypeTests(funTypeC, true, toList(subNodesC));
		basicTypeTests(funTypeD, true, toList(subNodesD));
		basicTypeTests(funTypeE, true, toList(subNodesE));
		basicTypeTests(funTypeF, true, toList(subNodesF));
		basicTypeTests(funTypeG, true, toList(subNodesG));
		basicTypeTests(funTypeH, true, toList(subNodesH));
	}

	TEST(TypeTest, TagTypeRecord) {
		// create a manager for this test
		NodeManager manager;
		IRBuilder builder(manager);

		auto isRecursive = [&](const TypePtr& type) { return type.isa<TagTypePtr>() && type.as<TagTypePtr>()->isRecursive(); };

		auto isNotRecursive = [&](const TypePtr& type) { return !isRecursive(type); };

		EXPECT_PRED1(isNotRecursive, builder.parseType("int<4>"));
		EXPECT_PRED1(isNotRecursive, builder.parseType("ref<int<4>>"));
		EXPECT_PRED1(isNotRecursive, builder.parseType("struct { x : int<4>; }"));
		EXPECT_PRED1(isNotRecursive, builder.parseType("decl struct B; def struct B { x : int<4>; }; B"));

		EXPECT_PRED1(isRecursive, builder.parseType("decl struct B; def struct B { x : ref<B>; }; B"));
		EXPECT_PRED1(isRecursive, builder.parseType("decl struct data; def struct data { x : ptr<data>; }; data"));
		EXPECT_PRED1(isRecursive, builder.parseType("decl struct A; decl struct B; def struct A { x : ref<B>; }; def struct B { x : ref<A>; }; B"));
		EXPECT_PRED1(isRecursive, builder.parseType("decl struct A; decl struct B; def struct A { x : ptr<B>; }; def struct B { x : ptr<A>; }; A"));

		EXPECT_PRED1(isNotRecursive, builder.parseType("decl struct A; decl struct B; def struct A { x : ref<A>; }; def struct B { y : ref<A>; }; B"));

		// check overloaded tag-type variables
		auto tagType = builder.parseType("let A = struct { x : ref<A>; } in "
		                                 "let B = struct { y : ref<A>; } in "
		                                 "B")
		                   .as<TagTypePtr>();
		tagType = core::transform::replaceNode(manager, TagTypeAddress(tagType)->getTag(), builder.tagTypeReference("A")).as<TagTypePtr>();
		EXPECT_PRED1(isNotRecursive, tagType);
	}

	TEST(TypeTest, TagTypePeeling) {
		// create a manager for this test
		NodeManager manager;
		IRBuilder builder(manager);

<<<<<<< HEAD
		EXPECT_EQ("struct __insieme_anonymous_record_1_9 {x:bla<int<4>>,ctor(),"
	  			  "ctor(ref<^__insieme_anonymous_record_1_9,t,f,cpp_ref>),ctor(ref<^__insieme_anonymous_record_1_9,f,f,cpp_rref>),"
	  			  "dtor(),operator_assign(ref<^__insieme_anonymous_record_1_9,t,f,cpp_ref>)->ref<^__insieme_anonymous_record_1_9,f,f,cpp_ref>,"
	  			  "operator_assign(ref<^__insieme_anonymous_record_1_9,f,f,cpp_rref>)->ref<^__insieme_anonymous_record_1_9,f,f,cpp_ref>}",
		          toString(*builder.parseType("let A = struct { x : bla<int<4>>; } in A")));
		EXPECT_EQ("struct __insieme_anonymous_record_1_9 {x:bla<int<4>>,ctor(),"
				  "ctor(ref<^__insieme_anonymous_record_1_9,t,f,cpp_ref>),ctor(ref<^__insieme_anonymous_record_1_9,f,f,cpp_rref>),"
				  "dtor(),operator_assign(ref<^__insieme_anonymous_record_1_9,t,f,cpp_ref>)->ref<^__insieme_anonymous_record_1_9,f,f,cpp_ref>,"
				  "operator_assign(ref<^__insieme_anonymous_record_1_9,f,f,cpp_rref>)->ref<^__insieme_anonymous_record_1_9,f,f,cpp_ref>}",
=======
		EXPECT_EQ("struct "
		          "{x:bla<int<4>>,ctor(),ctor(ref<^,t,f,cpp_ref>),ctor(ref<^,f,f,cpp_rref>),dtor(),operator_assign(ref<^,t,f,cpp_ref>)->ref<^,f,f,cpp_ref>,"
		          "operator_assign(ref<^,f,f,cpp_rref>)->ref<^,f,f,cpp_ref>}",
		          toString(*builder.parseType("let A = struct { x : bla<int<4>>; } in A")));
		EXPECT_EQ("struct "
		          "{x:bla<int<4>>,ctor(),ctor(ref<^,t,f,cpp_ref>),ctor(ref<^,f,f,cpp_rref>),dtor(),operator_assign(ref<^,t,f,cpp_ref>)->ref<^,f,f,cpp_ref>,"
		          "operator_assign(ref<^,f,f,cpp_rref>)->ref<^,f,f,cpp_ref>}",
>>>>>>> d6c7fda9
		          toString(*builder.parseType("let A = struct { x : bla<int<4>>; } in A").as<TagTypePtr>()->peel()));

		EXPECT_EQ("rec ^A.{^A=struct A "
		          "{x:bla<^A>,ctor(),ctor(ref<^A,t,f,cpp_ref>),ctor(ref<^A,f,f,cpp_rref>),dtor(),operator_assign(ref<^A,t,f,cpp_ref>)->ref<^A,f,f,cpp_ref>,"
		          "operator_assign(ref<^A,f,f,cpp_rref>)->ref<^A,f,f,cpp_ref>}}",
		          toString(*builder.parseType("decl struct A; def struct A { x : bla<A>; }; A")));
		EXPECT_EQ("struct A {x:bla<rec ^A.{^A=struct A "
		          "{x:bla<^A>,ctor(),ctor(ref<^A,t,f,cpp_ref>),ctor(ref<^A,f,f,cpp_rref>),dtor(),operator_assign(ref<^A,t,f,cpp_ref>)->ref<^A,f,f,cpp_ref>,"
		          "operator_assign(ref<^A,f,f,cpp_rref>)->ref<^A,f,f,cpp_ref>}}>,"
		          "ctor(),ctor(ref<^A,t,f,cpp_ref>),ctor(ref<^A,f,f,cpp_rref>),dtor(),operator_assign(ref<^A,t,f,cpp_ref>)->ref<^A,f,f,cpp_ref>,operator_"
		          "assign(ref<^A,f,f,cpp_rref>)->ref<^A,f,f,cpp_ref>}",
		          toString(*builder.parseType("decl struct A; def struct A { x : bla<A>; }; A").as<TagTypePtr>()->peel()));

		TagTypePtr tagType = builder.parseType("decl struct A; def struct A { x : bla<A>; }; A").as<TagTypePtr>();
		EXPECT_TRUE(tagType->isRecursive());

		EXPECT_TRUE(checks::check(tagType).empty()) << checks::check(tagType);
		EXPECT_TRUE(checks::check(tagType->peel(0)).empty()) << checks::check(tagType->peel(0));
		EXPECT_TRUE(checks::check(tagType->peel(1)).empty()) << checks::check(tagType->peel(1));
		EXPECT_TRUE(checks::check(tagType->peel(2)).empty()) << checks::check(tagType->peel(2));
	}


	TEST(TypeTest, TagTypeMemberPeeling) {
		// create a manager for this test
		NodeManager manager;
		IRBuilder builder(manager);

		auto tagType = builder.parseType("let A = struct { x : bla<int<4>>; } in A").as<TagTypePtr>();
		EXPECT_TRUE(checks::check(tagType).empty()) << checks::check(tagType);

		// get destructor (the wrong way)
		auto dtor = tagType->getRecord()->getDestructor();
		EXPECT_FALSE(checks::check(dtor).empty());

		auto fixedDtor = tagType->peel(dtor);
		EXPECT_TRUE(checks::check(fixedDtor).empty()) << checks::check(fixedDtor);
	}

	TEST(TypeTest, RecTypeTest) {
		// test accessing the definition of a recursive type using addresses

		NodeManager mgr;
		IRBuilder builder(mgr);

		auto tagType = builder.parseType("let type = struct class { next: ref<class,f,f,plain> ; } in type").isa<TagTypePtr>();
		EXPECT_TRUE(tagType);
		EXPECT_TRUE(tagType->isRecursive());

		auto recType = tagType->getRecord();
		auto recAddr = core::Address<const core::Node>::find(recType, tagType);
		EXPECT_EQ("0-1-0-1", toString(recAddr));
		EXPECT_TRUE(recAddr);
	}

	TEST(TypeTest, DISABLED_StructType) {
		NodeManager manager;
		IRBuilder builder(manager);

		vector<FieldPtr> entriesA;
		entriesA.push_back(builder.field("a", GenericType::get(manager, "A")));
		entriesA.push_back(builder.field("b", GenericType::get(manager, "B")));

		auto genStructA = builder.structType(entriesA);
		EXPECT_EQ("struct {a:A,b:B,dtor()}", toString(*genStructA));

		vector<FieldPtr> entriesB;
		auto genStructB = builder.structType(entriesB);
		EXPECT_EQ("struct {dtor()}", toString(*genStructB));

		vector<FieldPtr> entriesC;
		entriesC.push_back(builder.field("a", TypeVariable::get(manager, "alpha")));
		entriesC.push_back(builder.field("b", GenericType::get(manager, "B")));
		auto genStructC = builder.structType(entriesC);
		EXPECT_EQ("struct {a:'alpha,b:B,dtor()}", toString(*genStructC));

		// test for elements with same name
		vector<FieldPtr> entriesD;
		entriesD.push_back(builder.field("a", GenericType::get(manager, "A")));
		entriesD.push_back(builder.field("b", GenericType::get(manager, "A")));
		entriesD.push_back(builder.field("a", GenericType::get(manager, "A")));
		// this check produces the following warning issued by gtest
		// 'Death tests use fork(), which is unsafe particularly in a threaded context.
		//  For this test, Google Test couldn't detect the number of threads.'
		//
		// in agreement with 'the others' this warning can be ignored 'safely'
		EXPECT_DEATH_IF_SUPPORTED(builder.structType(entriesD), "field names must be unique");

		// .. same type should not be a problem
		entriesD.pop_back();
		builder.structType(entriesD);

		// this is an anonymous tagType reference
		auto tagType = builder.tagTypeReference("");
		// build the tagTypeDefinition for each struct
		auto tagDefinitionA = builder.tagTypeDefinition({{tagType, genStructA->getRecord()}});
		basicTypeTests(genStructA, true, toList(toVector<NodePtr>(tagType, tagDefinitionA)));

		auto tagDefinitionB = builder.tagTypeDefinition({{tagType, genStructB->getRecord()}});
		basicTypeTests(genStructB, true, toList(toVector<NodePtr>(tagType, tagDefinitionB)));

		auto tagDefinitionC = builder.tagTypeDefinition({{tagType, genStructC->getRecord()}});
		basicTypeTests(genStructC, false, toList(toVector<NodePtr>(tagType, tagDefinitionC)));
	}

	TEST(TypeTest, DISABLED_StructTypeParents) {
		NodeManager manager;
		IRBuilder builder(manager);

		// create base type A
		vector<FieldPtr> entriesA;
		entriesA.push_back(builder.field("a", GenericType::get(manager, "A")));
		auto genStructA = builder.structType(entriesA);
		EXPECT_EQ("struct {a:A,dtor()}", toString(*genStructA));

		// create derived type B : A
		vector<FieldPtr> entriesB;
		entriesB.push_back(builder.field("b", GenericType::get(manager, "B")));
		ParentsPtr parentsB = Parents::get(manager, toVector(Parent::get(manager, genStructA)));
		auto genStructB = builder.structType(parentsB, entriesB);
		EXPECT_EQ("struct : [struct {a:A,dtor()}] {b:B,dtor()}", toString(*genStructB));

		// create derived type C : A, B
		vector<FieldPtr> entriesC;
		entriesC.push_back(builder.field("c", GenericType::get(manager, "C")));
		ParentsPtr parentsC = Parents::get(manager, toVector(Parent::get(manager, genStructA), Parent::get(manager, true, genStructB)));
		auto genStructC = builder.structType(parentsC, entriesC);
		EXPECT_EQ("struct : [struct {a:A,dtor()}, virtual struct : [struct {a:A,dtor()}] {b:B,dtor()}] {c:C,dtor()}", toString(*genStructC));

		// this is an anonymous tagType reference
		auto tagType = builder.tagTypeReference("");
		// build the tagTypeDefinition for each struct
		auto tagDefinitionA = builder.tagTypeDefinition({{tagType, genStructA->getRecord()}});
		basicTypeTests(genStructA, true, toList(toVector<NodePtr>(tagType, tagDefinitionA)));

		auto tagDefinitionB = builder.tagTypeDefinition({{tagType, genStructB->getRecord()}});
		basicTypeTests(genStructB, true, toList(toVector<NodePtr>(tagType, tagDefinitionB)));

		auto tagDefinitionC = builder.tagTypeDefinition({{tagType, genStructC->getRecord()}});
		basicTypeTests(genStructC, true, toList(toVector<NodePtr>(tagType, tagDefinitionC)));
	}

	TEST(TypeTest, DISABLED_StructTypeNames) {
		NodeManager manager;
		IRBuilder builder(manager);

		// create base type A
		vector<FieldPtr> entriesA;
		entriesA.push_back(builder.field("a", GenericType::get(manager, "A")));
		auto genStructA = builder.structType("xy", entriesA);
		EXPECT_EQ("struct xy {a:A,dtor()}", toString(*genStructA));

		// create derived type B : A
		vector<FieldPtr> entriesB;
		entriesB.push_back(builder.field("b", GenericType::get(manager, "B")));
		ParentsPtr parentsB = Parents::get(manager, toVector(Parent::get(manager, genStructA)));
		auto genStructB = builder.structType(builder.stringValue("xy"), parentsB, entriesB);
		EXPECT_EQ("struct xy : [struct xy {a:A,dtor()}] {b:B,dtor()}", toString(*genStructB));

		// create derived type C : A, B
		vector<FieldPtr> entriesC;
		entriesC.push_back(builder.field("c", GenericType::get(manager, "C")));
		ParentsPtr parentsC = Parents::get(manager, toVector(Parent::get(manager, genStructA), Parent::get(manager, true, genStructB)));
		auto genStructC = builder.structType(builder.stringValue("xy"), parentsC, entriesC);
		EXPECT_EQ("struct xy : [struct xy {a:A,dtor()}, virtual struct xy : [struct xy {a:A,dtor()}] {b:B,dtor()}] {c:C,dtor()}", toString(*genStructC));

		// this is a named tagType reference
		auto tagType = builder.tagTypeReference("xy");
		// build the tagTypeDefinition for each struct
		auto tagDefinitionA = builder.tagTypeDefinition({{tagType, genStructA->getRecord()}});
		basicTypeTests(genStructA, true, toList(toVector<NodePtr>(tagType, tagDefinitionA)));

		auto tagDefinitionB = builder.tagTypeDefinition({{tagType, genStructB->getRecord()}});
		basicTypeTests(genStructB, true, toList(toVector<NodePtr>(tagType, tagDefinitionB)));

		auto tagDefinitionC = builder.tagTypeDefinition({{tagType, genStructC->getRecord()}});
		basicTypeTests(genStructC, true, toList(toVector<NodePtr>(tagType, tagDefinitionC)));
	}

	TEST(TypeTest, DISABLED_RecStructType) {
		// create a manager for this test
		NodeManager manager;
		IRBuilder builder(manager);

		// TODO: test whether order of definitions is important ... (it should not)

		// create a simple recursive type uX.X (no actual type)
		auto varX = builder.tagTypeReference("X");

		vector<FieldPtr> entriesA;
		entriesA.push_back(builder.field("a", GenericType::get(manager, "A")));
		entriesA.push_back(builder.field("b", builder.refType(varX)));

		auto genStructA = builder.structType(entriesA);
		EXPECT_EQ("struct {a:A,b:ref<^X,f,f,plain>,dtor()}", toString(*genStructA));

		auto definition = builder.tagTypeDefinition({{varX, genStructA.as<TagTypePtr>()->getRecord()}});
		EXPECT_EQ("{^X=struct {a:A,b:ref<^X,f,f,plain>,dtor()}}", toString(*definition));

		auto tagType = builder.tagType(varX, definition);
		EXPECT_EQ("rec ^X.{^X=struct {a:A,b:ref<^X,f,f,plain>,dtor()}}", toString(*tagType));
		EXPECT_EQ("struct {a:A,b:ref<^X,f,f,plain>,dtor()}", toString(*tagType->getDefinition()->getDefinitionOf(varX)));

		// perform basic type tests
		basicTypeTests(tagType, true, toList(toVector<NodePtr>(varX, definition)));
	}

	TEST(TypeTest, DISABLED_UnionType) {
		NodeManager manager;
		IRBuilder builder(manager);

		vector<FieldPtr> entriesA;
		entriesA.push_back(builder.field("a", GenericType::get(manager, "A")));
		entriesA.push_back(builder.field("b", GenericType::get(manager, "B")));

		auto genUnionA = builder.unionType(entriesA);
		EXPECT_EQ("union {a:A,b:B,dtor()}", toString(*genUnionA));

		vector<FieldPtr> entriesB;
		auto genUnionB = builder.unionType(entriesB);
		EXPECT_EQ("union {dtor()}", toString(*genUnionB));

		vector<FieldPtr> entriesC;
		entriesC.push_back(builder.field("a", TypeVariable::get(manager, "alpha")));
		entriesC.push_back(builder.field("b", GenericType::get(manager, "B")));
		auto genUnionC = builder.unionType(entriesC);
		EXPECT_EQ("union {a:'alpha,b:B,dtor()}", toString(*genUnionC));

		// this is an anonymous tagType reference
		auto tagType = builder.tagTypeReference("");
		// build the tagTypeDefinition for each struct
		auto tagDefinitionA = builder.tagTypeDefinition({{tagType, genUnionA->getRecord()}});
		basicTypeTests(genUnionA, true, toList(toVector<NodePtr>(tagType, tagDefinitionA)));

		auto tagDefinitionB = builder.tagTypeDefinition({{tagType, genUnionB->getRecord()}});
		basicTypeTests(genUnionB, true, toList(toVector<NodePtr>(tagType, tagDefinitionB)));

		auto tagDefinitionC = builder.tagTypeDefinition({{tagType, genUnionC->getRecord()}});
		basicTypeTests(genUnionC, true, toList(toVector<NodePtr>(tagType, tagDefinitionC)));
	}

	TEST(TypeTest, ArrayType) {
		// create type manager and element types
		NodeManager manager;
		IRBuilder builder(manager);

		auto elementTypeA = GenericType::get(manager, "A");
		auto elementTypeB = TypeVariable::get(manager, "a");

		// obtain array types
		auto param1 = builder.intLit(1);
		auto param3 = builder.intLit(3);
		GenericTypePtr genArrayTypeA = builder.arrayType(elementTypeA, param1);
		GenericTypePtr genArrayTypeB = builder.arrayType(elementTypeB, param3);

		// check names
		EXPECT_EQ("array<A,1>", toString(*genArrayTypeA));
		EXPECT_EQ("array<'a,3>", toString(*genArrayTypeB));

		auto arrayTypeA = core::lang::ArrayType(genArrayTypeA);
		auto arrayTypeB = core::lang::ArrayType(genArrayTypeB);

		// check element types
		EXPECT_EQ(elementTypeA, arrayTypeA.getElementType());
		EXPECT_EQ(elementTypeB, arrayTypeB.getElementType());

		// check dimensions
		auto sizeA = arrayTypeA.getSize();
		auto sizeB = arrayTypeB.getSize();

		ASSERT_TRUE(sizeA->getNodeType() == core::NT_Literal);
		ASSERT_TRUE(sizeB->getNodeType() == core::NT_Literal);

		EXPECT_TRUE(manager.getLangBasic().isInt(sizeA.as<LiteralPtr>()->getType()));
		EXPECT_TRUE(manager.getLangBasic().isInt(sizeB.as<LiteralPtr>()->getType()));

		EXPECT_EQ("1", sizeA.as<LiteralPtr>()->getStringValue());
		EXPECT_EQ("3", sizeB.as<LiteralPtr>()->getStringValue());

		// check remaining type properties
		basicTypeTests(genArrayTypeA, true, toList(genArrayTypeA.getName(), builder.parents(), genArrayTypeA.getTypeParameter()));
		basicTypeTests(genArrayTypeB, false, toList(genArrayTypeB.getName(), builder.parents(), genArrayTypeB.getTypeParameter()));
	}

	TEST(TypeTest, ChannelType) {
		// create type manager and element types
		NodeManager manager;
		IRBuilder builder(manager);

		auto elementTypeA = GenericType::get(manager, "A");
		auto elementTypeB = TypeVariable::get(manager, "a");

		// obtain array types
		auto param1 = builder.uintLit(1);
		auto param3 = builder.uintLit(3);
		GenericTypePtr genChannelTypeA = builder.channelType(elementTypeA, param1);
		GenericTypePtr genChannelTypeB = builder.channelType(elementTypeB, param3);

		// check names
		EXPECT_EQ("channel<A,1>", toString(*genChannelTypeA));
		EXPECT_EQ("channel<'a,3>", toString(*genChannelTypeB));

		auto channelTypeA = core::lang::ChannelType(genChannelTypeA);
		auto channelTypeB = core::lang::ChannelType(genChannelTypeB);

		// check element types
		EXPECT_EQ(elementTypeA, channelTypeA.getElementType());
		EXPECT_EQ(elementTypeB, channelTypeB.getElementType());

		// check dimensions
		auto sizeA = channelTypeA.getSize();
		auto sizeB = channelTypeB.getSize();

		ASSERT_TRUE(sizeA->getNodeType() == core::NT_Literal);
		ASSERT_TRUE(sizeB->getNodeType() == core::NT_Literal);

		EXPECT_TRUE(manager.getLangBasic().isInt(sizeA.as<LiteralPtr>()->getType()));
		EXPECT_TRUE(manager.getLangBasic().isInt(sizeB.as<LiteralPtr>()->getType()));

		EXPECT_EQ("1", sizeA.as<LiteralPtr>()->getStringValue());
		EXPECT_EQ("3", sizeB.as<LiteralPtr>()->getStringValue());

		// check remaining type properties
		basicTypeTests(genChannelTypeA, true, toList(genChannelTypeA.getName(), builder.parents(), genChannelTypeA.getTypeParameter()));
		basicTypeTests(genChannelTypeB, false, toList(genChannelTypeB.getName(), builder.parents(), genChannelTypeB.getTypeParameter()));
	}

	TEST(TypeTest, RefType) {
		// create type manager and element types
		NodeManager manager;
		IRBuilder builder(manager);

		auto elementTypeA = GenericType::get(manager, "A");
		auto elementTypeB = TypeVariable::get(manager, "a");

		// obtain array types
		auto apTypeA = builder.refType(elementTypeA, false, false);
		auto apTypeB = builder.refType(elementTypeB, false, false);
		// obtain plain reference types
		auto refTypeA = core::lang::ReferenceType(apTypeA);
		auto refTypeB = core::lang::ReferenceType(apTypeB);

		// check names
		EXPECT_EQ("AP(ref<A,f,f,plain>)", toString(apTypeA));
		EXPECT_EQ("ref<A,f,f,plain>", toString(*apTypeA));
		EXPECT_EQ("AP(ref<'a,f,f,plain>)", toString(apTypeB));
		EXPECT_EQ("ref<'a,f,f,plain>", toString(*apTypeB));

		// check element types
		EXPECT_EQ(elementTypeA, refTypeA.getElementType());
		EXPECT_EQ(elementTypeB, refTypeB.getElementType());

		// check properties of the reference
		EXPECT_TRUE(refTypeA.isPlain());
		EXPECT_FALSE(refTypeA.isConst());
		EXPECT_FALSE(refTypeA.isVolatile());
		EXPECT_EQ(core::lang::ReferenceType::Kind::Plain, refTypeA.getKind());
		EXPECT_FALSE(refTypeA.isCppReference());
		EXPECT_FALSE(refTypeA.isCppRValueReference());

		EXPECT_TRUE(refTypeB.isPlain());
		EXPECT_FALSE(refTypeB.isConst());
		EXPECT_FALSE(refTypeB.isVolatile());
		EXPECT_EQ(core::lang::ReferenceType::Kind::Plain, refTypeB.getKind());
		EXPECT_FALSE(refTypeB.isCppReference());
		EXPECT_FALSE(refTypeB.isCppRValueReference());
	}


	template <typename PT>
	void basicTypeTests(PT type, bool concrete, const NodeList& children) {
		typedef typename PT::element_type T;

		// ------------- Basic Node Tests ----------------

		basicNodeTests(type, children);

		// ------------ Type Ptr based tests -------------

		// check concrete flag
		// TODO: implement alternative is-concrete check
		// EXPECT_EQ( concrete, type->isConcrete() );

		// ------------ Type Token based tests -------------

		// copy and clone the type
		NodeManager manager;
		T copy = T(*type);
		T* clone = &*manager.get(type);

		// check whether all are equal
		T* all[] = {&*type, &copy, clone};
		for(int i = 0; i < 3; i++) {
			for(int j = 0; j < 3; j++) {
				T* a = all[i];
				T* b = all[j];

				EXPECT_EQ(*a, *b);
				EXPECT_EQ(a->hash(), b->hash());
				EXPECT_EQ(toString(*a), toString(*b));
			}
		}

		// check type properties
		for(int i = 0; i < 3; i++) {
			T* cur = all[i];

			// check concrete flag
			// TODO: implement alternative is-concrete check
			// EXPECT_EQ( concrete, cur->isConcrete() );

			// check children
			EXPECT_TRUE(equals(children, cur->getChildList(), equal_target<NodePtr>())) << "Should: " << children << "\n"
			                                                                            << "Actual: " << cur->getChildList() << "\n";
		}
	}

} // end namespace core
} // end namespace insieme<|MERGE_RESOLUTION|>--- conflicted
+++ resolved
@@ -377,25 +377,13 @@
 		NodeManager manager;
 		IRBuilder builder(manager);
 
-<<<<<<< HEAD
-		EXPECT_EQ("struct __insieme_anonymous_record_1_9 {x:bla<int<4>>,ctor(),"
-	  			  "ctor(ref<^__insieme_anonymous_record_1_9,t,f,cpp_ref>),ctor(ref<^__insieme_anonymous_record_1_9,f,f,cpp_rref>),"
-	  			  "dtor(),operator_assign(ref<^__insieme_anonymous_record_1_9,t,f,cpp_ref>)->ref<^__insieme_anonymous_record_1_9,f,f,cpp_ref>,"
-	  			  "operator_assign(ref<^__insieme_anonymous_record_1_9,f,f,cpp_rref>)->ref<^__insieme_anonymous_record_1_9,f,f,cpp_ref>}",
+		EXPECT_EQ("struct {x:bla<int<4>>,ctor(),ctor(ref<^,t,f,cpp_ref>),ctor(ref<^,f,f,cpp_rref>),dtor(),"
+				  "operator_assign(ref<^,t,f,cpp_ref>)->ref<^,f,f,cpp_ref>,"
+				  "operator_assign(ref<^,f,f,cpp_rref>)->ref<^,f,f,cpp_ref>}",
 		          toString(*builder.parseType("let A = struct { x : bla<int<4>>; } in A")));
-		EXPECT_EQ("struct __insieme_anonymous_record_1_9 {x:bla<int<4>>,ctor(),"
-				  "ctor(ref<^__insieme_anonymous_record_1_9,t,f,cpp_ref>),ctor(ref<^__insieme_anonymous_record_1_9,f,f,cpp_rref>),"
-				  "dtor(),operator_assign(ref<^__insieme_anonymous_record_1_9,t,f,cpp_ref>)->ref<^__insieme_anonymous_record_1_9,f,f,cpp_ref>,"
-				  "operator_assign(ref<^__insieme_anonymous_record_1_9,f,f,cpp_rref>)->ref<^__insieme_anonymous_record_1_9,f,f,cpp_ref>}",
-=======
-		EXPECT_EQ("struct "
-		          "{x:bla<int<4>>,ctor(),ctor(ref<^,t,f,cpp_ref>),ctor(ref<^,f,f,cpp_rref>),dtor(),operator_assign(ref<^,t,f,cpp_ref>)->ref<^,f,f,cpp_ref>,"
-		          "operator_assign(ref<^,f,f,cpp_rref>)->ref<^,f,f,cpp_ref>}",
-		          toString(*builder.parseType("let A = struct { x : bla<int<4>>; } in A")));
-		EXPECT_EQ("struct "
-		          "{x:bla<int<4>>,ctor(),ctor(ref<^,t,f,cpp_ref>),ctor(ref<^,f,f,cpp_rref>),dtor(),operator_assign(ref<^,t,f,cpp_ref>)->ref<^,f,f,cpp_ref>,"
-		          "operator_assign(ref<^,f,f,cpp_rref>)->ref<^,f,f,cpp_ref>}",
->>>>>>> d6c7fda9
+		EXPECT_EQ("struct {x:bla<int<4>>,ctor(),ctor(ref<^,t,f,cpp_ref>),ctor(ref<^,f,f,cpp_rref>),dtor(),"
+				  "operator_assign(ref<^,t,f,cpp_ref>)->ref<^,f,f,cpp_ref>,"
+				  "operator_assign(ref<^,f,f,cpp_rref>)->ref<^,f,f,cpp_ref>}",
 		          toString(*builder.parseType("let A = struct { x : bla<int<4>>; } in A").as<TagTypePtr>()->peel()));
 
 		EXPECT_EQ("rec ^A.{^A=struct A "
