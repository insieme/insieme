/**
 * Copyright (c) 2002-2015 Distributed and Parallel Systems Group,
 *                Institute of Computer Science,
 *               University of Innsbruck, Austria
 *
 * This file is part of the INSIEME Compiler and Runtime System.
 *
 * We provide the software of this file (below described as "INSIEME")
 * under GPL Version 3.0 on an AS IS basis, and do not warrant its
 * validity or performance.  We reserve the right to update, modify,
 * or discontinue this software at any time.  We shall have no
 * obligation to supply such updates or modifications or any other
 * form of support to you.
 *
 * If you require different license terms for your intended use of the
 * software, e.g. for proprietary commercial or industrial use, please
 * contact us at:
 *                   insieme@dps.uibk.ac.at
 *
 * We kindly ask you to acknowledge the use of this software in any
 * publication or other disclosure of results by referring to the
 * following citation:
 *
 * H. Jordan, P. Thoman, J. Durillo, S. Pellegrini, P. Gschwandtner,
 * T. Fahringer, H. Moritsch. A Multi-Objective Auto-Tuning Framework
 * for Parallel Codes, in Proc. of the Intl. Conference for High
 * Performance Computing, Networking, Storage and Analysis (SC 2012),
 * IEEE Computer Society Press, Nov. 2012, Salt Lake City, USA.
 *
 * All copyright notices must be kept intact.
 *
 * INSIEME depends on several third party software packages. Please
 * refer to http://www.dps.uibk.ac.at/insieme/license.html for details
 * regarding third party software licenses.
 */

#include <gtest/gtest.h>

#include <iostream>
#include <sstream>
#include <fstream>

#include "insieme/core/ir.h"
#include "insieme/core/ir_builder.h"

#include "insieme/core/annotations/naming.h"
#include "insieme/core/checks/full_check.h"
#include "insieme/core/parser/ir_parser.h"
#include "insieme/core/printer/pretty_printer.h"
#include "insieme/core/analysis/compare.h"

namespace insieme {
namespace core {
namespace parser {

	using namespace detail;
	using namespace insieme::core::printer;

	bool test_statement(NodeManager& nm, const std::string& x);

	bool test_type(NodeManager &nm, const std::string &x) {
		IRBuilder builder(nm);

		std::cout << " ============== TEST ============== " << std::endl;
		auto type1 = builder.parseType(x);

		if (type1) {
			dumpColor(type1);
			PrettyPrinter printerA(type1, PrettyPrinter::OPTIONS_DEFAULT | PrettyPrinter::PRINT_CASTS
			                              | PrettyPrinter::PRINT_DEREFS | PrettyPrinter::PRINT_MARKERS
			                              | PrettyPrinter::NO_LIST_SUGAR | PrettyPrinter::PRINT_DERIVED_IMPL
			                              | PrettyPrinter::PRINT_ATTRIBUTES | PrettyPrinter::NO_EVAL_LAZY);
			std::ostringstream ss;
			ss << printerA;
			auto type2 = builder.parseType(ss.str());
			if (type2) {
				PrettyPrinter printerB(type2, PrettyPrinter::OPTIONS_DEFAULT | PrettyPrinter::PRINT_CASTS
				                              | PrettyPrinter::PRINT_DEREFS | PrettyPrinter::PRINT_MARKERS
				                              | PrettyPrinter::NO_LIST_SUGAR | PrettyPrinter::PRINT_DERIVED_IMPL
				                              | PrettyPrinter::PRINT_ATTRIBUTES | PrettyPrinter::NO_EVAL_LAZY);

				if (builder.normalize(type1) == builder.normalize(type2)) {
					return true;
				} else {
					std::cout << "[equality check turned out false!]" << std::endl;
					std::cout << "printerA[ " << printerA << " ]" << std::endl;
					std::cout << "printerB[ " << printerB << " ]" << std::endl;
					return false;
				}
			} else {
				std::cout << "[parsing type2 went wrong!]" << std::endl;
				return false;
			}
		} else {
			std::cout << "[parsing type1 went wrong!]" << std::endl;
			return false;
		}
	}

	TEST(After_Before_Test, Types) {
		NodeManager nm;

		EXPECT_TRUE(test_type(nm, "int<8>"));
		EXPECT_TRUE(test_type(nm, "alias int = int<5>; int"));
		EXPECT_TRUE(test_type(nm, "someweirdname<>"));
		EXPECT_TRUE(test_type(nm, "vector<int<4>, 4>"));
		EXPECT_TRUE(test_type(nm, "vector<'a, 4>"));
		// references
		EXPECT_TRUE(test_type(nm, "ref<'a,f,f,plain>"));
		EXPECT_TRUE(test_type(nm, "ref<'a,f,t,plain>"));
		EXPECT_TRUE(test_type(nm, "ref<'a,t,f,plain>"));
		EXPECT_TRUE(test_type(nm, "ref<'a,t,t,plain>"));
		EXPECT_TRUE(test_type(nm, "ref<'a,f,f,cpp_ref>"));
		EXPECT_TRUE(test_type(nm, "ref<'a,f,f,cpp_rref>"));
		// pointer
		EXPECT_TRUE(test_type(nm, "ref<'a,f,f,cpp_rref>"));

		EXPECT_TRUE(test_type(nm, "struct { a : int<4>; b : int<5>;}"));
		EXPECT_TRUE(test_type(nm, "struct name { a: int<4>; b : int<5>;}"));
		EXPECT_TRUE(test_type(nm, "struct { a : int<4>; b: int<5>;}"));

		EXPECT_TRUE(test_type(nm, "( int<4> , ref<int<4>>) -> int<4>"));
		EXPECT_TRUE(test_type(nm, "( int<4> , ref<int<4>>) => int<4>"));
		EXPECT_TRUE(test_type(nm, "(array<'elem,'n>, vector<uint<8>,'n>) -> 'elem"));

		EXPECT_TRUE(test_type(nm, "struct C { field : int<4>; }"));
		EXPECT_TRUE(test_type(nm, "alias papa = t<11>; alias mama = t<4>; struct name : [ papa, mama ] { a: int<4>; b : int<5>;}"));
		EXPECT_TRUE(test_type(nm, "alias papa = t<11>; struct name :[ papa ]{ a : int<4>; b : int<5>;}"));

		// tuple types
		EXPECT_TRUE(test_type(nm, "(int<4>, int<8>)"));
		EXPECT_TRUE(test_type(nm, "(int<4>, struct {a:int<4>;})"));
		EXPECT_TRUE(test_type(nm, "(int<4>, struct {a:int<4>; b:int<8>;})"));
		EXPECT_TRUE(test_type(nm, "alias int = int<4>; (int, struct {a:int; b:int<8>;}, int<7>)"));

		// Extended test for structs with parents
		EXPECT_TRUE(test_type(nm, "alias A = struct name { a : int<4>;}; struct B : [ private A ]         { b : int<8>;}"));
		EXPECT_TRUE(test_type(nm, "alias A = struct name { a : int<4>;}; struct B : [ virtual private A ] { b : int<8>;}"));
		EXPECT_TRUE(test_type(nm, "alias A = struct name { a : int<4>;}; struct B : [ public A ]          { b : int<8>;}"));
		EXPECT_TRUE(test_type(nm, "alias A = struct name { a : int<4>;}; struct B : [ protected A ]       { b : int<8>;}"));
		EXPECT_TRUE(test_type(nm, "alias A = struct name { a : int<4>;}; struct B : [ A ]                 { b : int<8>;}"));
		EXPECT_TRUE(test_type(nm, "alias A = struct name { a : int<4>;}; struct B : [ virtual A ]         { b : int<8>;}"));
	}


	bool test_expression(NodeManager& nm, const std::string& x) {
		IRBuilder builder(nm);

		std::cout << " ============== TEST ============ " << std::endl;
		auto type1 = builder.normalize(builder.parseExpr(x));

		if(type1) {
			PrettyPrinter printerA(type1, PrettyPrinter::OPTIONS_DEFAULT | PrettyPrinter::PRINT_CASTS
										  | PrettyPrinter::PRINT_DEREFS | PrettyPrinter::PRINT_ATTRIBUTES
										  | PrettyPrinter::PRINT_DERIVED_IMPL);
			std::ostringstream ss;
			ss << printerA;
			std::cout << printerA << std::endl;
			auto type2 = builder.normalize(builder.parseExpr(ss.str()));
			if(type2) {
				PrettyPrinter printerB(type1, PrettyPrinter::OPTIONS_DEFAULT | PrettyPrinter::PRINT_CASTS
											  | PrettyPrinter::PRINT_DEREFS | PrettyPrinter::PRINT_ATTRIBUTES
											  | PrettyPrinter::PRINT_DERIVED_IMPL);

				std::ostringstream ss1;
				ss1 << printerA;

				auto type3 = builder.normalize(builder.parseExpr(ss1.str()));


				if(analysis::equalNameless(builder.normalize(type1), builder.normalize(type2))) {
					dumpColor(type2);
					return true;
				} else {
					std::cout << "[equality check turned out false!]" << std::endl;
					std::cout << "printerA[[ " << std::endl << printerA << std::endl << "]]" << std::endl;
					std::cout << "printerB[[ " << std::endl << printerB << std::endl << "]]" << std::endl;
					if(builder.normalize(type2) == builder.normalize(type3)) {
						std::cout << "type 2-3 equivalent!\n";
					}
					return false;
				}
			} else {
				std::cout << "[parsing type2 went wrong!]" << std::endl;
				return false;
			}
		} else {
			std::cout << "[parsing type1 went wrong!]" << std::endl;
			return false;
		}
		return false;
	}

	TEST(After_Before_Test, Expressions) {
	NodeManager nm;
		EXPECT_TRUE(test_expression(nm, "1"));
		EXPECT_TRUE(test_expression(nm, "1u"));
		EXPECT_TRUE(test_expression(nm, "1l"));
		EXPECT_TRUE(test_expression(nm, "1ul"));
		EXPECT_TRUE(test_expression(nm, "1ll"));
		EXPECT_TRUE(test_expression(nm, "1ull"));

		EXPECT_TRUE(test_expression(nm, "1.0f"));
		EXPECT_TRUE(test_expression(nm, "1.0"));

		EXPECT_TRUE(test_expression(nm, "1 + 3"));
		EXPECT_TRUE(test_expression(nm, "1 - 0"));
		EXPECT_TRUE(test_expression(nm, "1 * 0"));
		EXPECT_TRUE(test_expression(nm, "1 / 0"));

		// precedence
		EXPECT_TRUE(test_expression(nm, "1 + 0 * 5"));
		EXPECT_TRUE(test_expression(nm, "1 * 0 + 5"));

		EXPECT_TRUE(test_statement(nm, "def union uni { a : int<4>; }; { var ref<uni,f,f,plain> a; }"));
		EXPECT_TRUE(test_statement(nm, "def union uni { a : int<4>; }; { <uni> { 4 }; }"));
		EXPECT_TRUE(test_statement(nm, ""
				"def struct BU { b : int<8>; };"
				"def union uni { a : int<4>; b : BU; };"
				"{"
				"  auto b = <BU> {6};"
				"  auto u1 = <uni> { b };"
				"  auto u2 = <uni> { 3 };"
				"  auto u3 = <uni> { <BU> { 5 } };"
				"}"));

		EXPECT_TRUE(test_expression(nm, "def struct x { a : int<4>; b : int<4>; }; <x> { 4, 5 }"));
		EXPECT_TRUE(test_expression(nm, "def struct x { a : uint<4>; b : int<4>; }; <x> { 4, -5 }"));
		EXPECT_TRUE(test_expression(nm, "def struct x { a : int<4>; b : uint<4>; }; <x> { -4, 5 }"));
		EXPECT_TRUE(test_expression(nm, "def struct x { a : int<4>; }; <x> { 4 }"));
		EXPECT_TRUE(test_expression(nm, "def struct x { }; <x> { }"));

		EXPECT_TRUE(test_expression(nm, "() -> unit { }"));
		EXPECT_TRUE(test_expression(nm, "( a : int<4>) -> unit { }"));
		EXPECT_TRUE(test_expression(nm, "() -> unit { var int<4> a = 1+1; }"));
		EXPECT_TRUE(test_expression(nm, "( a : bool) -> bool { return a; }"));

		EXPECT_TRUE(test_expression(nm, "( _ : 'a ) -> bool { return true; }"));
		EXPECT_TRUE(test_expression(nm, "( x : 'a ) -> bool { return true; }"));
		EXPECT_TRUE(test_expression(nm, "( x : 'a ) -> 'a { return x+CAST('a) 3; }"));
		EXPECT_TRUE(test_expression(nm, "( x : 'a ) -> 'a { return(x+CAST('a) 3); }"));
		EXPECT_TRUE(test_expression(nm, "( x : 'a ) -> 'a { return x+CAST('a) 3; }"));
		EXPECT_TRUE(test_expression(nm, "( x : 'a ) => x+CAST('a) 3"));

		EXPECT_TRUE(test_expression(nm, "type_lit(int<4>)"));

		EXPECT_TRUE(test_expression(nm, "100+200*300"));
		EXPECT_TRUE(test_expression(nm, "100-200*300"));
		EXPECT_TRUE(test_expression(nm, "100-200+300"));
		EXPECT_TRUE(test_expression(nm, "100-(200+300)"));
		EXPECT_TRUE(test_expression(nm, "100-200-300"));

		EXPECT_TRUE(test_expression(nm, ""
				"decl foo : () -> unit; "
				"def bar = () -> unit { foo(); }; "
				"def foo = () -> unit { bar(); }; "
				"foo"));

		EXPECT_TRUE(test_expression(nm, ""
				"decl foo : () -> unit; "
				"def bar = () -> unit { foo(); }; "
				"def foo = () -> unit { bar(); }; "
				"bar"));

		EXPECT_TRUE(test_expression(nm, ""
				"decl foo : (int<4>) -> int<4>; "
				"def bar = (a : int<4>) -> int<4> { return foo(a); }; "
				"def foo = (b : int<4>) -> int<4> { return bar(b); }; "
				"foo"));
<<<<<<< HEAD
=======

		EXPECT_TRUE(test_expression(nm,"def f = (a : struct {}) -> unit {}; f"));
		EXPECT_TRUE(test_expression(nm,"def f = (a : struct {a : int<4>;}) -> unit {}; f"));
		EXPECT_TRUE(test_expression(nm,"def f = (a : struct {a : int<4>; b : union {a : int<4>; b : int<8>};) -> unit {}; f"));
*/

>>>>>>> e24c027e
	}

	bool test_statement(NodeManager& nm, const std::string& x) {
		IRBuilder builder(nm);

		std::cout << " ============== TEST ============ " << std::endl;
		auto type1 = builder.normalize(builder.parseStmt(x));
		if(type1) {
			PrettyPrinter printerA(type1, PrettyPrinter::OPTIONS_DEFAULT | PrettyPrinter::PRINT_CASTS | PrettyPrinter::PRINT_DEREFS
				                              | PrettyPrinter::PRINT_MARKERS | PrettyPrinter::NO_LIST_SUGAR | PrettyPrinter::PRINT_ATTRIBUTES
				                              | PrettyPrinter::NO_EVAL_LAZY | PrettyPrinter::PRINT_DERIVED_IMPL);
			std::ostringstream ss;
			ss << printerA;
			dumpColor(type1);
			auto type2 = builder.normalize(builder.parseStmt(ss.str()));
			if(type2) {
				PrettyPrinter printerB(type2, PrettyPrinter::OPTIONS_DEFAULT | PrettyPrinter::PRINT_CASTS | PrettyPrinter::PRINT_DEREFS
					                              | PrettyPrinter::PRINT_MARKERS | PrettyPrinter::NO_LIST_SUGAR | PrettyPrinter::PRINT_ATTRIBUTES
					                              | PrettyPrinter::NO_EVAL_LAZY | PrettyPrinter::PRINT_DERIVED_IMPL);

				if(analysis::equalNameless(type1, type2)) {
					return true;
				} else {
					std::cout << "[equality check turned out false!]" << std::endl;
					std::cout << "printerA[ " << printerA << " ]" << std::endl;
					std::cout << "printerB[ " << printerB << " ]" << std::endl;
					return false;
				}
			} else {
				std::cout << "[parsing type2 went wrong!]" << std::endl;
				return false;
			}
		} else {
			std::cout << "[parsing type1 went wrong!]" << std::endl;
			return false;
		}
	}


	TEST(After_Before_Test, Statements) {
		NodeManager nm;

		EXPECT_TRUE(test_statement(nm, "{ var int<4> x = 0; x+1; }"));
		EXPECT_TRUE(test_statement(nm, "{ auto x = 0; x+1; }"));

		EXPECT_TRUE(test_statement(nm, "if ( true ) {}"));
		EXPECT_TRUE(test_statement(nm, "if ( true ) {} else {}"));
		EXPECT_TRUE(test_statement(nm, "if ( true ) { if ( false ) { } else { 1; } }"));
		EXPECT_TRUE(test_statement(nm, "if ( true ) { if ( false ) { } else { 1; } } else { 2; }"));
		EXPECT_TRUE(test_statement(nm, "if( false ) { return 0; } else { return 1+2; }"));
		EXPECT_TRUE(test_statement(nm, "if( false ) { return 0; }"));
		EXPECT_TRUE(test_statement(nm, "while ( true ) { 1+1; }"));
		EXPECT_TRUE(test_statement(nm, "while ( false ) { 1+1; }"));

		EXPECT_TRUE(test_statement(nm, "for ( int<4> it = 1 .. 3) { 1+1; }"));
		EXPECT_TRUE(test_statement(nm, "for ( int<4> it = 1 .. 3: 2) { 1+1; }"));
		EXPECT_TRUE(test_statement(nm, "for ( int<4> it = 1 .. 3: 2) { 1+1; }"));

		EXPECT_TRUE(test_statement(nm, "switch (2) { case 1: {1;} case 2: {2;} }"));

		EXPECT_TRUE(test_statement(nm, "try  {2;} catch( e : int<4>) { 1+1; }"));
		EXPECT_TRUE(test_statement(nm, "try  {2;} catch( e : int<4>) { 1+1; } catch (r : ref<int<4>>) { 3+4; }"));

		EXPECT_TRUE(test_statement(nm, "{ }"));

		EXPECT_TRUE(test_statement(nm, "def struct name { a : int<2>; };"
				                       "{"
			                           "    var name a;"
			                           "}"));

		EXPECT_TRUE(test_statement(nm, "def struct name { a : int<2>; };"
				                       "alias collection = vector<class, 10>;"
			                           "{"
				                       "    var collection col;"
			                           "}"));

		EXPECT_TRUE(test_statement(nm, "def struct somenewname { a : int<2>; };"
			                           "alias collection = vector<int<2>,5>;"
									   "{"
			                           "    var ref<collection> x;"
			                           "    var ref<somenewname> y;"
			                           "}"));

		EXPECT_TRUE(test_statement(nm, "def struct someoldname { a : int<2>; };"
									   "alias collection = vector<int<2>,5>;"
									   "{"
			                           "    var ref<collection> x;"
			                           "    var ref<someoldname> y;"
			                           "}"));

	}


	bool test_program(NodeManager& nm, const std::string& x) {
		IRBuilder builder1(nm);

		std::cout << " ============== TEST ============== " << std::endl;
		auto type1 = builder1.normalize(builder1.parseProgram(x));
		if(type1) {
			PrettyPrinter printerA(type1, PrettyPrinter::OPTIONS_DEFAULT | PrettyPrinter::PRINT_CASTS | PrettyPrinter::PRINT_DEREFS
				                              | PrettyPrinter::PRINT_MARKERS | PrettyPrinter::NO_LIST_SUGAR | PrettyPrinter::PRINT_ATTRIBUTES
				                              | PrettyPrinter::PRINT_DERIVED_IMPL);
			std::ostringstream ss;
			ss << printerA;
			dumpColor(type1);
			auto type2 = builder1.normalize(builder1.parseProgram(ss.str()));
			if(type2) {
				PrettyPrinter printerB(type2, PrettyPrinter::OPTIONS_DEFAULT | PrettyPrinter::PRINT_CASTS | PrettyPrinter::PRINT_DEREFS
					                              | PrettyPrinter::PRINT_MARKERS | PrettyPrinter::NO_LIST_SUGAR | PrettyPrinter::PRINT_ATTRIBUTES
					                              | PrettyPrinter::PRINT_DERIVED_IMPL);

				if(analysis::equalNameless(type1, type2)) {
					return true;
				} else {
					std::cout << "[equality check turned out false!]" << std::endl;
					std::cout << "printerA\n[[\n" << printerA << " \n]]" << std::endl;
					std::cout << "printerB\n[[\n" << printerB << " \n]]" << std::endl;
					return false;
				}
			} else {
				std::cout << "[parsing type2 went wrong!]" << std::endl;
				return false;
			}
		} else {
			std::cout << "[parsing type1 went wrong!]" << std::endl;
			return false;
		}
	}

TEST(After_Before_Test, Let) {
		NodeManager mgr;

    	EXPECT_TRUE(test_program(mgr, "alias int = int<4>; int main () { return 1; }"));
		EXPECT_TRUE(test_program(mgr, "alias int = int<4>; alias long = int<8>; long main ( a : int) { return 1; }"));
		EXPECT_TRUE(test_program(mgr, "alias int = int<4>; alias long = int<8>; int<4> main () { return 1; }"));
		EXPECT_TRUE(test_program(mgr, "def f = () -> unit { }; int<4> main () { f(); return 1; }"));

		EXPECT_TRUE(test_program(mgr, "alias int = int<4>; def f = (a : int) -> int { return a; }; int main () { f(1); return 1; }"));
		EXPECT_TRUE(test_program(mgr, "decl f : ()->unit; decl g : ()->unit; def f = ()->unit{g();}; def g = ()->unit{f();}; unit main() { f(); }"));
		EXPECT_TRUE(test_program(mgr, "decl f : ()->unit; decl g : ()->unit; def f = ()->unit{g();}; def g = ()->unit{f();}; unit main() { f(); 5;}"));
		EXPECT_TRUE(test_program(mgr, "decl f : ()->unit; decl g : ()->unit; def f = ()->unit{g();}; def g = ()->unit{f();}; unit main() { f(); g(); }"));
    	EXPECT_TRUE(test_program(mgr, ""
			                          "alias int = int<4>;"
			                          "def f = (a : int) -> int {"
			                          "   return 0;"
			                          "};"
			                          "def g = (a : int, b : int) -> unit {};"
			                          "unit main() {"
			                          "   f(3);"
			                          "   var int x = 4;"
			                          "   var int<4> y = 2;"
			                          "   g(1,2);"
			                          "   g(x,y);"
			                          "}"));

		EXPECT_TRUE(test_statement(mgr, ""
		"def struct name { "
		"    lambda fun : () -> unit {}"
		"};"
		"{"
		"   var ref<name> x;"
		"   x.fun();"
		"}"));

		EXPECT_TRUE(test_statement(mgr, ""
		"decl struct B;"
		"def struct A { "
		"    b : B;"
		"    lambda fun : () -> unit {}"
		"};"
		"def struct B {"
		"    a : A;"
		"    lambda xxx : () -> unit {}"
		"};"
		"{"
		"   var ref<A> x;"
		"   x.fun();"
		"}"));

		EXPECT_TRUE(test_statement(mgr, ""
		"decl struct B;"
		"def struct A { "
		"    b : B;"
		"    lambda fun : () -> unit {}"
		"};"
		"def struct B {"
		"    a : A;"
		"    lambda xxx : () -> unit {}"
		"};"
		"{"
		"   var ref<B> x;"
		"   x.xxx();"
		"}"));

		EXPECT_TRUE(test_statement(mgr, ""
		"decl struct B;"
		"def struct A { "
		"    b : B;"
		"    lambda fun : () -> unit {}"
		"};"
		"def struct B {"
		"    a : A;"
		"    lambda xxx : () -> unit {}"
		"};"
		"{"
		"   var ref<A> x;"
		"   x.b.xxx();"
		"}"));

		EXPECT_TRUE(test_statement(mgr, ""
		"def struct name { "
		"    a : int<4>;"
		"    lambda f : (b : int<4>) -> unit {"
		"        this.a = 5;"
		"    }"
		"};"
		"{"
		"   var ref<name> x;"
		"   x.f(6);"
		"}"));

		EXPECT_TRUE(test_program(mgr, ""
		"def struct name { "
		"    a : int<4>;"
		"    lambda f : () -> unit {"
		"        this.a = 5;"
		"    }"
		"};"
		"unit main(y:int<4>) {"
		"   var ref<name> x;"
		"   x.f();"
		"}"));

    	EXPECT_TRUE(test_program(mgr,
		"alias int = int<4>;"
		"def struct name { "
		"    a : int;"
		"    b : int;"
		"    lambda f = () -> int {"
		"        return 0;"
		"    }"
		"    lambda f = (a : int) -> int {"
		"        return 1;"
		"    }"
		"};"
		"unit main() {"
		"   var ref<name> x;"
		"   x.f();"
		"   x.f(1);"
		"}"));

		EXPECT_TRUE(test_program(mgr,
		"def struct name { a: int<4>; b : int<5>;};"
		"alias class = name;"
		"unit main() {"
		"   var ref<class> x;"
		"   var ref<int<4>> y;"
		"}"));

		EXPECT_TRUE(test_program(mgr, ""
		"decl f:name::()->unit;"
		"def struct name {"
		"    lambda f : () -> unit {"
		"        f();"
		"    }"
		"};"
		"alias fancy = name;"
		"unit main () {"
		"   var ref<fancy> x;"
		"   x.f();"
		"}"));

    	EXPECT_TRUE(test_program(mgr,
		"decl struct name;"
		"decl f:name::()->unit;"
		"decl g:name::()->unit;"
		"def struct shoe { a : int<8>; c : int<9>; d : int<4>; g : int<1>;};"
		"alias fancy = shoe;"
		"def struct hair { f : int<3>; a : int<2>; z : int<16>;};"
		"alias fency = hair;"
		"def struct name : [ fancy,fency ] { "
		"    a : int<4>;"
		"    b : int<5>;"
		"    lambda f : () -> unit {"
		"        g();"
		"    }"
		"    lambda g : () -> unit {"
		"        f();"
		"    }"
		"};"
		"alias class = name;"
		"unit main() {  "
		"    var ref<class> x;"
		"    var fancy y;"
		"    x.f();"
		"    x.g();"
		"}" ));

    	EXPECT_TRUE(test_program(mgr,
		"def struct name { "
		"    a : int<4>;"
		"    ctor() {"
		"        a = 5;"
		"    }"
		"    ctor(b : int<4>) {"
		"        a = b;"
		"    }"
		"};"
		"unit main() {"
		"    var name y;"
		"}"
		));
	}

    TEST(After_Before_Test, Program) {
		NodeManager nm;

		EXPECT_TRUE(test_program(nm, "unit main() {}"));

		EXPECT_TRUE(test_program(nm, "alias int = int<4>;"
			                         "int main() {"
			                         "   return 4;"
			                         "}"));

		EXPECT_TRUE(test_program(nm, ""
			                         "int<4> main(a : ref<int<4>,f,f,plain>) {"
			                         "   var int<4> c = 5;"
			                         "   return 42;"
			                         "}"));
		EXPECT_TRUE(test_program(nm, ""
			                         "alias int = int<4>;"
			                         "def f = ()->unit{};"
			                         "int main() {"
			                         "   f();"
			                         "   return 4;"
			                         "}"));
		EXPECT_TRUE(test_program(nm, ""
			                         "alias int = int<4>;"
			                         "def f = (a : int)->int{"
			                         "   return a;"
			                         "};"
			                         "unit main(a : ref<int<4>,f,f,plain>) {"
			                         "   f(6);"
			                         "}"));

		EXPECT_TRUE(test_program(nm, ""
			                         "alias int = int<4>;"
			                         "def f = function (a : ref<int,f,f,plain>)->unit{"
			                         "   a = 5;"
			                         "};"
			                         "unit main(a : ref<int<4>,f,f,plain>) {"
			                         "   var int b = 6;"
			                         "   f(b);"
			                         "}"));
		EXPECT_TRUE(test_program(nm, ""
			                         "alias int = int<4>;"
			                         "def f = function (a : ref<int<4>,f,f,plain>)->int{"
			                         "   return *a;"
			                         "};"
			                         "unit main() {"
			                         "   var int z = f(5);"
			                         "}"));

		EXPECT_TRUE(test_program(nm, ""
			                         "def f = function (a : ref<int<4>,f,f,plain>) -> int<4> { "
			                         "   return *a; "
			                         "}; "
			                         "unit main (argc : int<8>, argc2 : int<4>) {1;2;3;f(2);}"));
		EXPECT_TRUE(test_program(nm, "unit main (a : int<4>, b : int<4>)  { "
			                         "   var int<4> c = a;"
			                         "}"));
		EXPECT_TRUE(test_program(nm, ""
			                         "alias int = int<4>; "
			                         "unit main (a : int, b : int) { 1+1; }"));
		EXPECT_TRUE(test_program(nm, "alias int = int<4>; "
			                         "def f = function (a : ref<int,f,f,plain>) ->int { "
			                         "  return *a; "
			                         "}; "
			                         "unit main (a : int, b : int) { "
			                         "  f(1);"
				                     "  f(a);"
			                         "}"));

		EXPECT_TRUE(test_program(nm, "alias int = int<4>;"
			                         "decl g : () ->unit;"
				                     "def f = () -> unit{"
			                         "    g();"
			                         "};"
			                         "def g = () -> unit {"
			                         "    f();"
			                         "};"
			                         "int main() { "
			                         "      var ref<int> x = ref_var_init(10);"
			                         "      f();"
			                         "      return 0; "
			                         "}"));

		EXPECT_TRUE(test_program(nm, "decl ffunc : (int<4>)->int<4>;"
				                     "def ffunc = function (a : ref<int<4>,f,f,plain>)->int<4> {"
			                         "         ffunc(*a);"
			                         "         return 5;"
			                         "};"
			                         "def gfunc = (a : int<4>)->int<4> {"
			                         "  return a;"
			                         "};"
			                         "unit main() { "
			                         "  var ref<int<4>,f,f,plain> s = ref_var_init(5);"
			                         "  ffunc(*s);"
			                         "  gfunc(4);"
			                         " }"));

		EXPECT_TRUE(test_program(nm, "alias int = int<4>;"
			                         "def f = (a : int) -> int {"
			                         "   return a;"
			                         "};"
			                         "int main() {"
			                         "   var ref<int> a = ref_var_init(5);"
			                         "   f(4);"
			                         "   f(*a);"
			                         "   return 0;"
			                         "}"));

		EXPECT_TRUE(test_program(nm, "decl ffunc : (int<4>)->unit;"
				                     "def ffunc = function (a : ref<int<4>,f,f,plain>)->unit {"
			                         "         ffunc(*a);"
			                         "};"
			                         "unit main() { "
			                         "  var ref<int<4>,f,f,plain> s = ref_var_init(5);"
			                         "  ffunc(*s); "
			                         "}"));

		EXPECT_TRUE(test_program(nm, "def ffunc = (a : int<4>)->int<4> {"
			                         "      return a;"
			                         "    };"
			                         "unit main() { ffunc(12); }"));

		EXPECT_TRUE(test_program(nm, "alias int = int<4>;"
			                         "def f = (a : int) -> unit {};"
			                         "def g = (b : int) -> unit {"
			                         "   f(5);"
			                         "   f(b);"
			                         "};"
			                         "unit main() {"
			                         "   g(5);"
			                         "}"));

		EXPECT_TRUE(test_program(nm, "decl ffunc : (int<4>)->int<4>;"
				                     "decl gfunc : (int<4>)->int<4>;"
			                         "def ffunc = function (a : ref<int<4>,f,f,plain>)->int<4> {"
			                         "         ffunc(*a);"
			                         "         gfunc(6);"
			                         "         return 5;"
			                         "};"
			                         "def gfunc = function (b : ref<int<4>,f,f,plain>)->int<4> {"
			                         "         ffunc(7);"
			                         "         gfunc(*b);"
			                         "         return 3;"
			                         "};"
			                         "unit main() { ffunc(12); }"));

		EXPECT_TRUE(test_program(nm, "decl ffunc : (int<4>)->int<4>;"
									 "decl gfunc : (int<4>)->int<4>;"
			                         "def ffunc = (a : int<4>)->unit {"
			                         "         ffunc(a);"
			                         "         gfunc(6);"
			                         "};"
			                         "def gfunc = (b : int<4>)->unit {"
			                         "         ffunc(7);"
			                         "         gfunc(b);"
			                         "};"
			                         "unit main() { ffunc(12); }"));

		EXPECT_TRUE(test_program(nm, "decl struct A;"
				                     "decl struct B;"
				                     "def struct A {"
				                     "    a : ref<B>;"
				                     "};"
				                     "def struct B {"
				                     "    b : ref<A>;"
				                     "};"
				                     "unit main() { "
				                     "    var ref<A> a;"
				                     "    return unit;"
				                     "}"));

		EXPECT_TRUE(test_program(nm, "unit main()  {"
			                         "while ( false || true ) { 1+1; }"
			                         "}"));


		EXPECT_TRUE(test_program(nm, "unit main()  {"
			                         "while ( true || false ) { 1+1; }"
			                         "}"));
/*
		EXPECT_TRUE(test_program(nm, "unit main()  {"
			                         "while ( (false && true) || (true && false) ) { var int<4> a = 5; }"
			                         "}"));

		EXPECT_TRUE(test_program(nm, "unit main()  {"
			                         "while ( false || true && true ) { var int<4> a = 5; }"
			                         "}"));

		EXPECT_TRUE(test_program(nm, "unit main()  {"
			                         "while ( false && true || true ) { var int<4> a = 5; }"
			                         "}"));
*/
	}
} // parser
} // core
} // insieme<|MERGE_RESOLUTION|>--- conflicted
+++ resolved
@@ -267,15 +267,9 @@
 				"def bar = (a : int<4>) -> int<4> { return foo(a); }; "
 				"def foo = (b : int<4>) -> int<4> { return bar(b); }; "
 				"foo"));
-<<<<<<< HEAD
-=======
-
 		EXPECT_TRUE(test_expression(nm,"def f = (a : struct {}) -> unit {}; f"));
 		EXPECT_TRUE(test_expression(nm,"def f = (a : struct {a : int<4>;}) -> unit {}; f"));
 		EXPECT_TRUE(test_expression(nm,"def f = (a : struct {a : int<4>; b : union {a : int<4>; b : int<8>};) -> unit {}; f"));
-*/
-
->>>>>>> e24c027e
 	}
 
 	bool test_statement(NodeManager& nm, const std::string& x) {
