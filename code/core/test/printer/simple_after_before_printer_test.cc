--- conflicted
+++ resolved
@@ -1,38 +1,38 @@
 /**
-* Copyright (c) 2002-2015 Distributed and Parallel Systems Group,
-*                Institute of Computer Science,
-*               University of Innsbruck, Austria
-*
-* This file is part of the INSIEME Compiler and Runtime System.
-*
-* We provide the software of this file (below described as "INSIEME")
-* under GPL Version 3.0 on an AS IS basis, and do not warrant its
-* validity or performance.  We reserve the right to update, modify,
-* or discontinue this software at any time.  We shall have no
-* obligation to supply such updates or modifications or any other
-* form of support to you.
-*
-* If you require different license terms for your intended use of the
-* software, e.g. for proprietary commercial or industrial use, please
-* contact us at:
-*                   insieme@dps.uibk.ac.at
-*
-* We kindly ask you to acknowledge the use of this software in any
-* publication or other disclosure of results by referring to the
-* following citation:
-*
-* H. Jordan, P. Thoman, J. Durillo, S. Pellegrini, P. Gschwandtner,
-* T. Fahringer, H. Moritsch. A Multi-Objective Auto-Tuning Framework
-* for Parallel Codes, in Proc. of the Intl. Conference for High
-* Performance Computing, Networking, Storage and Analysis (SC 2012),
-* IEEE Computer Society Press, Nov. 2012, Salt Lake City, USA.
-*
-* All copyright notices must be kept intact.
-*
-* INSIEME depends on several third party software packages. Please
-* refer to http://www.dps.uibk.ac.at/insieme/license.html for details
-* regarding third party software licenses.
-*/
+ * Copyright (c) 2002-2015 Distributed and Parallel Systems Group,
+ *                Institute of Computer Science,
+ *               University of Innsbruck, Austria
+ *
+ * This file is part of the INSIEME Compiler and Runtime System.
+ *
+ * We provide the software of this file (below described as "INSIEME")
+ * under GPL Version 3.0 on an AS IS basis, and do not warrant its
+ * validity or performance.  We reserve the right to update, modify,
+ * or discontinue this software at any time.  We shall have no
+ * obligation to supply such updates or modifications or any other
+ * form of support to you.
+ *
+ * If you require different license terms for your intended use of the
+ * software, e.g. for proprietary commercial or industrial use, please
+ * contact us at:
+ *                   insieme@dps.uibk.ac.at
+ *
+ * We kindly ask you to acknowledge the use of this software in any
+ * publication or other disclosure of results by referring to the
+ * following citation:
+ *
+ * H. Jordan, P. Thoman, J. Durillo, S. Pellegrini, P. Gschwandtner,
+ * T. Fahringer, H. Moritsch. A Multi-Objective Auto-Tuning Framework
+ * for Parallel Codes, in Proc. of the Intl. Conference for High
+ * Performance Computing, Networking, Storage and Analysis (SC 2012),
+ * IEEE Computer Society Press, Nov. 2012, Salt Lake City, USA.
+ *
+ * All copyright notices must be kept intact.
+ *
+ * INSIEME depends on several third party software packages. Please
+ * refer to http://www.dps.uibk.ac.at/insieme/license.html for details
+ * regarding third party software licenses.
+ */
 
 #include <gtest/gtest.h>
 
@@ -51,79 +51,37 @@
 #include "insieme/core/ir_node.h"
 
 namespace insieme {
-<<<<<<< HEAD
-	namespace core {
-		namespace parser {
-
-			using namespace detail;
-			using namespace insieme::core::printer;
-
-			bool test_type(NodeManager &nm, const std::string &x) {
-				IRBuilder builder(nm);
-
-				std::cout << " ============== TEST ============== " << std::endl;
-				auto type1 = builder.parseType(x);
-
-				if (type1) {
-					dumpColor(type1);
-					PrettyPrinter printerA(type1, PrettyPrinter::OPTIONS_DEFAULT | PrettyPrinter::PRINT_CASTS
-												  | PrettyPrinter::PRINT_DEREFS | PrettyPrinter::PRINT_MARKERS
-												  | PrettyPrinter::NO_LIST_SUGAR
-												  | PrettyPrinter::PRINT_ATTRIBUTES | PrettyPrinter::NO_EVAL_LAZY
-												  |
-												  /*PrettyPrinter::PRINT_LITERAL_TYPES |*/ PrettyPrinter::PRINT_DERIVED_IMPL);
-					std::ostringstream ss;
-					ss << printerA;
-					auto type2 = builder.parseType(ss.str());
-					if (type2) {
-						PrettyPrinter printerB(type2, PrettyPrinter::OPTIONS_DEFAULT | PrettyPrinter::PRINT_CASTS
-													  | PrettyPrinter::PRINT_DEREFS | PrettyPrinter::PRINT_MARKERS
-													  | PrettyPrinter::NO_LIST_SUGAR
-													  | PrettyPrinter::PRINT_ATTRIBUTES | PrettyPrinter::NO_EVAL_LAZY
-													  |
-													  /*PrettyPrinter::PRINT_LITERAL_TYPES |*/ PrettyPrinter::PRINT_DERIVED_IMPL);
-
-						if (builder.normalize(type1) == builder.normalize(type2)) {
-							return true;
-						} else {
-							std::cout << "[equality check turned out false!]" << std::endl;
-							std::cout << "printerA[ " << printerA << " ]" << std::endl;
-							std::cout << "printerB[ " << printerB << " ]" << std::endl;
-							return false;
-						}
-					} else {
-						std::cout << "[parsing type2 went wrong!]" << std::endl;
-						return false;
-					}
-=======
 namespace core {
-namespace parser3 {
+namespace parser {
 
 	using namespace detail;
 	using namespace insieme::core::printer;
 
-	bool test_type(NodeManager& nm, const std::string& x) {
+	bool test_type(NodeManager &nm, const std::string &x) {
 		IRBuilder builder(nm);
 
 		std::cout << " ============== TEST ============== " << std::endl;
 		auto type1 = builder.parseType(x);
 
-		if(type1) {
+		if (type1) {
 			dumpColor(type1);
-			PrettyPrinter printerA(type1, PrettyPrinter::OPTIONS_DEFAULT | PrettyPrinter::PRINT_CASTS | PrettyPrinter::PRINT_DEREFS
-				                              | PrettyPrinter::PRINT_MARKERS | PrettyPrinter::NO_LIST_SUGAR | PrettyPrinter::PRINT_ATTRIBUTES
-				                              | PrettyPrinter::NO_EVAL_LAZY | PrettyPrinter::PRINT_DERIVED_IMPL);
+			PrettyPrinter printerA(type1, PrettyPrinter::OPTIONS_DEFAULT | PrettyPrinter::PRINT_CASTS
+			                              | PrettyPrinter::PRINT_DEREFS | PrettyPrinter::PRINT_MARKERS
+			                              | PrettyPrinter::NO_LIST_SUGAR
+			                              | PrettyPrinter::PRINT_ATTRIBUTES | PrettyPrinter::NO_EVAL_LAZY
+			                              | /*PrettyPrinter::PRINT_LITERAL_TYPES |*/ PrettyPrinter::PRINT_DERIVED_IMPL);
 			std::ostringstream ss;
 			ss << printerA;
 			auto type2 = builder.parseType(ss.str());
-			if(type2) {
-				PrettyPrinter printerB(type2, PrettyPrinter::OPTIONS_DEFAULT | PrettyPrinter::PRINT_CASTS | PrettyPrinter::PRINT_DEREFS
-					                              | PrettyPrinter::PRINT_MARKERS | PrettyPrinter::NO_LIST_SUGAR | PrettyPrinter::PRINT_ATTRIBUTES
-					                              | PrettyPrinter::NO_EVAL_LAZY | PrettyPrinter::PRINT_DERIVED_IMPL);
-
-				if(builder.normalize(type1) == builder.normalize(type2)) {
+			if (type2) {
+				PrettyPrinter printerB(type2, PrettyPrinter::OPTIONS_DEFAULT | PrettyPrinter::PRINT_CASTS
+				                              | PrettyPrinter::PRINT_DEREFS | PrettyPrinter::PRINT_MARKERS
+				                              | PrettyPrinter::NO_LIST_SUGAR
+				                              | PrettyPrinter::PRINT_ATTRIBUTES | PrettyPrinter::NO_EVAL_LAZY
+				                              | /*PrettyPrinter::PRINT_LITERAL_TYPES |*/ PrettyPrinter::PRINT_DERIVED_IMPL);
+
+				if (builder.normalize(type1) == builder.normalize(type2)) {
 					return true;
->>>>>>> 1b7c4042
 				} else {
 					std::cout << "[equality check turned out false!]" << std::endl;
 					std::cout << "printerA[ " << printerA << " ]" << std::endl;
