/**
 * Copyright (c) 2002-2016 Distributed and Parallel Systems Group,
 *                Institute of Computer Science,
 *               University of Innsbruck, Austria
 *
 * This file is part of the INSIEME Compiler and Runtime System.
 *
 * We provide the software of this file (below described as "INSIEME")
 * under GPL Version 3.0 on an AS IS basis, and do not warrant its
 * validity or performance.  We reserve the right to update, modify,
 * or discontinue this software at any time.  We shall have no
 * obligation to supply such updates or modifications or any other
 * form of support to you.
 *
 * If you require different license terms for your intended use of the
 * software, e.g. for proprietary commercial or industrial use, please
 * contact us at:
 *                   insieme@dps.uibk.ac.at
 *
 * We kindly ask you to acknowledge the use of this software in any
 * publication or other disclosure of results by referring to the
 * following citation:
 *
 * H. Jordan, P. Thoman, J. Durillo, S. Pellegrini, P. Gschwandtner,
 * T. Fahringer, H. Moritsch. A Multi-Objective Auto-Tuning Framework
 * for Parallel Codes, in Proc. of the Intl. Conference for High
 * Performance Computing, Networking, Storage and Analysis (SC 2012),
 * IEEE Computer Society Press, Nov. 2012, Salt Lake City, USA.
 *
 * All copyright notices must be kept intact.
 *
 * INSIEME depends on several third party software packages. Please
 * refer to http://www.dps.uibk.ac.at/insieme/license.html for details
 * regarding third party software licenses.
 */

#include <gtest/gtest.h>
#include <string>
#include <boost/regex.hpp>

#include <boost/regex.hpp>

#include "insieme/core/ir_node.h"
#include "insieme/core/ir_expressions.h"
#include "insieme/core/printer/pretty_printer.h"
#include "insieme/core/printer/lexer.h"
#include "insieme/core/ir_builder.h"
#include "insieme/core/lang/pointer.h"
#include "insieme/core/printer/error_printer.h"
#include "insieme/core/checks/full_check.h"

#include "insieme/core/analysis/attributes.h"

#include "insieme/utils/name_mangling.h"

using namespace insieme;
using namespace insieme::core;
using namespace insieme::core::printer;

TEST(PrettyPrinter, Basic) {
	// check setup
	EXPECT_EQ(static_cast<unsigned>(0), PrettyPrinter::OPTIONS_DEFAULT);
	EXPECT_EQ(static_cast<unsigned>(PrettyPrinter::PRINT_CASTS | PrettyPrinter::PRINT_DEREFS | PrettyPrinter::PRINT_MARKERS | PrettyPrinter::PRINT_ATTRIBUTES
	                                | PrettyPrinter::NO_EVAL_LAZY),
	          PrettyPrinter::OPTIONS_DETAIL);
	EXPECT_EQ(static_cast<unsigned>(PrettyPrinter::OPTIONS_DETAIL | PrettyPrinter::PRINT_SINGLE_LINE), PrettyPrinter::OPTIONS_SINGLE_LINE);

	NodePtr ptr;

	PrettyPrinter printerA(ptr, PrettyPrinter::OPTIONS_DEFAULT);
	EXPECT_FALSE(printerA.hasOption(PrettyPrinter::PRINT_DEREFS));
	EXPECT_FALSE(printerA.hasOption(PrettyPrinter::PRINT_CASTS));
	EXPECT_FALSE(printerA.hasOption(PrettyPrinter::PRINT_SINGLE_LINE));

	PrettyPrinter printerB(ptr, PrettyPrinter::OPTIONS_DETAIL);
	EXPECT_TRUE(printerB.hasOption(PrettyPrinter::PRINT_DEREFS));
	EXPECT_TRUE(printerB.hasOption(PrettyPrinter::PRINT_CASTS));
	EXPECT_FALSE(printerB.hasOption(PrettyPrinter::PRINT_SINGLE_LINE));

	PrettyPrinter printerC(ptr, PrettyPrinter::OPTIONS_SINGLE_LINE);
	EXPECT_TRUE(printerC.hasOption(PrettyPrinter::PRINT_DEREFS));
	EXPECT_TRUE(printerC.hasOption(PrettyPrinter::PRINT_CASTS));
	EXPECT_TRUE(printerC.hasOption(PrettyPrinter::PRINT_SINGLE_LINE));

	printerC.setOption(PrettyPrinter::PRINT_DEREFS, false);
	EXPECT_FALSE(printerC.hasOption(PrettyPrinter::PRINT_DEREFS));
	printerC.setOption(PrettyPrinter::PRINT_DEREFS);
	EXPECT_TRUE(printerC.hasOption(PrettyPrinter::PRINT_DEREFS));
	printerC.setOption(PrettyPrinter::PRINT_DEREFS, false);
	EXPECT_FALSE(printerC.hasOption(PrettyPrinter::PRINT_DEREFS));
}

TEST(PrettyPrinter, ErrorPrinter) {
	NodeManager nm;
	IRBuilder b(nm);

	auto ir = b.parseStmt("{ var ref<uint<4>> a = lit(\"0\" : int<8>); }");
	auto err = checks::check(ir);

	ASSERT_TRUE(!err.empty());
	dumpErrors(err);
	EXPECT_EQ("Invalid type of initial value - expected: \nref<uint<4>,f,f,plain>, actual: \nint<8>", toString(err[0].getMessage()));
}

TEST(PrettyPrinter, Wrapper) {
	NodeManager mgr;
	IRBuilder builder(mgr);

	LiteralPtr lit = Literal::get(mgr, mgr.getLangBasic().getString(), "\"this is a string literal\"");
	LiteralPtr one = Literal::get(mgr, mgr.getLangBasic().getInt4(), "1");
	VariablePtr iter = Variable::get(mgr, mgr.getLangBasic().getInt4());
	ForStmtPtr forStmt = builder.forStmt(iter, one, one, one, lit);

	PrettyPrinter printerA(forStmt, PrettyPrinter::OPTIONS_DEFAULT);

	std::ostringstream ss1;
	SourceLocationMap srcMap = printAndMap(ss1, printerA);

	std::ostringstream ss2;
	ss2 << printerA;

	// EXPECT_EQ(ss2.str(), ss1.str());

	// print the map
	std::cout << ss2.str() << std::endl;
	std::cout << srcMap;

	// ForStmt loc
	SourceLocationMap::const_iterator it = srcMap.begin();
	EXPECT_EQ(forStmt, it->second);
	EXPECT_EQ(SourceLocation(0, 0), it->first.first);
	EXPECT_EQ(SourceLocation(2, 1), it->first.second);

	++it;

	// int<4> type loc
	EXPECT_EQ(mgr.getLangBasic().getInt4(), it->second);
	EXPECT_EQ(SourceLocation(0, 5), it->first.first);
	EXPECT_EQ(SourceLocation(0, 11), it->first.second);

	++it;

	// 4 literal loc
	EXPECT_EQ(builder.numericType(builder.literal("4",builder.getLangBasic().getUIntInf()))->getValue(), it->second);
	EXPECT_EQ(SourceLocation(0, 9), it->first.first);
	EXPECT_EQ(SourceLocation(0, 10), it->first.second);

	++it;

	// variable loc
	EXPECT_EQ(iter, it->second);
	EXPECT_EQ(SourceLocation(0, 12), it->first.first);
	EXPECT_EQ(SourceLocation(0, 14), it->first.second);

	++it;

	// init value (1) loc
	EXPECT_EQ(forStmt->getStart(), it->second);
	EXPECT_EQ(SourceLocation(0, 17), it->first.first);
	EXPECT_EQ(SourceLocation(0, 18), it->first.second);

	++it;

	// for loop end condition (1) loc
	EXPECT_EQ(forStmt->getEnd(), it->second);
	EXPECT_EQ(SourceLocation(0, 22), it->first.first);
	EXPECT_EQ(SourceLocation(0, 23), it->first.second);

	++it;

	// for loop step (1) loc
	EXPECT_EQ(forStmt->getStep(), it->second);
	EXPECT_EQ(SourceLocation(0, 26), it->first.first);
	EXPECT_EQ(SourceLocation(0, 27), it->first.second);

	++it;

	// for loop body (compound) loc
	EXPECT_EQ(forStmt->getBody(), it->second);
	EXPECT_EQ(SourceLocation(0, 29), it->first.first);
	EXPECT_EQ(SourceLocation(2, 1), it->first.second);

	++it;

	// for loop body (lit) loc
	EXPECT_EQ(forStmt->getBody()->getStatements()[0], it->second);
	EXPECT_EQ(SourceLocation(1, 4), it->first.first);
	EXPECT_EQ(SourceLocation(1, 30), it->first.second);
}

TEST(PrettyPrinter, HiddenAttributes) {
	NodeManager manager;
	IRBuilder builder(manager);
	auto& ext = manager.getLangExtension<analysis::AttributeExtension>();

	analysis::AttributePtr a1 = ext.getUnordered();

	ExpressionPtr expr = builder.intLit(1);
	expr = analysis::addAttribute(expr, a1);

	//dumpText(expr);

	EXPECT_EQ("1", toString(PrettyPrinter(expr)));
	EXPECT_EQ("attr(1, [unordered])", toString(PrettyPrinter(expr, PrettyPrinter::OPTIONS_DETAIL)));
}

TEST(PrettyPrinter, This) {
NodeManager nm;
IRBuilder builder(nm);


	std::string res = ""
			"decl struct A;\n"
			"decl A::a : int<4>;\n"
			"decl f:A::() -> int<4>;\n"
			"def struct A {\n"
			"    a : int<4>;\n"
			"    function f = () -> int<4> {\n"
			"        return (this).a;\n"
			"    }\n"
			"};\n"
			"A";
{
	auto type0 = builder.parseType(""
										   "def struct A { "
										   "    a : int<4>;"
										   "    lambda f = () -> int<4> {"
										   "        return a;"
										   "    }"
										   "}; A");
	PrettyPrinter printer0(type0, PrettyPrinter::OPTIONS_DEFAULT | PrettyPrinter::PRINT_CASTS
								  | PrettyPrinter::PRINT_DEREFS | PrettyPrinter::PRINT_MARKERS
								  | PrettyPrinter::NO_LIST_SUGAR
								  | PrettyPrinter::PRINT_ATTRIBUTES | PrettyPrinter::NO_EVAL_LAZY
								  | PrettyPrinter::PRINT_DERIVED_IMPL);

	EXPECT_EQ(res, toString(printer0)) << printer0;
}

{
	auto type1 = builder.parseType(""
										   "def struct A { "
										   "    a : int<4>;"
										   "    lambda f = () -> int<4> {"
										   "        return (this).a;"
										   "    }"
										   "}; A");
	PrettyPrinter printer1(type1, PrettyPrinter::OPTIONS_DEFAULT | PrettyPrinter::PRINT_CASTS
								  | PrettyPrinter::PRINT_DEREFS | PrettyPrinter::PRINT_MARKERS
								  | PrettyPrinter::NO_LIST_SUGAR
								  | PrettyPrinter::PRINT_ATTRIBUTES | PrettyPrinter::NO_EVAL_LAZY
								  | PrettyPrinter::PRINT_DERIVED_IMPL);

	EXPECT_EQ(res, toString(printer1)) <<printer1;
}
// TODO: member function access test!

{

std::string res2 = ""
		"decl struct A;\n"
		"decl A::a : int<4>;\n"
		"decl f:A::() -> int<4>;\n"
		"decl g:A::(() -> int<4>) -> unit;\n"
		"def struct A {\n"
		"    a : int<4>;\n"
		"    function f = () -> int<4> {\n"
		"        return (this).a;\n"
		"    }\n"
		"    function g = (v1 : ref<() -> int<4>,f,f,plain>) -> unit {\n"
		"        var () -> int<4> v2 = parser_member_function_access(this, f);\n"
		"        (*v1)();\n"
		"        v2();\n"
		"    }\n"
		"};\n"
		"A";

auto type1 = builder.normalize(builder.parseType(""
									   "def struct A { "
									   "    a : int<4>;"
									   "    lambda f = () -> int<4> {"
									   "        return this.a;"
									   "    }"
									   "    lambda g = (b : ()->int<4>)->unit {"
									   "        var ()->int<4> c = this.f;"
									   "        b();"
									   "        c();"
									   "    }"
									   "}; A"));
PrettyPrinter printer1(type1, PrettyPrinter::OPTIONS_DEFAULT | PrettyPrinter::PRINT_CASTS
							  | PrettyPrinter::PRINT_DEREFS | PrettyPrinter::PRINT_MARKERS
							  | PrettyPrinter::NO_LIST_SUGAR
							  | PrettyPrinter::PRINT_ATTRIBUTES | PrettyPrinter::NO_EVAL_LAZY
							  | PrettyPrinter::PRINT_DERIVED_IMPL);

EXPECT_EQ(res2, toString(printer1)) <<printer1;
}

}

TEST(PrettyPrinter, Declarations) {
	NodeManager nm;
	IRBuilder builder(nm);

	auto type0 = builder.normalize(builder.parseType("def struct A { }; A"));
	PrettyPrinter printer0(type0, PrettyPrinter::OPTIONS_DEFAULT | PrettyPrinter::PRINT_CASTS
								  | PrettyPrinter::PRINT_DEREFS | PrettyPrinter::PRINT_MARKERS
								  | PrettyPrinter::NO_LIST_SUGAR
								  | PrettyPrinter::PRINT_ATTRIBUTES | PrettyPrinter::NO_EVAL_LAZY
								  | PrettyPrinter::PRINT_DERIVED_IMPL);

	EXPECT_EQ(toString(printer0), ""
		"decl struct A;\n"
		"def struct A {\n"
		"};\n"
		"A") << printer0;

	auto type2 = builder.normalize(builder.parseType("def struct A { }; def struct B : [ A ] { }; B"));
	PrettyPrinter printer2(type2, PrettyPrinter::OPTIONS_DEFAULT | PrettyPrinter::PRINT_CASTS
								  | PrettyPrinter::PRINT_DEREFS | PrettyPrinter::PRINT_MARKERS
								  | PrettyPrinter::NO_LIST_SUGAR
								  | PrettyPrinter::PRINT_ATTRIBUTES | PrettyPrinter::NO_EVAL_LAZY
								  | PrettyPrinter::PRINT_DERIVED_IMPL);

	EXPECT_EQ(toString(printer2), ""
		"decl struct A;\n"
	    "decl struct B;\n"
	    "def struct A {\n"
	    "};\n"
	    "def struct B : [ public A ] {\n"
	    "};\n"
	    "B") << printer2;


	auto type1 = builder.normalize(builder.parseType("def struct A { "
										   "lambda f = () -> unit {} "
										   "virtual lambda g = (a : int<4>) -> unit {}"
										   "const lambda h = (a : ref<int<4>,f,f,plain>, b : int<8>) -> unit  {}"
										   "volatile lambda i = (a : int<4>) -> int<4> {return a;}"
										   "}; A"));
	PrettyPrinter printer1(type1, PrettyPrinter::OPTIONS_DEFAULT | PrettyPrinter::PRINT_CASTS
								  | PrettyPrinter::PRINT_DEREFS | PrettyPrinter::PRINT_MARKERS
								  | PrettyPrinter::NO_LIST_SUGAR
								  | PrettyPrinter::PRINT_ATTRIBUTES | PrettyPrinter::NO_EVAL_LAZY
								  | PrettyPrinter::PRINT_DERIVED_IMPL);

	EXPECT_EQ(toString(printer1), ""
		"decl struct A;\n"
		"decl f:A::() -> unit;\n"
		"decl g:A::(int<4>) -> unit;\n"
		"decl h:const A::(ref<int<4>,f,f,plain>, int<8>) -> unit;\n"
		"decl i:volatile A::(int<4>) -> int<4>;\n"
		"def struct A {\n"
		"    function f = () -> unit { }\n"
		"    virtual function g = (v1 : ref<int<4>,f,f,plain>) -> unit { }\n"
		"    const function h = (v1 : ref<ref<int<4>,f,f,plain>,f,f,plain>, v2 : ref<int<8>,f,f,plain>) -> unit { }\n"
		"    volatile function i = (v1 : ref<int<4>,f,f,plain>) -> int<4> {\n"
		"        return *v1;\n"
		"    }\n"
		"};\n"
		"A") << printer1;


	auto type3 = builder.normalize(builder.parseType("def struct A { "
										   "function f = () -> unit {} "
										   "lambda j = () -> unit {} "
										   "virtual function g = (a : ref<int<4>,f,f,plain>) -> unit {}"
										   "const function h = (a : ref<int<4>,f,f,plain>, b : ref<int<8>,f,f,plain>) -> unit  {}"
										   "volatile function i = (a : ref<int<4>,f,f,plain>) -> int<4> {return *a;}"
										   "}; A"));
	PrettyPrinter printer3(type3, PrettyPrinter::OPTIONS_DEFAULT | PrettyPrinter::PRINT_CASTS
								  | PrettyPrinter::PRINT_DEREFS | PrettyPrinter::PRINT_MARKERS
								  | PrettyPrinter::NO_LIST_SUGAR
								  | PrettyPrinter::PRINT_ATTRIBUTES | PrettyPrinter::NO_EVAL_LAZY
								  | PrettyPrinter::PRINT_DERIVED_IMPL);

	EXPECT_EQ(toString(printer3), ""
		"decl struct A;\n"
		"decl f:A::() -> unit;\n"
		"decl g:A::(int<4>) -> unit;\n"
		"decl h:const A::(int<4>, int<8>) -> unit;\n"
		"decl i:volatile A::(int<4>) -> int<4>;\n"
		"decl j:A::() -> unit;\n"
		"def struct A {\n"
		"    function f = () -> unit { }\n"
		"    virtual function g = (v1 : ref<int<4>,f,f,plain>) -> unit { }\n"
		"    const function h = (v1 : ref<int<4>,f,f,plain>, v2 : ref<int<8>,f,f,plain>) -> unit { }\n"
		"    volatile function i = (v1 : ref<int<4>,f,f,plain>) -> int<4> {\n"
		"        return *v1;\n"
		"    }\n"
		"    function j = () -> unit { }\n"
		"};\n"
		"A") << printer3;

	auto type4 = builder.normalize(builder.parseStmt("def struct A {}; def f = ()->unit {}; {f();}"));
	PrettyPrinter printer4(type4, PrettyPrinter::OPTIONS_DEFAULT | PrettyPrinter::PRINT_CASTS
								  | PrettyPrinter::PRINT_DEREFS | PrettyPrinter::PRINT_MARKERS
								  | PrettyPrinter::NO_LIST_SUGAR
								  | PrettyPrinter::PRINT_ATTRIBUTES | PrettyPrinter::NO_EVAL_LAZY
								  | PrettyPrinter::PRINT_DERIVED_IMPL);

	EXPECT_EQ("decl f : () -> unit;\ndef f = function () -> unit { };\n{\n    f();\n}", toString(printer4)) << printer4;

	auto type5 = builder.normalize(builder.parseStmt("def struct A {}; def f = ()->int<4> {return 1;}; def g = ()->int<4> {return f();}; {f();}"));
	PrettyPrinter printer5(type5, PrettyPrinter::OPTIONS_DEFAULT | PrettyPrinter::PRINT_CASTS
								  | PrettyPrinter::PRINT_DEREFS | PrettyPrinter::PRINT_MARKERS
								  | PrettyPrinter::NO_LIST_SUGAR
								  | PrettyPrinter::PRINT_ATTRIBUTES | PrettyPrinter::NO_EVAL_LAZY
								  | PrettyPrinter::PRINT_DERIVED_IMPL);

	EXPECT_EQ("decl f : () -> int<4>;\ndef f = function () -> int<4> {\n    return 1;\n};\n{\n    f();\n}",toString(printer5)) << printer5;

	{
		auto type = builder.normalize(builder.parseType("def struct A { a : int<4>; }; A"));
		PrettyPrinter printer(type, PrettyPrinter::OPTIONS_DEFAULT | PrettyPrinter::PRINT_CASTS
									  | PrettyPrinter::PRINT_DEREFS | PrettyPrinter::PRINT_MARKERS
									  | PrettyPrinter::NO_LIST_SUGAR
									  | PrettyPrinter::PRINT_ATTRIBUTES | PrettyPrinter::NO_EVAL_LAZY
									  | PrettyPrinter::PRINT_DERIVED_IMPL);

		EXPECT_EQ(toString(printer), ""
		"decl struct A;\n"
		"decl A::a : int<4>;\n"
		"def struct A {\n"
		"    a : int<4>;\n"
		"};\n"
		"A") << printer;
	}

	{
		auto type = builder.normalize(builder.parseType("decl struct B;"
														"def struct A {"
														"    a : int<4>;"
														"    b : B;"
														"};"
														"A"));
		PrettyPrinter printer(type, PrettyPrinter::OPTIONS_DEFAULT | PrettyPrinter::PRINT_CASTS
									| PrettyPrinter::PRINT_DEREFS | PrettyPrinter::PRINT_MARKERS
									| PrettyPrinter::NO_LIST_SUGAR
									| PrettyPrinter::PRINT_ATTRIBUTES | PrettyPrinter::NO_EVAL_LAZY
									| PrettyPrinter::PRINT_DERIVED_IMPL);

		EXPECT_EQ(toString(printer), ""
		"decl struct A;\n"
		"decl A::a : int<4>;\n"
		"decl A::b : B;\n"
		"def struct A {\n"
		"    a : int<4>;\n"
		"    b : B;\n"
		"};\n"
		"A") << printer;
	}

{
auto type = builder.normalize(builder.parseType("def struct A {"
												"    a : int<4>;"
												"    ctor() {a = 4;}"
												"    ctor(b : int<4>) {a = b;}"
												"};"
												"A"));
PrettyPrinter printer(type, PrettyPrinter::OPTIONS_DEFAULT | PrettyPrinter::PRINT_CASTS
							| PrettyPrinter::PRINT_DEREFS | PrettyPrinter::PRINT_MARKERS
							| PrettyPrinter::NO_LIST_SUGAR
							| PrettyPrinter::PRINT_ATTRIBUTES | PrettyPrinter::NO_EVAL_LAZY
							| PrettyPrinter::PRINT_DERIVED_IMPL);

EXPECT_EQ(toString(printer), "decl struct A;\n"
							 "decl A::a : int<4>;\n"
							 "decl ctor:A::();\n"
							 "decl ctor:A::(int<4>);\n"
							 "def struct A {\n"
							 "    a : int<4>;\n"
							 "    ctor function () {\n"
							 "        (this).a = 4;\n"
							 "    }\n"
							 "    ctor function (v1 : ref<int<4>,f,f,plain>) {\n"
							 "        (this).a = *v1;\n"
							 "    }\n"
							 "};\n"
							 "A") << printer;
}

}


TEST(PrettyPrinter, Structs) {
	NodeManager manager;
	IRBuilder builder(manager);

	{ // default struct
		auto type = builder.parseType("struct s {}");

		EXPECT_EQ("decl struct s;\ndef struct s {\n};\ns", toString(PrettyPrinter(type))) << toString(PrettyPrinter(type));
	}

	{ // struct with member fields
		auto type = builder.parseType("struct s { a : int<4>; b : real<8>;}");

		EXPECT_EQ("decl struct s;\n"
	              "decl s::a : int<4>;\n"
	              "decl s::b : real<8>;\n"
	              "def struct s {\n"
	              "    a : int<4>;\n"
	              "    b : real<8>;\n"
	              "};\n"
	              "s", toString(PrettyPrinter(type))) << toString(PrettyPrinter(type));
	}

	{ // default constructor
		auto type = builder.parseType("struct s { ctor () { return; }}");
		auto type1 = builder.parseType("struct s { ctor () = default;}");

		EXPECT_EQ("decl struct s;\n"
                  "decl ctor:s::();\n"
                  "def struct s {\n"
                  "    ctor function () {\n"
                  "        return unit;\n"
                  "    }\n"
                  "};\n"
                  "s", toString(PrettyPrinter(type))) << toString(PrettyPrinter(type));

		EXPECT_EQ("decl struct s;\n"
		          "def struct s {\n"
		          "};\n"
		          "s", toString(PrettyPrinter(type1))) << toString(PrettyPrinter(type1));

	}

	{ // copy and move constructor
		auto type = builder.normalize(builder.parseType("struct s { "
									  "    ctor function (v1 : ref<s,t,f,cpp_ref>) { return; }"
									  "    ctor function (v1 : ref<s,f,f,cpp_rref>) { return;}"
									  "}"));
		auto type1 = builder.normalize(builder.parseType("struct s { "
									   "    ctor (other : ref<s,t,f,cpp_ref>) = default;"
									   "    ctor (other : ref<s,f,f,cpp_rref>) = default;"
									   "}"));

		EXPECT_EQ("decl struct s;\n"
		          "decl ctor:s::(ref<s,t,f,cpp_ref>);\n"
		          "decl ctor:s::(ref<s,f,f,cpp_rref>);\n"
		          "def struct s {\n"
		          "    ctor function (v1 : ref<s,t,f,cpp_ref>) {\n"
		          "        return unit;\n"
		          "    }\n"
		          "    ctor function (v1 : ref<s,f,f,cpp_rref>) {\n"
		          "        return unit;\n"
		          "    }\n"
		          "};\n"
		          "s", toString(PrettyPrinter(type))) << toString(PrettyPrinter(type));

		EXPECT_EQ("decl struct s;\n"
		          "def struct s {\n"
		          "};\n"
		          "s", toString(PrettyPrinter(type1))) << toString(PrettyPrinter(type1));

	}

	{ // assignment operator
		auto type = builder.normalize(builder.parseType(
				"struct s {"
				"    function " + utils::getMangledOperatorAssignName() + " = (v1 : ref<s,t,f,cpp_ref>) -> ref<s,f,f,cpp_ref> {\n"
				"    }\n"
				"    function " + utils::getMangledOperatorAssignName() + " = (v1 : ref<s,f,f,cpp_rref>) -> ref<s,f,f,cpp_ref> {\n"
				"    }\n"
				"}"));

		auto type1 = builder.normalize(builder.parseType(
				"struct s {"
				"    function " + utils::getMangledOperatorAssignName() + " = (v1 : ref<s,t,f,cpp_ref>) -> ref<s,f,f,cpp_ref> = default;\n"
				"    function " + utils::getMangledOperatorAssignName() + " = (v1 : ref<s,f,f,cpp_rref>) -> ref<s,f,f,cpp_ref> = default;\n"
				"}"));

		std::string res = "decl struct s;\n"
						  "decl " + utils::getMangledOperatorAssignName() + ":s::(ref<s,t,f,cpp_ref>) -> ref<s,f,f,cpp_ref>;\n"
						  "decl " + utils::getMangledOperatorAssignName() + ":s::(ref<s,f,f,cpp_rref>) -> ref<s,f,f,cpp_ref>;\n"
						  "def struct s {\n"
						  "    function " + utils::getMangledOperatorAssignName() + " = (v1 : ref<s,t,f,cpp_ref>) -> ref<s,f,f,cpp_ref> { }\n"
						  "    function " + utils::getMangledOperatorAssignName() + " = (v1 : ref<s,f,f,cpp_rref>) -> ref<s,f,f,cpp_ref> { }\n"
						  "};\n"
						  "s";

		EXPECT_EQ(res, toString(PrettyPrinter(type))) << toString(PrettyPrinter(type));

		EXPECT_EQ("decl struct s;\n"
		          "def struct s {\n"
		          "};\n"
		          "s", toString(PrettyPrinter(type1))) << toString(PrettyPrinter(type1));

	}

	{ // destructor
		auto type = builder.parseType("struct s {"
									  "    dtor () = default;"
									  "}");

		auto type1 = builder.parseType("struct s {"
									  "    dtor () {return;}"
									  "}");

		auto type2 = builder.parseType("struct s { dtor () = delete; }");

		EXPECT_EQ("decl struct s;\n"
		          "def struct s {\n"
		          "};\n"
		          "s", toString(PrettyPrinter(type))) << toString(PrettyPrinter(type));

		EXPECT_EQ("decl struct s;\n"
		          "decl dtor:~s::();\n"
		          "def struct s {\n"
		          "    dtor function () {\n"
		          "        return unit;\n"
		          "    }\n"
		          "};\n"
		          "s", toString(PrettyPrinter(type1))) << toString(PrettyPrinter(type1));

		EXPECT_EQ("decl struct s;\n"
		          "def struct s {\n"
		          "    dtor function () = delete;\n"
		          "};\n"
		          "s", toString(PrettyPrinter(type2))) << toString(PrettyPrinter(type2));
	}

	{ // destructor virtual
		auto type = builder.parseType("struct s {"
											  "    dtor virtual () {}"
											  "}");

		auto type1 = builder.parseType("struct s {"
											   "    dtor virtual () {return;}"
											   "}");

		EXPECT_EQ("decl struct s;\n"
		          "decl dtor:~s::();\n"
		          "def struct s {\n"
		          "    dtor virtual function () { }\n"
		          "};\n"
		          "s", toString(PrettyPrinter(type))) << toString(PrettyPrinter(type));

		EXPECT_EQ("decl struct s;\n"
		          "decl dtor:~s::();\n"
		          "def struct s {\n"
		          "    dtor virtual function () {\n"
		          "        return unit;\n"
		          "    }\n"
		          "};\n"
		          "s", toString(PrettyPrinter(type1))) << toString(PrettyPrinter(type1));
		}


}

TEST(PrettyPrinter, Variable) {
	NodeManager nm;
	IRBuilder builder(nm);

	auto aType = builder.parseStmt("{var ref<int<4>> v123;\n var ref<#v123> b;}");
	//dumpText(aType);
	PrettyPrinter printer(aType);
	EXPECT_EQ("{\n    var ref<int<4>,f,f,plain> v1 = ref_decl(type_lit(ref<int<4>,f,f,plain>));\n    var ref<#v1,f,f,plain> v2 = ref_decl(type_lit(ref<#v1,f,f,plain>));\n}", toString(printer)) << printer;
}

TEST(PrettyPrinter, StructSuperTypes) {
	NodeManager manager;
	IRBuilder builder(manager);

	TypePtr classA = builder.structType(toVector(builder.field("a", builder.genericType("A"))));
	EXPECT_EQ("struct {\n    a : A;\n}", toString(PrettyPrinter(classA))) << toString(PrettyPrinter(classA));

	TypePtr classB = builder.structType(toVector(classA), toVector(builder.field("b", builder.genericType("B"))));
	EXPECT_EQ("struct : [ public struct {\n    a : A;\n} ] {\n    b : B;\n}", toString(PrettyPrinter(classB)));

	TypePtr classC = builder.structType(toVector(builder.parent(true, classB)), toVector(builder.field("c", builder.genericType("C"))));
	EXPECT_EQ(
	    "struct : [ virtual public struct : [ public struct {\n    a : A;\n} ] {\n    b : B;\n} ] {\n    c : C;\n}",
	    toString(PrettyPrinter(classC)));
}

TEST(PrettyPrinter, Parentheses) {
	NodeManager manager;
	IRBuilder builder(manager);

	ExpressionPtr A = builder.intLit(1);
	ExpressionPtr B = builder.intLit(2);
	ExpressionPtr C = builder.intLit(3);
	ExpressionPtr D = builder.intLit(4);
	ExpressionPtr E = builder.intLit(5);

	ExpressionPtr funA = builder.add(A, B);
	ExpressionPtr funB = builder.mul(funA, C);
	ExpressionPtr funC = builder.sub(D, E);
	ExpressionPtr funD = builder.div(funB, funC);

	EXPECT_EQ("(1+2)*3/(4-5)", toString(PrettyPrinter(funD)));
}

TEST(PrettyPrinter, FunctionTypes) {
	NodeManager manager;
	IRBuilder builder(manager);
	TypePtr typeA = builder.genericType("A");
	TypePtr typeB = builder.genericType("B");
	TypePtr typeC = builder.genericType("C");
	TypePtr typeR = builder.genericType("R");

	TypePtr objC = builder.refType(typeC);

	TypePtr funA = builder.functionType(toVector(typeA, typeB), typeR, FK_PLAIN);
	TypePtr funB = builder.functionType(toVector(typeA, typeB), typeR, FK_CLOSURE);
	TypePtr funC = builder.functionType(toVector(objC, typeA, typeB), FK_CONSTRUCTOR);
	TypePtr funD = builder.functionType(toVector(objC), FK_DESTRUCTOR);
	TypePtr funE = builder.functionType(toVector(objC, typeA, typeB), typeR, FK_MEMBER_FUNCTION);
	TypePtr funF = builder.functionType(toVector(objC, typeA, typeB), typeR, FK_VIRTUAL_MEMBER_FUNCTION);

	EXPECT_EQ("(A, B) -> R", toString(PrettyPrinter(funA)));
	EXPECT_EQ("(A, B) => R", toString(PrettyPrinter(funB)));
//	EXPECT_EQ("ctor C::(A, B)", toString(PrettyPrinter(funC)));
//	EXPECT_EQ("~C::()", toString(PrettyPrinter(funD)));
//	EXPECT_EQ("method C::(A, B) -> R", toString(PrettyPrinter(funE)));
//	EXPECT_EQ("method C::(A, B) ~> R", toString(PrettyPrinter(funF)));
}

TEST(PrettyPrinter, Switch) {
	NodeManager nm;
	IRBuilder b(nm);

	std::string input = ""
                        "{\n"
                        "    switch(5) {\n"
                        "        case 1: {\n"
                        "            1;\n"
                        "        }\n"
                        "        case 2: {\n"
                        "            2;\n"
                        "        }\n"
                        "        default: {\n"
                        "            3;\n"
                        "        }\n"
                        "    }\n"
                        "}";

	auto ir = b.parseStmt(input);

	PrettyPrinter printer(ir);

	EXPECT_EQ(input, toString(printer));
}

TEST(PrettyPrinter, LambdaTypes) {
	NodeManager manager;
	IRBuilder builder(manager);

	TypePtr typeA = builder.genericType("A");
	TypePtr typeB = builder.genericType("B");
	TypePtr typeC = builder.genericType("C");
	TypePtr typeR = builder.genericType("R");

	TypePtr objC = builder.refType(typeC);

	FunctionTypePtr funA = builder.functionType(toVector(objC, typeA, typeB), typeR, FK_PLAIN);
	FunctionTypePtr funB = builder.functionType(toVector(objC, typeA, typeB), FK_CONSTRUCTOR);
	FunctionTypePtr funC = builder.functionType(toVector(objC), FK_DESTRUCTOR);
	FunctionTypePtr funD = builder.functionType(toVector(objC, typeA, typeB), typeR, FK_MEMBER_FUNCTION);
	FunctionTypePtr funE = builder.functionType(toVector(objC, typeA, typeB), typeR, FK_VIRTUAL_MEMBER_FUNCTION);

	StatementPtr body = builder.compoundStmt();

	VariablePtr varO = builder.variable(builder.refType(objC), 0);
	VariablePtr varA = builder.variable(builder.refType(typeA), 1);
	VariablePtr varB = builder.variable(builder.refType(typeB), 2);
	VariablePtr varC = builder.variable(builder.refType(typeC), 3);
	VariablePtr varR = builder.variable(builder.refType(typeR), 4);

	LambdaExprPtr lambdaA = builder.lambdaExpr(funA, toVector(varO, varA, varB), body);
	LambdaExprPtr lambdaB = builder.lambdaExpr(funB, toVector(varO, varA, varB), body);
	LambdaExprPtr lambdaC = builder.lambdaExpr(funC, toVector(varO), body);
	LambdaExprPtr lambdaD = builder.lambdaExpr(funD, toVector(varO, varA, varB), body);
	LambdaExprPtr lambdaE = builder.lambdaExpr(funE, toVector(varO, varA, varB), body);

	EXPECT_EQ("decl fun000 : (ref<C,f,f,plain>, A, B) -> R;\ndef fun000 = function (v0 : ref<ref<C,f,f,plain>,f,f,plain>, v1 : ref<A,f,f,plain>, v2 : ref<B,f,f,plain>) -> R { };\nfun000", toString(PrettyPrinter(lambdaA, PrettyPrinter::NO_LET_BOUND_FUNCTIONS)));
//	EXPECT_EQ("ctor C v0 :: (ref<A,f,f,plain> v1, ref<B,f,f,plain> v2) { }", toString(PrettyPrinter(lambdaB, PrettyPrinter::NO_LET_BOUND_FUNCTIONS)));
//	EXPECT_EQ("~C v0 :: () { }", toString(PrettyPrinter(lambdaC, PrettyPrinter::NO_LET_BOUND_FUNCTIONS)));
//	EXPECT_EQ("decl fun000 : (ref<C,f,f,plain>, A, B) ~> R;\ndef fun000 = function (v0 : ref<ref<C,f,f,plain>,f,f,plain>, v1 : ref<A,f,f,plain>, v2 : ref<B,f,f,plain>) ~> R { };\nfun000", toString(PrettyPrinter(lambdaE, PrettyPrinter::NO_LET_BOUND_FUNCTIONS)));
}

TEST(PrettyPrinter, HigherOrderFunction) {
	NodeManager nm;
	IRBuilder builder(nm);

	{
		auto type0 = builder.normalize(builder.parseStmt("def id = (a : int<4>) -> int<4> {return a;}; "
											   "def foo = (b : (int<4>)->int<4>) -> unit { var (int<4>)->int<4> c = id; c(42); b(43);}; "
											   "{ foo(id); }"));

		PrettyPrinter printer0 = PrettyPrinter(type0, PrettyPrinter::PRINT_DEREFS);

		std::string res = ""
				"decl foo : ((int<4>) -> int<4>) -> unit;\n"
				"decl id : (int<4>) -> int<4>;\n"
				"def foo = function (v0 : ref<(int<4>) -> int<4>,f,f,plain>) -> unit {\n"
				"    var (int<4>) -> int<4> v1 = id;\n"
				"    v1(42);\n"
				"    (*v0)(43);\n"
				"};\n"
				"def id = function (v0 : ref<int<4>,f,f,plain>) -> int<4> {\n"
				"    return *v0;\n"
				"};\n"
				"{\n"
				"    foo(id);\n"
				"}";

		EXPECT_EQ(res, toString(printer0)) << printer0;
	}
}

TEST(PrettyPrinter, NotDefinedDecls) {
NodeManager nm;
IRBuilder builder(nm);

{
	auto type0 = builder.normalize(builder.parseStmt(""
													 "decl lfun : (int<4>) -> int<4>;"
													 "def lfun = (a: int<4>) -> int<4> { return a; };"
													 "{"
													 "    var int<4> a = lfun(5);"
													 "}"));
	PrettyPrinter printer0(type0, PrettyPrinter::OPTIONS_DEFAULT | PrettyPrinter::PRINT_CASTS
								  | PrettyPrinter::PRINT_DEREFS | PrettyPrinter::PRINT_ATTRIBUTES
								  | PrettyPrinter::PRINT_DERIVED_IMPL);

	std::string res = "decl lfun : (int<4>) -> int<4>;\n"
			  		  "def lfun = function (v0 : ref<int<4>,f,f,plain>) -> int<4> {\n"
			  		  "    return *v0;\n"
			  		  "};\n"
			  		  "{\n"
			  		  "    var int<4> v0 = lfun(5);\n"
			  		  "}";

	EXPECT_EQ(res, toString(printer0)) << printer0;
}

{
	auto type0 = builder.normalize(builder.parseStmt(""
													 "decl lfun : (int<4>) -> int<4>;"
													 "{"
													 "    var int<4> a = lfun(5);"
													 "}"));
	PrettyPrinter printer0(type0, PrettyPrinter::OPTIONS_DEFAULT | PrettyPrinter::PRINT_CASTS
								  | PrettyPrinter::PRINT_DEREFS | PrettyPrinter::PRINT_ATTRIBUTES
								  | PrettyPrinter::PRINT_DERIVED_IMPL);

	std::string res = "decl lfun : (int<4>) -> int<4>;\n"
						"{\n"
						"    var int<4> v0 = lfun(5);\n"
						"}";
	EXPECT_EQ(res, toString(printer0)) << printer0;
}

}

TEST(PrettyPrinter, PrintDefinedDecls) {
	NodeManager nm;
	IRBuilder builder(nm);

	{
		auto type0 = builder.normalize(builder.parseType("def struct A {}; A"));
		PrettyPrinter printer0(type0, PrettyPrinter::OPTIONS_DEFAULT | PrettyPrinter::PRINT_CASTS | PrettyPrinter::PRINT_DEREFS
		                                  | PrettyPrinter::PRINT_ATTRIBUTES | PrettyPrinter::PRINT_DERIVED_IMPL | PrettyPrinter::PRINT_DEFAULT_MEMBERS);

		std::string res = "decl struct A;\n"
		                  "decl ctor:A::();\n"
		                  "decl ctor:A::(ref<A,t,f,cpp_ref>);\n"
		                  "decl ctor:A::(ref<A,f,f,cpp_rref>);\n"
		                  "decl dtor:~A::();\n"
		                  "decl " + utils::getMangledOperatorAssignName() + ":A::(ref<A,t,f,cpp_ref>) -> ref<A,f,f,cpp_ref>;\n"
		                  "decl " + utils::getMangledOperatorAssignName() + ":A::(ref<A,f,f,cpp_rref>) -> ref<A,f,f,cpp_ref>;\n"
		                  "def struct A {\n"
		                  "    ctor function () = default;\n"
		                  "    ctor function (v1 : ref<A,t,f,cpp_ref>) = default;\n"
		                  "    ctor function (v1 : ref<A,f,f,cpp_rref>) = default;\n"
		                  "    dtor function () = default;\n"
		                  "    function " + utils::getMangledOperatorAssignName() + " = (v1 : ref<A,t,f,cpp_ref>) -> ref<A,f,f,cpp_ref> = default;\n"
		                  "    function " + utils::getMangledOperatorAssignName() + " = (v1 : ref<A,f,f,cpp_rref>) -> ref<A,f,f,cpp_ref> = default;\n"
		                  "};\n"
		                  "A";

		EXPECT_EQ(res, toString(printer0)) << printer0;
	}
}

TEST(PrettyPrinter, DerivedLiterals) {
	NodeManager mgr;
	IRBuilder builder(mgr);

	// create a function
	auto type = builder.structType();
	auto var = builder.variable(builder.refType(type));
	auto val = builder.literal("x", type);

	auto fun = builder.normalize(builder.lambdaExpr(builder.getLangBasic().getUnit(), toVector(var), builder.compoundStmt()));
	auto call = builder.normalize(builder.callExpr(fun, val));

	EXPECT_FALSE(lang::isDerived(fun));

	EXPECT_EQ("decl fun000 : (struct {\n}) -> unit;\ndef fun000 = function (v0 : ref<struct {\n},f,f,plain>) -> unit { };\nfun000(x)", toString(PrettyPrinter(call, PrettyPrinter::PRINT_DERIVED_IMPL)));

	// mark it derived
	lang::markAsDerived(fun, "id");
	EXPECT_TRUE(lang::isDerived(fun));

	EXPECT_EQ("decl id : (struct {\n}) -> unit;\ndef id = function (v0 : ref<struct {\n},f,f,plain>) -> unit { };\nid(x)", toString(PrettyPrinter(call, PrettyPrinter::PRINT_DERIVED_IMPL)));

	// without derived interception
	EXPECT_EQ("id(x)", toString(PrettyPrinter(call)));
}

TEST(PrettyPrinter, JustOutermostScope) {
	NodeManager mgr;
	IRBuilder builder(mgr);
	const lang::BasicGenerator& gen = mgr.getLangBasic();

	DeclarationStmtPtr a = builder.declarationStmt(builder.variable(gen.getInt4()));

	StatementPtr stmt = builder.normalize(builder.parseStmt(R"1N5P1RE(

			decl lfun : (ref<int<4>>)->int<4>;
			def fun = (arg : int<4>)->int<4> { return arg + 1; };
			def rfun = (arg : ref<int<4>>)->int<4> { return *arg;};
		{
			var ref<int<4>> a;
			var ref<int<4>> b;
			var ref<int<4>> c;
			var ref<int<4>> d;
			var ref<int<4>> e;
			var ref<int<4>> f;
			var ref<int<4>> g;
			{
				a = 7;
				fun(*b);
				rfun(c);
				fun(fun(*d));
				fun(rfun(e));
				lfun(f);
				rfun(ref_temp_init(lfun(g)));
			}
		}
	)1N5P1RE"));
	EXPECT_TRUE(stmt);

	std::string res = ""
			"decl lfun : (ref<int<4>,f,f,plain>) -> int<4>;\n"
			"decl fun : (int<4>) -> int<4>;\n"
			"decl rfun : (ref<int<4>,f,f,plain>) -> int<4>;\n"
			"def fun = function (v0 : ref<int<4>,f,f,plain>) -> int<4> {\n"
			"    return *v0+1;\n"
			"};\n"
			"def rfun = function (v0 : ref<ref<int<4>,f,f,plain>,f,f,plain>) -> int<4> {\n"
			"    return **v0;\n"
			"};\n"
			"{\n"
			"    var ref<int<4>,f,f,plain> v0 = ref_decl(type_lit(ref<int<4>,f,f,plain>));\n"
			"    var ref<int<4>,f,f,plain> v1 = ref_decl(type_lit(ref<int<4>,f,f,plain>));\n"
			"    var ref<int<4>,f,f,plain> v2 = ref_decl(type_lit(ref<int<4>,f,f,plain>));\n"
			"    var ref<int<4>,f,f,plain> v3 = ref_decl(type_lit(ref<int<4>,f,f,plain>));\n"
			"    var ref<int<4>,f,f,plain> v4 = ref_decl(type_lit(ref<int<4>,f,f,plain>));\n"
			"    var ref<int<4>,f,f,plain> v5 = ref_decl(type_lit(ref<int<4>,f,f,plain>));\n"
			"    var ref<int<4>,f,f,plain> v6 = ref_decl(type_lit(ref<int<4>,f,f,plain>));\n"
			"    {\n"
			"        v0 = 7;\n"
			"        fun(*v1);\n"
			"        rfun(v2);\n"
			"        fun(fun(*v3));\n"
			"        fun(rfun(v4));\n"
			"        lfun(v5);\n"
			"        rfun(ref_temp_init(lfun(v6)));\n"
			"    }\n"
			"}";

	EXPECT_EQ(res, toString(PrettyPrinter(stmt, PrettyPrinter::PRINT_DEREFS))) << toString(PrettyPrinter(stmt, PrettyPrinter::PRINT_DEREFS));
	std::string res2 = ""
			"{var ref<int<4>,f,f,plain> v0 = ref_decl(type_lit(ref<int<4>,f,f,plain>));\n"
			"    var ref<int<4>,f,f,plain> v1 = ref_decl(type_lit(ref<int<4>,f,f,plain>));\n"
			"    var ref<int<4>,f,f,plain> v2 = ref_decl(type_lit(ref<int<4>,f,f,plain>));\n"
			"    var ref<int<4>,f,f,plain> v3 = ref_decl(type_lit(ref<int<4>,f,f,plain>));\n"
			"    var ref<int<4>,f,f,plain> v4 = ref_decl(type_lit(ref<int<4>,f,f,plain>));\n"
			"    var ref<int<4>,f,f,plain> v5 = ref_decl(type_lit(ref<int<4>,f,f,plain>));\n"
			"    var ref<int<4>,f,f,plain> v6 = ref_decl(type_lit(ref<int<4>,f,f,plain>));\n"
			"    {\n"
			"        v0 = 7;\n"
			"        fun(*v1);\n"
			"        rfun(v2);\n"
			"        fun(fun(*v3));\n"
			"        fun(rfun(v4));\n"
			"        lfun(v5);\n"
			"        rfun(ref_temp_init(lfun(v6)));\n"
			"    }\n"
			"}";

	EXPECT_EQ(res2, toString(PrettyPrinter(stmt, PrettyPrinter::JUST_LOCAL_CONTEXT))) << toString(PrettyPrinter(stmt, PrettyPrinter::JUST_LOCAL_CONTEXT));
}

TEST(PrettyPrinter, ReverseAliases) {
	NodeManager mgr;
	IRBuilder builder(mgr);
	auto& basic = mgr.getLangBasic();

	EXPECT_EQ(toString(PrettyPrinter(insieme::core::lang::PointerType::create(basic.getInt4()))), "ptr<int<4>>");

	EXPECT_EQ(toString(PrettyPrinter(insieme::core::lang::PointerType::create(basic.getInt8(), true, false))), "ptr<int<8>,t,f>");

	EXPECT_EQ(toString(PrettyPrinter(insieme::core::lang::PointerType::create(insieme::core::lang::PointerType::create(basic.getInt4(), false, true)))),
	          "ptr<ptr<int<4>,f,t>>");
}

TEST(PrettyPrinter, FreeFunctions) {
	NodeManager nm;
	IRBuilder builder(nm);

	// standard definition of a memberfunction for counter checking
	{
		std::string input = ""
				"def struct A{"
				"  lambda func = () -> unit{"
				"    1+1;"
				"  }"
				"};"
				"{"
				"  var ref<A> a;"
				"  a.func();"
				"}";

		auto ir = builder.normalize(builder.parseStmt(input));

		PrettyPrinter printer(ir, PrettyPrinter::OPTIONS_DEFAULT | PrettyPrinter::PRINT_CASTS
									| PrettyPrinter::PRINT_DEREFS | PrettyPrinter::PRINT_ATTRIBUTES
									| PrettyPrinter::PRINT_DERIVED_IMPL);

		EXPECT_EQ("decl struct A;\n"
				  "decl func:A::() -> unit;\n"
				  "def struct A {\n"
				  "    function func = () -> unit {\n"
				  "        1+1;\n"
				  "    }\n"
				  "};\n"
				  "{\n"
				  "    var ref<A,f,f,plain> v0 = ref_decl(type_lit(ref<A,f,f,plain>));\n"
				  "    v0.func();\n"
				  "}", toString(printer));
	}

	// free memberfunction definition
	{
		std::string input = ""
				"def struct A {};"
				"def A :: lambda func = () -> unit {"
				"  1+1;"
				"};"
				"{"
				"  var ref<A> a;"
				"  a.func();"
				"}";

		auto ir = builder.normalize(builder.parseStmt(input));

		PrettyPrinter printer(ir, PrettyPrinter::OPTIONS_DEFAULT | PrettyPrinter::PRINT_CASTS
									| PrettyPrinter::PRINT_DEREFS | PrettyPrinter::PRINT_ATTRIBUTES
									| PrettyPrinter::PRINT_DERIVED_IMPL);

		EXPECT_EQ("decl struct A;\n"
				  "decl func:A::() -> unit;\n"
				  "def struct A {\n"
				  "};\n"
				  "def A :: function func = () -> unit {\n"
				  "    1+1;\n"
				  "};\n"
				  "{\n"
				  "    var ref<A,f,f,plain> v0 = ref_decl(type_lit(ref<A,f,f,plain>));\n"
				  "    v0.func();\n"
				  "}", toString(printer));
	}

	// free definition of a constructor
	{
		std::string input = ""
				"def struct A {"
				"};"
				"def A :: foo = ctor () {};"
				"{"
				"  var ref<A> a = foo(a);"
				"}";

		auto ir = builder.normalize(builder.parseStmt(input));

		PrettyPrinter printer(ir, PrettyPrinter::OPTIONS_DEFAULT | PrettyPrinter::PRINT_CASTS
									| PrettyPrinter::PRINT_DEREFS | PrettyPrinter::PRINT_ATTRIBUTES
									| PrettyPrinter::PRINT_DERIVED_IMPL);

		EXPECT_EQ("decl struct A;\n"
				  "def struct A {\n"
				  "};\n"
				  "def A :: foo = ctor function () { };\n"
				  "{\n"
				  "    var ref<A,f,f,plain> v0 = foo(v0);\n"
				  "}", toString(printer));
	}

}

TEST(PrettyPrinter, AutoEvaluatedFunctions) {
	NodeManager nm;
	IRBuilder builder(nm);

	{
		std::string input = "{\n"
				            "    var ref<ptr<unit>,f,f,plain> v0 = v0;\n"
				            "    ptr_gt(*v0, *v0);\n"
				            "    ptr_lt(*v0, *v0);\n"
				            "    ptr_le(*v0, *v0);\n"
				            "    ptr_ge(*v0, *v0);\n"
				            "}";

		auto ir = builder.normalize(builder.parseStmt(input));
		PrettyPrinter printer(ir, PrettyPrinter::OPTIONS_DEFAULT | PrettyPrinter::PRINT_CASTS
								  | PrettyPrinter::PRINT_DEREFS | PrettyPrinter::PRINT_ATTRIBUTES);

		EXPECT_EQ(input, toString(printer)) << printer;
	}

}

TEST(PrettyPrinter, MarkerTest) {
	NodeManager nm;
	IRBuilder builder(nm);

	{
		std::string input = "{"
				            "  $1;$"
				            "}";

		std::string res = "{\n"
				          "    <m id=1>1</m>;\n"
				          "}";

		auto ir = builder.normalize(builder.parseStmt(input));
		PrettyPrinter printer(ir, PrettyPrinter::OPTIONS_DEFAULT | PrettyPrinter::PRINT_CASTS
								  | PrettyPrinter::PRINT_DEREFS | PrettyPrinter::PRINT_ATTRIBUTES
		                          | PrettyPrinter::PRINT_MARKERS);

		EXPECT_EQ(res, toString(printer)) << printer;
	}

	{
		std::string input = "{"
				            "  $1;$"
				            "  $var int<4> a = $5$;$"
				            "}";

<<<<<<< HEAD
		boost::regex res_regex{"\n    <m id=(\\d+)>1</m>;\n    <m id=(\\d+)>var int<4> v0 = <m id=(\\d+)>5</m></m>;\n"};
		boost::smatch res_what;
=======
		boost::regex res { "\\{\n    <m id=\\d+>1</m>;\n    <m id=\\d+>var int<4> v0 = <m id=\\d+>5</m></m>;\n\\}" };
>>>>>>> b140a6b5

		auto ir = builder.normalize(builder.parseStmt(input));
		PrettyPrinter printer(ir, PrettyPrinter::OPTIONS_DEFAULT | PrettyPrinter::PRINT_CASTS
								  | PrettyPrinter::PRINT_DEREFS | PrettyPrinter::PRINT_ATTRIBUTES
								  | PrettyPrinter::PRINT_MARKERS);

<<<<<<< HEAD
		// Check if the string matches the regex
		EXPECT_TRUE(boost::regex_search(toString(printer), res_what, res_regex)) << printer;

		// Additionally, check if the IDs are all different
		std::string s1{res_what[1].first, res_what[1].second};
		std::string s2{res_what[2].first, res_what[2].second};
		std::string s3{res_what[3].first, res_what[3].second};

		EXPECT_TRUE(s1 != s2);
		EXPECT_TRUE(s1 != s3);
		EXPECT_TRUE(s2 != s3);
=======
		EXPECT_TRUE(boost::regex_match(toString(printer), res)) << printer;
	}
}

TEST(PrettyPrinter, ArithmeticExpr) {
	NodeManager nm;
	IRBuilder b(nm);

	{
		// real
		std::string add("2.0+3.0");
		std::string sub("2.0-3.0");
		std::string mul("2.0*3.0");
		std::string div("2.0/3.0");

		auto ir_add = b.parseExpr("real_add(2.0, 3.0)");
		auto ir_sub = b.parseExpr("real_sub(2.0, 3.0)");
		auto ir_mul = b.parseExpr("real_mul(2.0, 3.0)");
		auto ir_div = b.parseExpr("real_div(2.0, 3.0)");

		EXPECT_EQ(add, toString(PrettyPrinter(ir_add)));
		EXPECT_EQ(sub, toString(PrettyPrinter(ir_sub)));
		EXPECT_EQ(mul, toString(PrettyPrinter(ir_mul)));
		EXPECT_EQ(div, toString(PrettyPrinter(ir_div)));
	}


	{
		// unsigned
		std::string str_add("2u+3u");
		std::string str_sub("2u-3u");
		std::string str_mul("2u*3u");
		std::string str_div("2u/3u");
		std::string str_mod("2u%3u");

		auto ir_add = b.parseExpr("uint_add(2u, 3u)");
		auto ir_sub = b.parseExpr("uint_sub(2u, 3u)");
		auto ir_mul = b.parseExpr("uint_mul(2u, 3u)");
		auto ir_div = b.parseExpr("uint_div(2u, 3u)");
		auto ir_mod = b.parseExpr("uint_mod(2u, 3u)");

		EXPECT_EQ(str_add, toString(PrettyPrinter(ir_add)));
		EXPECT_EQ(str_sub, toString(PrettyPrinter(ir_sub)));
		EXPECT_EQ(str_mul, toString(PrettyPrinter(ir_mul)));
		EXPECT_EQ(str_div, toString(PrettyPrinter(ir_div)));
		EXPECT_EQ(str_mod, toString(PrettyPrinter(ir_mod)));
	}

	{
		// signed
		std::string str_add("2+3");
		std::string str_sub("2-3");
		std::string str_mul("2*3");
		std::string str_div("2/3");
		std::string str_mod("2%3");

		auto ir_add = b.parseExpr("int_add(2, 3)");
		auto ir_sub = b.parseExpr("int_sub(2, 3)");
		auto ir_mul = b.parseExpr("int_mul(2, 3)");
		auto ir_div = b.parseExpr("int_div(2, 3)");
		auto ir_mod = b.parseExpr("int_mod(2, 3)");

		EXPECT_EQ(str_add, toString(PrettyPrinter(ir_add)));
		EXPECT_EQ(str_sub, toString(PrettyPrinter(ir_sub)));
		EXPECT_EQ(str_mul, toString(PrettyPrinter(ir_mul)));
		EXPECT_EQ(str_div, toString(PrettyPrinter(ir_div)));
		EXPECT_EQ(str_mod, toString(PrettyPrinter(ir_mod)));
	}
}

TEST(PrettyPrinter, BitwiseExpr) {
	NodeManager nm;
	IRBuilder b(nm);

	{
		// singed
		std::string str_not("~2");
		std::string str_and("2&3");
		std::string str_or("2|3");
		std::string str_xor("2^3");
		std::string str_lsh("2<<3");
		std::string str_rsh("2>>3");

		auto ir_not = b.parseExpr("int_not(2)");
		auto ir_and = b.parseExpr("int_and(2,3)");
		auto ir_or  = b.parseExpr("int_or(2,3)");
		auto ir_xor = b.parseExpr("int_xor(2,3)");
		auto ir_lsh = b.parseExpr("int_lshift(2,3)");
		auto ir_rsh = b.parseExpr("int_rshift(2,3)");

		EXPECT_EQ(str_not, toString(PrettyPrinter(ir_not)));
		EXPECT_EQ(str_and, toString(PrettyPrinter(ir_and)));
		EXPECT_EQ(str_or, toString(PrettyPrinter(ir_or)));
		EXPECT_EQ(str_xor, toString(PrettyPrinter(ir_xor)));
		EXPECT_EQ(str_lsh, toString(PrettyPrinter(ir_lsh)));
		EXPECT_EQ(str_rsh, toString(PrettyPrinter(ir_rsh)));
	}

	{
		// unsinged
		std::string str_not("~2u");
		std::string str_and("2u&3u");
		std::string str_or("2u|3u");
		std::string str_xor("2u^3u");
		std::string str_lsh("2u<<3u");
		std::string str_rsh("2u>>3u");

		auto ir_not = b.parseExpr("uint_not(2u)");
		auto ir_and = b.parseExpr("uint_and(2u,3u)");
		auto ir_or  = b.parseExpr("uint_or(2u,3u)");
		auto ir_xor = b.parseExpr("uint_xor(2u,3u)");
		auto ir_lsh = b.parseExpr("uint_lshift(2u,3u)");
		auto ir_rsh = b.parseExpr("uint_rshift(2u,3u)");

		EXPECT_EQ(str_not, toString(PrettyPrinter(ir_not)));
		EXPECT_EQ(str_and, toString(PrettyPrinter(ir_and)));
		EXPECT_EQ(str_or, toString(PrettyPrinter(ir_or)));
		EXPECT_EQ(str_xor, toString(PrettyPrinter(ir_xor)));
		EXPECT_EQ(str_lsh, toString(PrettyPrinter(ir_lsh)));
		EXPECT_EQ(str_rsh, toString(PrettyPrinter(ir_rsh)));
	}
}

TEST(PrettyPrinter, ComparisonOperations) {
	NodeManager nm;
	IRBuilder b(nm);

	{
		// unsigned
		std::string str_eq("2u==3u");
		std::string str_ne("2u!=3u");
		std::string str_lt("2u<3u");
		std::string str_gt("2u>3u");
		std::string str_le("2u<=3u");
		std::string str_ge("2u>=3u");

		auto ir_eq = b.parseExpr("uint_eq(2u,3u)");
		auto ir_ne = b.parseExpr("uint_ne(2u,3u)");
		auto ir_lt = b.parseExpr("uint_lt(2u,3u)");
		auto ir_gt = b.parseExpr("uint_gt(2u,3u)");
		auto ir_le = b.parseExpr("uint_le(2u,3u)");
		auto ir_ge = b.parseExpr("uint_ge(2u,3u)");

		EXPECT_EQ(str_eq, toString(PrettyPrinter(ir_eq)));
		EXPECT_EQ(str_ne, toString(PrettyPrinter(ir_ne)));
		EXPECT_EQ(str_lt, toString(PrettyPrinter(ir_lt)));
		EXPECT_EQ(str_gt, toString(PrettyPrinter(ir_gt)));
		EXPECT_EQ(str_le, toString(PrettyPrinter(ir_le)));
		EXPECT_EQ(str_ge, toString(PrettyPrinter(ir_ge)));
	}

	{
		// signed
		std::string str_eq("2==3");
		std::string str_ne("2!=3");
		std::string str_lt("2<3");
		std::string str_gt("2>3");
		std::string str_le("2<=3");
		std::string str_ge("2>=3");

		auto ir_eq = b.parseExpr("int_eq(2,3)");
		auto ir_ne = b.parseExpr("int_ne(2,3)");
		auto ir_lt = b.parseExpr("int_lt(2,3)");
		auto ir_gt = b.parseExpr("int_gt(2,3)");
		auto ir_le = b.parseExpr("int_le(2,3)");
		auto ir_ge = b.parseExpr("int_ge(2,3)");

		EXPECT_EQ(str_eq, toString(PrettyPrinter(ir_eq)));
		EXPECT_EQ(str_ne, toString(PrettyPrinter(ir_ne)));
		EXPECT_EQ(str_lt, toString(PrettyPrinter(ir_lt)));
		EXPECT_EQ(str_gt, toString(PrettyPrinter(ir_gt)));
		EXPECT_EQ(str_le, toString(PrettyPrinter(ir_le)));
		EXPECT_EQ(str_ge, toString(PrettyPrinter(ir_ge)));
	}

	{
		// real comparison
		std::string str_eq("2.0==3.0");
		std::string str_ne("2.0!=3.0");
		std::string str_lt("2.0<3.0");
		std::string str_gt("2.0>3.0");
		std::string str_le("2.0<=3.0");
		std::string str_ge("2.0>=3.0");

		auto ir_eq = b.parseExpr("real_eq(2.0,3.0)");
		auto ir_ne = b.parseExpr("real_ne(2.0,3.0)");
		auto ir_lt = b.parseExpr("real_lt(2.0,3.0)");
		auto ir_gt = b.parseExpr("real_gt(2.0,3.0)");
		auto ir_le = b.parseExpr("real_le(2.0,3.0)");
		auto ir_ge = b.parseExpr("real_ge(2.0,3.0)");

		EXPECT_EQ(str_eq, toString(PrettyPrinter(ir_eq)));
		EXPECT_EQ(str_ne, toString(PrettyPrinter(ir_ne)));
		EXPECT_EQ(str_lt, toString(PrettyPrinter(ir_lt)));
		EXPECT_EQ(str_gt, toString(PrettyPrinter(ir_gt)));
		EXPECT_EQ(str_le, toString(PrettyPrinter(ir_le)));
		EXPECT_EQ(str_ge, toString(PrettyPrinter(ir_ge)));
	}

	{

		// char comparison
		std::string str_eq("\'a\'==\'b\'");
		std::string str_ne("\'a\'!=\'b\'");
		std::string str_lt("\'a\'<\'b\'");
		std::string str_gt("\'a\'>\'b\'");
		std::string str_le("\'a\'<=\'b\'");
		std::string str_ge("\'a\'>=\'b\'");

		auto ir_eq = b.parseExpr("char_eq(\'a\',\'b\')");
		auto ir_ne = b.parseExpr("char_ne(\'a\',\'b\')");
		auto ir_lt = b.parseExpr("char_lt(\'a\',\'b\')");
		auto ir_gt = b.parseExpr("char_gt(\'a\',\'b\')");
		auto ir_le = b.parseExpr("char_le(\'a\',\'b\')");
		auto ir_ge = b.parseExpr("char_ge(\'a\',\'b\')");

		EXPECT_EQ(str_eq, toString(PrettyPrinter(ir_eq)));
		EXPECT_EQ(str_ne, toString(PrettyPrinter(ir_ne)));
		EXPECT_EQ(str_lt, toString(PrettyPrinter(ir_lt)));
		EXPECT_EQ(str_gt, toString(PrettyPrinter(ir_gt)));
		EXPECT_EQ(str_le, toString(PrettyPrinter(ir_le)));
		EXPECT_EQ(str_ge, toString(PrettyPrinter(ir_ge)));

>>>>>>> b140a6b5
	}
}

TEST(PrettyPrinter, LiteralPrinting) {
	NodeManager nm;
	IRBuilder builder(nm);

	std::string input = "{\n"
						"    var ref<int<4>,f,f,plain> v0 = lit(\"foo\" : () -> int<4>)();\n"
						"}";

	auto ir = builder.normalize(builder.parseStmt(input));
	PrettyPrinter printer(ir, PrettyPrinter::OPTIONS_DEFAULT);
	EXPECT_EQ("decl foo : () -> int<4>;\n{\n    var ref<int<4>,f,f,plain> v0 = foo();\n}", toString(printer)) << printer;

	PrettyPrinter printerLiterals(ir, PrettyPrinter::OPTIONS_DEFAULT | PrettyPrinter::FULL_LITERAL_SYNTAX);
	EXPECT_EQ(input, toString(printerLiterals)) << printerLiterals;

	auto lit = builder.literal("fuchsinsarestrongtheydontgetmocked", builder.refType(builder.structType()));
	PrettyPrinter printer1(lit, PrettyPrinter::NAME_CONTRACTION);

	EXPECT_EQ("fuc...ked", toString(printer1));
}

TEST(PrettyPrinter, MethodQualifiers) {
	NodeManager nm;
	IRBuilder builder(nm);

	//make sure the members get correctly prefixed with const and volatile
	std::string input = "{\n"
						"    var ref<S,f,f,plain> v0 = v0;\n"
						"    lit(\"foo\" : const S::() -> unit)(v0);\n"
						"    lit(\"bar\" : volatile S::() -> unit)(v0);\n"
						"    lit(\"baz\" : const volatile S::() -> unit)(v0);\n"
						"}";

	auto ir = builder.normalize(builder.parseStmt(input));
	PrettyPrinter printer(ir, PrettyPrinter::OPTIONS_DEFAULT | PrettyPrinter::FULL_LITERAL_SYNTAX);
	EXPECT_EQ(input, toString(printer)) << printer;
}

TEST(PrettyPrinter, LoopControlExpressions) {
	// in this test "break", "continue"... expressions are tested
	NodeManager nm;
	IRBuilder builder(nm);

	{ // "break"
		std::string input = ""
			                "{\n"
			                "    for( int<4> v0 = 0 .. 10 : 1) {\n"
			                "        if(v0==1) {\n"
			                "            break;\n"
			                "        }\n"
			                "    }\n"
			                "}";

		auto ir = builder.normalize(builder.parseStmt(input));

		PrettyPrinter printer(ir);

		EXPECT_EQ(input, toString(printer)) << printer;
	}

	{ // "continue"
		std::string input = ""
			                "{\n"
			                "    for( int<4> v0 = 0 .. 10 : 1) {\n"
			                "        if(v0==1) {\n"
			                "            continue;\n"
			                "        }\n"
			                "    }\n"
			                "}";

		auto ir = builder.normalize(builder.parseStmt(input));

		PrettyPrinter printer(ir);

		EXPECT_EQ(input, toString(printer)) << printer;
	}
}

TEST(PrettyPrinter, Throw) {
	NodeManager nm;
	IRBuilder b(nm);

	std::string input = "{\n    throw 1;\n}";
	auto ir = b.parseStmt(input);

	PrettyPrinter printer(ir);
	EXPECT_EQ(input, toString(printer));
}

TEST(PrettyPrinter, MaxDepth) {
	NodeManager nm;
	IRBuilder b(nm);

	std::string input = "{{{{{1;}}}}}";

	auto ir = b.parseStmt(input);

	PrettyPrinter printer1(ir, PrettyPrinter::OPTIONS_DEFAULT);
	PrettyPrinter printer2(ir, PrettyPrinter::OPTIONS_DEFAULT, 1);

	std::string res1 = ""
                       "{\n"
                       "    {\n"
                       "        {\n"
                       "            {\n"
                       "                {\n"
                       "                    1;\n"
                       "                }\n"
                       "            }\n"
                       "        }\n"
                       "    }\n"
                       "}";

	std::string res2 = ""
	                   "{\n"
	                   "    {\n"
	                   "         ... \n"
	                   "    }\n"
	                   "}";

	EXPECT_EQ(res1, toString(printer1)) << printer1;
	EXPECT_EQ(res2, toString(printer2)) << printer2;
}

TEST(Lexer, Symbol) {
	using namespace insieme::core::printer::detail;
	char lex = 'b';
	auto token = Token::createSymbol(lex);
	EXPECT_EQ("(Symbol:b)", toString(token));
}

TEST(Lexer, Identifier) {
	using namespace insieme::core::printer::detail;
	std::string lex = "bla";
	auto token = Token::createIdentifier(lex);
	EXPECT_EQ("(Ident:bla)", toString(token));
}

TEST(Lexer, Keyword) {
	using namespace insieme::core::printer::detail;
	std::string lex = "bla";
	auto token = Token::createKeyword(lex);
	EXPECT_EQ("(Keyword:bla)", toString(token));
}

TEST(Lexer, BoolLiteral) {
	using namespace insieme::core::printer::detail;
	std::string lex = "bla";
	auto token = Token::createLiteral(Token::Type::Bool_Literal, lex);
	EXPECT_EQ("(BoolLit:bla)", toString(token));
}

TEST(Lexer, IntLiteral) {
	using namespace insieme::core::printer::detail;
	std::string lex = "bla";
	auto token = Token::createLiteral(Token::Type::Int_Literal, lex);
	EXPECT_EQ("(IntLit:bla)", toString(token));
}

TEST(Lexer, FloatLiteral) {
	using namespace insieme::core::printer::detail;
	std::string lex = "bla";
	auto token = Token::createLiteral(Token::Type::Float_Literal, lex);
	EXPECT_EQ("(FloatLit:bla)", toString(token));
}

TEST(Lexer, DoubleLiteral) {
	using namespace insieme::core::printer::detail;
	std::string lex = "bla";
	auto token = Token::createLiteral(Token::Type::Double_Literal, lex);
	EXPECT_EQ("(DoubleLit:bla)", toString(token));
}

TEST(Lexer, CharLiteral) {
	using namespace insieme::core::printer::detail;
	std::string lex = "bla";
	auto token = Token::createLiteral(Token::Type::Char_Literal, lex);
	EXPECT_EQ("(CharLit:bla)", toString(token));
}

TEST(Lexer, StringLiteral) {
	using namespace insieme::core::printer::detail;
	std::string lex = "bla";
	auto token = Token::createLiteral(Token::Type::String_Literal, lex);
	EXPECT_EQ("(StrLit:bla)", toString(token));
}

TEST(Lexer, Comment) {
	using namespace insieme::core::printer::detail;
	std::string lex = "bla";
	auto token = Token::createComment(lex);
	EXPECT_EQ("(Comment:bla)", toString(token));
}

TEST(Lexer, Whitespace) {
	using namespace insieme::core::printer::detail;
	std::string lex = "bla";
	auto token = Token::createWhitespace(lex);
	EXPECT_EQ("(WhiteSpace:bla)", toString(token));
}

TEST(Lexer, Comments) {
	std::string comment1 = "/* This is just a comment */";
	std::string comment2 = "// This is just a comment";

	using namespace insieme::core::printer::detail;

	auto token1 = lex(comment1, false);
	EXPECT_EQ(1, token1.size());
	EXPECT_EQ("(Comment:*/)", toString(token1[0]));

	auto token2 = lex(comment2, false);
	EXPECT_EQ(1, token2.size());
	EXPECT_EQ("(Comment:// This is just a comment)", toString(token2[0]));
	//std::cout << token2[1];

}<|MERGE_RESOLUTION|>--- conflicted
+++ resolved
@@ -1154,31 +1154,13 @@
 				            "  $var int<4> a = $5$;$"
 				            "}";
 
-<<<<<<< HEAD
-		boost::regex res_regex{"\n    <m id=(\\d+)>1</m>;\n    <m id=(\\d+)>var int<4> v0 = <m id=(\\d+)>5</m></m>;\n"};
-		boost::smatch res_what;
-=======
 		boost::regex res { "\\{\n    <m id=\\d+>1</m>;\n    <m id=\\d+>var int<4> v0 = <m id=\\d+>5</m></m>;\n\\}" };
->>>>>>> b140a6b5
 
 		auto ir = builder.normalize(builder.parseStmt(input));
 		PrettyPrinter printer(ir, PrettyPrinter::OPTIONS_DEFAULT | PrettyPrinter::PRINT_CASTS
 								  | PrettyPrinter::PRINT_DEREFS | PrettyPrinter::PRINT_ATTRIBUTES
 								  | PrettyPrinter::PRINT_MARKERS);
 
-<<<<<<< HEAD
-		// Check if the string matches the regex
-		EXPECT_TRUE(boost::regex_search(toString(printer), res_what, res_regex)) << printer;
-
-		// Additionally, check if the IDs are all different
-		std::string s1{res_what[1].first, res_what[1].second};
-		std::string s2{res_what[2].first, res_what[2].second};
-		std::string s3{res_what[3].first, res_what[3].second};
-
-		EXPECT_TRUE(s1 != s2);
-		EXPECT_TRUE(s1 != s3);
-		EXPECT_TRUE(s2 != s3);
-=======
 		EXPECT_TRUE(boost::regex_match(toString(printer), res)) << printer;
 	}
 }
@@ -1402,7 +1384,6 @@
 		EXPECT_EQ(str_le, toString(PrettyPrinter(ir_le)));
 		EXPECT_EQ(str_ge, toString(PrettyPrinter(ir_ge)));
 
->>>>>>> b140a6b5
 	}
 }
 
