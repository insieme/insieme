/**
 * Copyright (c) 2002-2016 Distributed and Parallel Systems Group,
 *                Institute of Computer Science,
 *               University of Innsbruck, Austria
 *
 * This file is part of the INSIEME Compiler and Runtime System.
 *
 * We provide the software of this file (below described as "INSIEME")
 * under GPL Version 3.0 on an AS IS basis, and do not warrant its
 * validity or performance.  We reserve the right to update, modify,
 * or discontinue this software at any time.  We shall have no
 * obligation to supply such updates or modifications or any other
 * form of support to you.
 *
 * If you require different license terms for your intended use of the
 * software, e.g. for proprietary commercial or industrial use, please
 * contact us at:
 *                   insieme@dps.uibk.ac.at
 *
 * We kindly ask you to acknowledge the use of this software in any
 * publication or other disclosure of results by referring to the
 * following citation:
 *
 * H. Jordan, P. Thoman, J. Durillo, S. Pellegrini, P. Gschwandtner,
 * T. Fahringer, H. Moritsch. A Multi-Objective Auto-Tuning Framework
 * for Parallel Codes, in Proc. of the Intl. Conference for High
 * Performance Computing, Networking, Storage and Analysis (SC 2012),
 * IEEE Computer Society Press, Nov. 2012, Salt Lake City, USA.
 *
 * All copyright notices must be kept intact.
 *
 * INSIEME depends on several third party software packages. Please
 * refer to http://www.dps.uibk.ac.at/insieme/license.html for details
 * regarding third party software licenses.
 */

#include <gtest/gtest.h>
#include <string>

#include <boost/regex.hpp>

#include "insieme/core/ir_node.h"
#include "insieme/core/ir_expressions.h"
#include "insieme/core/printer/pretty_printer.h"
#include "insieme/core/ir_builder.h"
#include "insieme/core/lang/pointer.h"

#include "insieme/core/analysis/attributes.h"

#include "insieme/utils/name_mangling.h"

using namespace insieme;
using namespace insieme::core;
using namespace insieme::core::printer;

TEST(PrettyPrinter, Basic) {
	// check setup
	EXPECT_EQ(static_cast<unsigned>(0), PrettyPrinter::OPTIONS_DEFAULT);
	EXPECT_EQ(static_cast<unsigned>(PrettyPrinter::PRINT_CASTS | PrettyPrinter::PRINT_DEREFS | PrettyPrinter::PRINT_MARKERS | PrettyPrinter::PRINT_ATTRIBUTES
	                                | PrettyPrinter::NO_EVAL_LAZY),
	          PrettyPrinter::OPTIONS_DETAIL);
	EXPECT_EQ(static_cast<unsigned>(PrettyPrinter::OPTIONS_DETAIL | PrettyPrinter::PRINT_SINGLE_LINE), PrettyPrinter::OPTIONS_SINGLE_LINE);

	NodePtr ptr;

	PrettyPrinter printerA(ptr, PrettyPrinter::OPTIONS_DEFAULT);
	EXPECT_FALSE(printerA.hasOption(PrettyPrinter::PRINT_DEREFS));
	EXPECT_FALSE(printerA.hasOption(PrettyPrinter::PRINT_CASTS));
	EXPECT_FALSE(printerA.hasOption(PrettyPrinter::PRINT_SINGLE_LINE));

	PrettyPrinter printerB(ptr, PrettyPrinter::OPTIONS_DETAIL);
	EXPECT_TRUE(printerB.hasOption(PrettyPrinter::PRINT_DEREFS));
	EXPECT_TRUE(printerB.hasOption(PrettyPrinter::PRINT_CASTS));
	EXPECT_FALSE(printerB.hasOption(PrettyPrinter::PRINT_SINGLE_LINE));

	PrettyPrinter printerC(ptr, PrettyPrinter::OPTIONS_SINGLE_LINE);
	EXPECT_TRUE(printerC.hasOption(PrettyPrinter::PRINT_DEREFS));
	EXPECT_TRUE(printerC.hasOption(PrettyPrinter::PRINT_CASTS));
	EXPECT_TRUE(printerC.hasOption(PrettyPrinter::PRINT_SINGLE_LINE));

	printerC.setOption(PrettyPrinter::PRINT_DEREFS, false);
	EXPECT_FALSE(printerC.hasOption(PrettyPrinter::PRINT_DEREFS));
	printerC.setOption(PrettyPrinter::PRINT_DEREFS);
	EXPECT_TRUE(printerC.hasOption(PrettyPrinter::PRINT_DEREFS));
	printerC.setOption(PrettyPrinter::PRINT_DEREFS, false);
	EXPECT_FALSE(printerC.hasOption(PrettyPrinter::PRINT_DEREFS));
}

TEST(PrettyPrinter, Wrapper) {
	NodeManager mgr;
	IRBuilder builder(mgr);

	LiteralPtr lit = Literal::get(mgr, mgr.getLangBasic().getString(), "\"this is a string literal\"");
	LiteralPtr one = Literal::get(mgr, mgr.getLangBasic().getInt4(), "1");
	VariablePtr iter = Variable::get(mgr, mgr.getLangBasic().getInt4());
	ForStmtPtr forStmt = builder.forStmt(iter, one, one, one, lit);

	PrettyPrinter printerA(forStmt, PrettyPrinter::OPTIONS_DEFAULT);

	std::ostringstream ss1;
	SourceLocationMap srcMap = printAndMap(ss1, printerA);

	std::ostringstream ss2;
	ss2 << printerA;

	// EXPECT_EQ(ss2.str(), ss1.str());

	// print the map
	std::cout << ss2.str() << std::endl;
	std::cout << srcMap;

	// ForStmt loc
	SourceLocationMap::const_iterator it = srcMap.begin();
	EXPECT_EQ(forStmt, it->second);
	EXPECT_EQ(SourceLocation(0, 0), it->first.first);
	EXPECT_EQ(SourceLocation(2, 1), it->first.second);

	++it;

	// int<4> type loc
	EXPECT_EQ(mgr.getLangBasic().getInt4(), it->second);
	EXPECT_EQ(SourceLocation(0, 5), it->first.first);
	EXPECT_EQ(SourceLocation(0, 11), it->first.second);

	++it;

	// 4 literal loc
	EXPECT_EQ(builder.numericType(builder.literal("4",builder.getLangBasic().getUIntInf())), it->second);
	EXPECT_EQ(SourceLocation(0, 9), it->first.first);
	EXPECT_EQ(SourceLocation(0, 10), it->first.second);

	++it;

	// variable loc
	EXPECT_EQ(iter, it->second);
	EXPECT_EQ(SourceLocation(0, 12), it->first.first);
	EXPECT_EQ(SourceLocation(0, 14), it->first.second);

	++it;

	// init value (1) loc
	EXPECT_EQ(forStmt->getStart(), it->second);
	EXPECT_EQ(SourceLocation(0, 17), it->first.first);
	EXPECT_EQ(SourceLocation(0, 18), it->first.second);

	++it;

	// for loop end condition (1) loc
	EXPECT_EQ(forStmt->getEnd(), it->second);
	EXPECT_EQ(SourceLocation(0, 22), it->first.first);
	EXPECT_EQ(SourceLocation(0, 23), it->first.second);

	++it;

	// for loop step (1) loc
	EXPECT_EQ(forStmt->getStep(), it->second);
	EXPECT_EQ(SourceLocation(0, 26), it->first.first);
	EXPECT_EQ(SourceLocation(0, 27), it->first.second);

	++it;

	// for loop body (compound) loc
	EXPECT_EQ(forStmt->getBody(), it->second);
	EXPECT_EQ(SourceLocation(0, 29), it->first.first);
	EXPECT_EQ(SourceLocation(2, 1), it->first.second);

	++it;

	// for loop body (lit) loc
	EXPECT_EQ(forStmt->getBody()->getStatements()[0], it->second);
	EXPECT_EQ(SourceLocation(1, 4), it->first.first);
	EXPECT_EQ(SourceLocation(1, 30), it->first.second);
}

TEST(PrettyPrinter, HiddenAttributes) {
	NodeManager manager;
	IRBuilder builder(manager);
	auto& ext = manager.getLangExtension<analysis::AttributeExtension>();

	analysis::AttributePtr a1 = ext.getUnordered();

	ExpressionPtr expr = builder.intLit(1);
	expr = analysis::addAttribute(expr, a1);

	//dumpText(expr);

	EXPECT_EQ("1", toString(PrettyPrinter(expr)));
	EXPECT_EQ("attr(1, [unordered])", toString(PrettyPrinter(expr, PrettyPrinter::OPTIONS_DETAIL)));
}

TEST(PrettyPrinter, This) {
NodeManager nm;
IRBuilder builder(nm);


	std::string res = ""
			"decl struct A;\n"
			"decl A::a:int<4>;\n"
			"decl f:A::() -> int<4>;\n"
			"def struct A {\n"
			"    a : int<4>;\n"
			"    function f = () -> int<4> {\n"
			"        return (this).a;\n"
			"    }\n"
			"};\n"
			"A";
{
	auto type0 = builder.parseType(""
										   "def struct A { "
										   "    a : int<4>;"
										   "    lambda f = () -> int<4> {"
										   "        return a;"
										   "    }"
										   "}; A");
	PrettyPrinter printer0(type0, PrettyPrinter::OPTIONS_DEFAULT | PrettyPrinter::PRINT_CASTS
								  | PrettyPrinter::PRINT_DEREFS | PrettyPrinter::PRINT_MARKERS
								  | PrettyPrinter::NO_LIST_SUGAR
								  | PrettyPrinter::PRINT_ATTRIBUTES | PrettyPrinter::NO_EVAL_LAZY
								  | PrettyPrinter::PRINT_DERIVED_IMPL);

	EXPECT_EQ(res, toString(printer0)) << printer0;
}

{
	auto type1 = builder.parseType(""
										   "def struct A { "
										   "    a : int<4>;"
										   "    lambda f = () -> int<4> {"
										   "        return (this).a;"
										   "    }"
										   "}; A");
	PrettyPrinter printer1(type1, PrettyPrinter::OPTIONS_DEFAULT | PrettyPrinter::PRINT_CASTS
								  | PrettyPrinter::PRINT_DEREFS | PrettyPrinter::PRINT_MARKERS
								  | PrettyPrinter::NO_LIST_SUGAR
								  | PrettyPrinter::PRINT_ATTRIBUTES | PrettyPrinter::NO_EVAL_LAZY
								  | PrettyPrinter::PRINT_DERIVED_IMPL);

	EXPECT_EQ(res, toString(printer1)) <<printer1;
}
// TODO: member function access test!

{

std::string res2 = ""
		"decl struct A;\n"
		"decl A::a:int<4>;\n"
		"decl f:A::() -> int<4>;\n"
		"decl g:A::(() -> int<4>) -> unit;\n"
		"def struct A {\n"
		"    a : int<4>;\n"
		"    function f = () -> int<4> {\n"
		"        return (this).a;\n"
		"    }\n"
		"    function g = (v1 : ref<() -> int<4>,f,f,plain>) -> unit {\n"
		"        var () -> int<4> v2 = parser_member_function_access(this, f);\n"
		"        (*v1)();\n"
		"        v2();\n"
		"    }\n"
		"};\n"
		"A";

auto type1 = builder.normalize(builder.parseType(""
									   "def struct A { "
									   "    a : int<4>;"
									   "    lambda f = () -> int<4> {"
									   "        return this.a;"
									   "    }"
									   "    lambda g = (b : ()->int<4>)->unit {"
									   "        var ()->int<4> c = this.f;"
									   "        b();"
									   "        c();"
									   "    }"
									   "}; A"));
PrettyPrinter printer1(type1, PrettyPrinter::OPTIONS_DEFAULT | PrettyPrinter::PRINT_CASTS
							  | PrettyPrinter::PRINT_DEREFS | PrettyPrinter::PRINT_MARKERS
							  | PrettyPrinter::NO_LIST_SUGAR
							  | PrettyPrinter::PRINT_ATTRIBUTES | PrettyPrinter::NO_EVAL_LAZY
							  | PrettyPrinter::PRINT_DERIVED_IMPL);

EXPECT_EQ(res2, toString(printer1)) <<printer1;
}

}

TEST(PrettyPrinter, Declarations) {
	NodeManager nm;
	IRBuilder builder(nm);

	auto type0 = builder.normalize(builder.parseType("def struct A { }; A"));
	PrettyPrinter printer0(type0, PrettyPrinter::OPTIONS_DEFAULT | PrettyPrinter::PRINT_CASTS
								  | PrettyPrinter::PRINT_DEREFS | PrettyPrinter::PRINT_MARKERS
								  | PrettyPrinter::NO_LIST_SUGAR
								  | PrettyPrinter::PRINT_ATTRIBUTES | PrettyPrinter::NO_EVAL_LAZY
								  | PrettyPrinter::PRINT_DERIVED_IMPL);

	EXPECT_EQ(toString(printer0), ""
		"decl struct A;\n"
		"def struct A {\n"
		"};\n"
		"A") << printer0;

	auto type2 = builder.normalize(builder.parseType("def struct A { }; def struct B : [ A ] { }; B"));
	PrettyPrinter printer2(type2, PrettyPrinter::OPTIONS_DEFAULT | PrettyPrinter::PRINT_CASTS
								  | PrettyPrinter::PRINT_DEREFS | PrettyPrinter::PRINT_MARKERS
								  | PrettyPrinter::NO_LIST_SUGAR
								  | PrettyPrinter::PRINT_ATTRIBUTES | PrettyPrinter::NO_EVAL_LAZY
								  | PrettyPrinter::PRINT_DERIVED_IMPL);

	EXPECT_EQ(toString(printer2), ""
		"decl struct A;\n"
	    "decl struct B;\n"
	    "def struct A {\n"
	    "};\n"
	    "def struct B: [ public A ] {\n"
	    "};\n"
	    "B") << printer2;


	auto type1 = builder.normalize(builder.parseType("def struct A { "
										   "lambda f = () -> unit {} "
										   "virtual lambda g = (a : int<4>) -> unit {}"
										   "const lambda h = (a : ref<int<4>,f,f,plain>, b : int<8>) -> unit  {}"
										   "volatile lambda i = (a : int<4>) -> int<4> {return a;}"
										   "}; A"));
	PrettyPrinter printer1(type1, PrettyPrinter::OPTIONS_DEFAULT | PrettyPrinter::PRINT_CASTS
								  | PrettyPrinter::PRINT_DEREFS | PrettyPrinter::PRINT_MARKERS
								  | PrettyPrinter::NO_LIST_SUGAR
								  | PrettyPrinter::PRINT_ATTRIBUTES | PrettyPrinter::NO_EVAL_LAZY
								  | PrettyPrinter::PRINT_DERIVED_IMPL);

	EXPECT_EQ(toString(printer1), ""
		"decl struct A;\n"
		"decl f:A::() -> unit;\n"
		"decl g:A::(int<4>) -> unit;\n"
		"decl h:const A::(ref<int<4>,f,f,plain>, int<8>) -> unit;\n"
		"decl i:volatile A::(int<4>) -> int<4>;\n"
		"def struct A {\n"
		"    function f = () -> unit { }\n"
		"    virtual function g = (v1 : ref<int<4>,f,f,plain>) -> unit { }\n"
		"    const function h = (v1 : ref<ref<int<4>,f,f,plain>,f,f,plain>, v2 : ref<int<8>,f,f,plain>) -> unit { }\n"
		"    volatile function i = (v1 : ref<int<4>,f,f,plain>) -> int<4> {\n"
		"        return *v1;\n"
		"    }\n"
		"};\n"
		"A") << printer1;


	auto type3 = builder.normalize(builder.parseType("def struct A { "
										   "function f = () -> unit {} "
										   "lambda j = () -> unit {} "
										   "virtual function g = (a : ref<int<4>,f,f,plain>) -> unit {}"
										   "const function h = (a : ref<int<4>,f,f,plain>, b : ref<int<8>,f,f,plain>) -> unit  {}"
										   "volatile function i = (a : ref<int<4>,f,f,plain>) -> int<4> {return *a;}"
										   "}; A"));
	PrettyPrinter printer3(type3, PrettyPrinter::OPTIONS_DEFAULT | PrettyPrinter::PRINT_CASTS
								  | PrettyPrinter::PRINT_DEREFS | PrettyPrinter::PRINT_MARKERS
								  | PrettyPrinter::NO_LIST_SUGAR
								  | PrettyPrinter::PRINT_ATTRIBUTES | PrettyPrinter::NO_EVAL_LAZY
								  | PrettyPrinter::PRINT_DERIVED_IMPL);

	EXPECT_EQ(toString(printer3), ""
		"decl struct A;\n"
		"decl f:A::() -> unit;\n"
		"decl g:A::(int<4>) -> unit;\n"
		"decl h:const A::(int<4>, int<8>) -> unit;\n"
		"decl i:volatile A::(int<4>) -> int<4>;\n"
		"decl j:A::() -> unit;\n"
		"def struct A {\n"
		"    function f = () -> unit { }\n"
		"    virtual function g = (v1 : ref<int<4>,f,f,plain>) -> unit { }\n"
		"    const function h = (v1 : ref<int<4>,f,f,plain>, v2 : ref<int<8>,f,f,plain>) -> unit { }\n"
		"    volatile function i = (v1 : ref<int<4>,f,f,plain>) -> int<4> {\n"
		"        return *v1;\n"
		"    }\n"
		"    function j = () -> unit { }\n"
		"};\n"
		"A") << printer3;

	auto type4 = builder.normalize(builder.parseStmt("def struct A {}; def f = ()->unit {}; {f();}"));
	PrettyPrinter printer4(type4, PrettyPrinter::OPTIONS_DEFAULT | PrettyPrinter::PRINT_CASTS
								  | PrettyPrinter::PRINT_DEREFS | PrettyPrinter::PRINT_MARKERS
								  | PrettyPrinter::NO_LIST_SUGAR
								  | PrettyPrinter::PRINT_ATTRIBUTES | PrettyPrinter::NO_EVAL_LAZY
								  | PrettyPrinter::PRINT_DERIVED_IMPL);

	EXPECT_EQ("decl f : () -> unit;\ndef f = function () -> unit { };\n{\n    f();\n}", toString(printer4)) << printer4;

	auto type5 = builder.normalize(builder.parseStmt("def struct A {}; def f = ()->int<4> {return 1;}; def g = ()->int<4> {return f();}; {f();}"));
	PrettyPrinter printer5(type5, PrettyPrinter::OPTIONS_DEFAULT | PrettyPrinter::PRINT_CASTS
								  | PrettyPrinter::PRINT_DEREFS | PrettyPrinter::PRINT_MARKERS
								  | PrettyPrinter::NO_LIST_SUGAR
								  | PrettyPrinter::PRINT_ATTRIBUTES | PrettyPrinter::NO_EVAL_LAZY
								  | PrettyPrinter::PRINT_DERIVED_IMPL);

	EXPECT_EQ("decl f : () -> int<4>;\ndef f = function () -> int<4> {\n    return 1;\n};\n{\n    f();\n}",toString(printer5)) << printer5;

	{
		auto type = builder.normalize(builder.parseType("def struct A { a : int<4>; }; A"));
		PrettyPrinter printer(type, PrettyPrinter::OPTIONS_DEFAULT | PrettyPrinter::PRINT_CASTS
									  | PrettyPrinter::PRINT_DEREFS | PrettyPrinter::PRINT_MARKERS
									  | PrettyPrinter::NO_LIST_SUGAR
									  | PrettyPrinter::PRINT_ATTRIBUTES | PrettyPrinter::NO_EVAL_LAZY
									  | PrettyPrinter::PRINT_DERIVED_IMPL);

		EXPECT_EQ(toString(printer), ""
		"decl struct A;\n"
		"decl A::a:int<4>;\n"
		"def struct A {\n"
		"    a : int<4>;\n"
		"};\n"
		"A") << printer;
	}

	{
		auto type = builder.normalize(builder.parseType("decl struct B;"
														"def struct A {"
														"    a : int<4>;"
														"    b : B;"
														"};"
														"A"));
		PrettyPrinter printer(type, PrettyPrinter::OPTIONS_DEFAULT | PrettyPrinter::PRINT_CASTS
									| PrettyPrinter::PRINT_DEREFS | PrettyPrinter::PRINT_MARKERS
									| PrettyPrinter::NO_LIST_SUGAR
									| PrettyPrinter::PRINT_ATTRIBUTES | PrettyPrinter::NO_EVAL_LAZY
									| PrettyPrinter::PRINT_DERIVED_IMPL);

		EXPECT_EQ(toString(printer), ""
		"decl struct A;\n"
		"decl A::a:int<4>;\n"
		"decl A::b:B;\n"
		"def struct A {\n"
		"    a : int<4>;\n"
		"    b : B;\n"
		"};\n"
		"A") << printer;
	}

{
auto type = builder.normalize(builder.parseType("def struct A {"
												"    a : int<4>;"
												"    ctor() {a = 4;}"
												"    ctor(b : int<4>) {a = b;}"
												"};"
												"A"));
PrettyPrinter printer(type, PrettyPrinter::OPTIONS_DEFAULT | PrettyPrinter::PRINT_CASTS
							| PrettyPrinter::PRINT_DEREFS | PrettyPrinter::PRINT_MARKERS
							| PrettyPrinter::NO_LIST_SUGAR
							| PrettyPrinter::PRINT_ATTRIBUTES | PrettyPrinter::NO_EVAL_LAZY
							| PrettyPrinter::PRINT_DERIVED_IMPL);

EXPECT_EQ(toString(printer), "decl struct A;\n"
							 "decl A::a:int<4>;\n"
							 "decl ctor:A::();\n"
							 "decl ctor:A::(int<4>);\n"
							 "def struct A {\n"
							 "    a : int<4>;\n"
							 "    ctor function () {\n"
							 "        (this).a = 4;\n"
							 "    }\n"
							 "    ctor function (v1 : ref<int<4>,f,f,plain>) {\n"
							 "        (this).a = *v1;\n"
							 "    }\n"
							 "};\n"
							 "A") << printer;
}

}


TEST(PrettyPrinter, Structs) {
	NodeManager manager;
	IRBuilder builder(manager);

	{ // default struct
		auto type = builder.parseType("struct s {}");

		EXPECT_EQ("decl struct s;\ndef struct s {\n};\ns", toString(PrettyPrinter(type))) << toString(PrettyPrinter(type));
	}

	{ // struct with member fields
		auto type = builder.parseType("struct s { a : int<4>; b : real<8>;}");

		EXPECT_EQ("decl struct s;\n"
	              "decl s::a:int<4>;\n"
	              "decl s::b:real<8>;\n"
	              "def struct s {\n"
	              "    a : int<4>;\n"
	              "    b : real<8>;\n"
	              "};\n"
	              "s", toString(PrettyPrinter(type))) << toString(PrettyPrinter(type));
	}

	{ // default constructor
		auto type = builder.parseType("struct s { ctor () { return; }}");
		auto type1 = builder.parseType("struct s { ctor () = default;}");

		EXPECT_EQ("decl struct s;\n"
                  "decl ctor:s::();\n"
                  "def struct s {\n"
                  "    ctor function () {\n"
                  "        return unit;\n"
                  "    }\n"
                  "};\n"
                  "s", toString(PrettyPrinter(type))) << toString(PrettyPrinter(type));

		EXPECT_EQ("decl struct s;\n"
		          "def struct s {\n"
		          "};\n"
		          "s", toString(PrettyPrinter(type1))) << toString(PrettyPrinter(type1));

	}

	{ // copy and move constructor
		auto type = builder.normalize(builder.parseType("struct s { "
									  "    ctor function (v1 : ref<s,t,f,cpp_ref>) { return; }"
									  "    ctor function (v1 : ref<s,f,f,cpp_rref>) { return;}"
									  "}"));
		auto type1 = builder.normalize(builder.parseType("struct s { "
									   "    ctor (other : ref<s,t,f,cpp_ref>) = default;"
									   "    ctor (other : ref<s,f,f,cpp_rref>) = default;"
									   "}"));

		EXPECT_EQ("decl struct s;\n"
		          "decl ctor:s::(ref<s,t,f,cpp_ref>);\n"
		          "decl ctor:s::(ref<s,f,f,cpp_rref>);\n"
		          "def struct s {\n"
		          "    ctor function (v1 : ref<s,t,f,cpp_ref>) {\n"
		          "        return unit;\n"
		          "    }\n"
		          "    ctor function (v1 : ref<s,f,f,cpp_rref>) {\n"
		          "        return unit;\n"
		          "    }\n"
		          "};\n"
		          "s", toString(PrettyPrinter(type))) << toString(PrettyPrinter(type));

		EXPECT_EQ("decl struct s;\n"
		          "def struct s {\n"
		          "};\n"
		          "s", toString(PrettyPrinter(type1))) << toString(PrettyPrinter(type1));

	}

	{ // assignment operator
		auto type = builder.normalize(builder.parseType(
				"struct s {"
				"    function " + utils::getMangledOperatorAssignName() + " = (v1 : ref<s,t,f,cpp_ref>) -> ref<s,f,f,cpp_ref> {\n"
				"    }\n"
				"    function " + utils::getMangledOperatorAssignName() + " = (v1 : ref<s,f,f,cpp_rref>) -> ref<s,f,f,cpp_ref> {\n"
				"    }\n"
				"}"));

		auto type1 = builder.normalize(builder.parseType(
				"struct s {"
				"    function " + utils::getMangledOperatorAssignName() + " = (v1 : ref<s,t,f,cpp_ref>) -> ref<s,f,f,cpp_ref> = default;\n"
				"    function " + utils::getMangledOperatorAssignName() + " = (v1 : ref<s,f,f,cpp_rref>) -> ref<s,f,f,cpp_ref> = default;\n"
				"}"));

		std::string res = "decl struct s;\n"
						  "decl " + utils::getMangledOperatorAssignName() + ":s::(ref<s,t,f,cpp_ref>) -> ref<s,f,f,cpp_ref>;\n"
						  "decl " + utils::getMangledOperatorAssignName() + ":s::(ref<s,f,f,cpp_rref>) -> ref<s,f,f,cpp_ref>;\n"
						  "def struct s {\n"
						  "    function " + utils::getMangledOperatorAssignName() + " = (v1 : ref<s,t,f,cpp_ref>) -> ref<s,f,f,cpp_ref> { }\n"
						  "    function " + utils::getMangledOperatorAssignName() + " = (v1 : ref<s,f,f,cpp_rref>) -> ref<s,f,f,cpp_ref> { }\n"
						  "};\n"
						  "s";

		EXPECT_EQ(res, toString(PrettyPrinter(type))) << toString(PrettyPrinter(type));

		EXPECT_EQ("decl struct s;\n"
		          "def struct s {\n"
		          "};\n"
		          "s", toString(PrettyPrinter(type1))) << toString(PrettyPrinter(type1));

	}

	{ // destructor
		auto type = builder.parseType("struct s {"
									  "    dtor () = default;"
									  "}");

		auto type1 = builder.parseType("struct s {"
									  "    dtor () {return;}"
									  "}");

		EXPECT_EQ("decl struct s;\n"
		          "def struct s {\n"
		          "};\n"
		          "s", toString(PrettyPrinter(type))) << toString(PrettyPrinter(type));

		EXPECT_EQ("decl struct s;\n"
		          "decl dtor:~s::();\n"
		          "def struct s {\n"
		          "    dtor function () {\n"
		          "        return unit;\n"
		          "    }\n"
		          "};\n"
		          "s", toString(PrettyPrinter(type1))) << toString(PrettyPrinter(type1));
	}

	{ // destructor virtual
		auto type = builder.parseType("struct s {"
											  "    dtor virtual () {}"
											  "}");

		auto type1 = builder.parseType("struct s {"
											   "    dtor virtual () {return;}"
											   "}");

		EXPECT_EQ("decl struct s;\n"
		          "decl dtor:~s::();\n"
		          "def struct s {\n"
		          "    dtor virtual function () { }\n"
		          "};\n"
		          "s", toString(PrettyPrinter(type))) << toString(PrettyPrinter(type));

		EXPECT_EQ("decl struct s;\n"
		          "decl dtor:~s::();\n"
		          "def struct s {\n"
		          "    dtor virtual function () {\n"
		          "        return unit;\n"
		          "    }\n"
		          "};\n"
		          "s", toString(PrettyPrinter(type1))) << toString(PrettyPrinter(type1));
		}


}

TEST(PrettyPrinter, StructSuperTypes) {
	NodeManager manager;
	IRBuilder builder(manager);

	TypePtr classA = builder.structType(toVector(builder.field("a", builder.genericType("A"))));
	EXPECT_EQ("struct {\n    a : A;\n}", toString(PrettyPrinter(classA))) << toString(PrettyPrinter(classA));

	TypePtr classB = builder.structType(toVector(classA), toVector(builder.field("b", builder.genericType("B"))));
	EXPECT_EQ("struct : [ public struct {\n    a : A;\n} ] {\n    b : B;\n}", toString(PrettyPrinter(classB)));

	TypePtr classC = builder.structType(toVector(builder.parent(true, classB)), toVector(builder.field("c", builder.genericType("C"))));
	EXPECT_EQ(
	    "struct : [ virtual public struct : [ public struct {\n    a : A;\n} ] {\n    b : B;\n} ] {\n    c : C;\n}",
	    toString(PrettyPrinter(classC)));
}

TEST(PrettyPrinter, Parentheses) {
	NodeManager manager;
	IRBuilder builder(manager);

	ExpressionPtr A = builder.intLit(1);
	ExpressionPtr B = builder.intLit(2);
	ExpressionPtr C = builder.intLit(3);
	ExpressionPtr D = builder.intLit(4);
	ExpressionPtr E = builder.intLit(5);

	ExpressionPtr funA = builder.add(A, B);
	ExpressionPtr funB = builder.mul(funA, C);
	ExpressionPtr funC = builder.sub(D, E);
	ExpressionPtr funD = builder.div(funB, funC);

	EXPECT_EQ("(1+2)*3/(4-5)", toString(PrettyPrinter(funD)));
}

TEST(PrettyPrinter, FunctionTypes) {
	NodeManager manager;
	IRBuilder builder(manager);
	TypePtr typeA = builder.genericType("A");
	TypePtr typeB = builder.genericType("B");
	TypePtr typeC = builder.genericType("C");
	TypePtr typeR = builder.genericType("R");

	TypePtr objC = builder.refType(typeC);

	TypePtr funA = builder.functionType(toVector(typeA, typeB), typeR, FK_PLAIN);
	TypePtr funB = builder.functionType(toVector(typeA, typeB), typeR, FK_CLOSURE);
	TypePtr funC = builder.functionType(toVector(objC, typeA, typeB), FK_CONSTRUCTOR);
	TypePtr funD = builder.functionType(toVector(objC), FK_DESTRUCTOR);
	TypePtr funE = builder.functionType(toVector(objC, typeA, typeB), typeR, FK_MEMBER_FUNCTION);
	TypePtr funF = builder.functionType(toVector(objC, typeA, typeB), typeR, FK_VIRTUAL_MEMBER_FUNCTION);

	EXPECT_EQ("(A, B) -> R", toString(PrettyPrinter(funA)));
	EXPECT_EQ("(A, B) => R", toString(PrettyPrinter(funB)));
//	EXPECT_EQ("ctor C::(A, B)", toString(PrettyPrinter(funC)));
//	EXPECT_EQ("~C::()", toString(PrettyPrinter(funD)));
//	EXPECT_EQ("method C::(A, B) -> R", toString(PrettyPrinter(funE)));
//	EXPECT_EQ("method C::(A, B) ~> R", toString(PrettyPrinter(funF)));
}

TEST(PrettyPrinter, LambdaTypes) {
	NodeManager manager;
	IRBuilder builder(manager);

	TypePtr typeA = builder.genericType("A");
	TypePtr typeB = builder.genericType("B");
	TypePtr typeC = builder.genericType("C");
	TypePtr typeR = builder.genericType("R");

	TypePtr objC = builder.refType(typeC);

	FunctionTypePtr funA = builder.functionType(toVector(objC, typeA, typeB), typeR, FK_PLAIN);
	FunctionTypePtr funB = builder.functionType(toVector(objC, typeA, typeB), FK_CONSTRUCTOR);
	FunctionTypePtr funC = builder.functionType(toVector(objC), FK_DESTRUCTOR);
	FunctionTypePtr funD = builder.functionType(toVector(objC, typeA, typeB), typeR, FK_MEMBER_FUNCTION);
	FunctionTypePtr funE = builder.functionType(toVector(objC, typeA, typeB), typeR, FK_VIRTUAL_MEMBER_FUNCTION);

	StatementPtr body = builder.compoundStmt();

	VariablePtr varO = builder.variable(builder.refType(objC), 0);
	VariablePtr varA = builder.variable(builder.refType(typeA), 1);
	VariablePtr varB = builder.variable(builder.refType(typeB), 2);
	VariablePtr varC = builder.variable(builder.refType(typeC), 3);
	VariablePtr varR = builder.variable(builder.refType(typeR), 4);

	LambdaExprPtr lambdaA = builder.lambdaExpr(funA, toVector(varO, varA, varB), body);
	LambdaExprPtr lambdaB = builder.lambdaExpr(funB, toVector(varO, varA, varB), body);
	LambdaExprPtr lambdaC = builder.lambdaExpr(funC, toVector(varO), body);
	LambdaExprPtr lambdaD = builder.lambdaExpr(funD, toVector(varO, varA, varB), body);
	LambdaExprPtr lambdaE = builder.lambdaExpr(funE, toVector(varO, varA, varB), body);

	EXPECT_EQ("decl fun000 : (ref<C,f,f,plain>, A, B) -> R;\ndef fun000 = function (v0 : ref<ref<C,f,f,plain>,f,f,plain>, v1 : ref<A,f,f,plain>, v2 : ref<B,f,f,plain>) -> R { };\nfun000", toString(PrettyPrinter(lambdaA, PrettyPrinter::NO_LET_BOUND_FUNCTIONS)));
//	EXPECT_EQ("ctor C v0 :: (ref<A,f,f,plain> v1, ref<B,f,f,plain> v2) { }", toString(PrettyPrinter(lambdaB, PrettyPrinter::NO_LET_BOUND_FUNCTIONS)));
//	EXPECT_EQ("~C v0 :: () { }", toString(PrettyPrinter(lambdaC, PrettyPrinter::NO_LET_BOUND_FUNCTIONS)));
//	EXPECT_EQ("decl fun000 : (ref<C,f,f,plain>, A, B) ~> R;\ndef fun000 = function (v0 : ref<ref<C,f,f,plain>,f,f,plain>, v1 : ref<A,f,f,plain>, v2 : ref<B,f,f,plain>) ~> R { };\nfun000", toString(PrettyPrinter(lambdaE, PrettyPrinter::NO_LET_BOUND_FUNCTIONS)));
}

TEST(PrettyPrinter, HigherOrderFunction) {
	NodeManager nm;
	IRBuilder builder(nm);

	{
		auto type0 = builder.normalize(builder.parseStmt("def id = (a : int<4>) -> int<4> {return a;}; "
											   "def foo = (b : (int<4>)->int<4>) -> unit { var (int<4>)->int<4> c = id; c(42); b(43);}; "
											   "{ foo(id); }"));

		PrettyPrinter printer0 = PrettyPrinter(type0, PrettyPrinter::PRINT_DEREFS);

		std::string res = ""
				"decl foo : ((int<4>) -> int<4>) -> unit;\n"
				"decl id : (int<4>) -> int<4>;\n"
				"def foo = function (v0 : ref<(int<4>) -> int<4>,f,f,plain>) -> unit {\n"
				"    var (int<4>) -> int<4> v1 = id;\n"
				"    v1(42);\n"
				"    (*v0)(43);\n"
				"};\n"
				"def id = function (v0 : ref<int<4>,f,f,plain>) -> int<4> {\n"
				"    return *v0;\n"
				"};\n"
				"{\n"
				"    foo(id);\n"
				"}";

		EXPECT_EQ(res, toString(printer0)) << printer0;
	}
}

TEST(PrettyPrinter, NotDefinedDecls) {
NodeManager nm;
IRBuilder builder(nm);

{
	auto type0 = builder.normalize(builder.parseStmt(""
													 "decl lfun : (int<4>) -> int<4>;"
													 "def lfun = (a: int<4>) -> int<4> { return a; };"
													 "{"
													 "    var int<4> a = lfun(5);"
													 "}"));
	PrettyPrinter printer0(type0, PrettyPrinter::OPTIONS_DEFAULT | PrettyPrinter::PRINT_CASTS
								  | PrettyPrinter::PRINT_DEREFS | PrettyPrinter::PRINT_ATTRIBUTES
								  | PrettyPrinter::PRINT_DERIVED_IMPL);

	std::string res = "decl lfun : (int<4>) -> int<4>;\n"
			  		  "def lfun = function (v0 : ref<int<4>,f,f,plain>) -> int<4> {\n"
			  		  "    return *v0;\n"
			  		  "};\n"
			  		  "{\n"
			  		  "    var int<4> v0 = lfun(5);\n"
			  		  "}";

	EXPECT_EQ(res, toString(printer0)) << printer0;
}

{
	auto type0 = builder.normalize(builder.parseStmt(""
													 "decl lfun : (int<4>) -> int<4>;"
													 "{"
													 "    var int<4> a = lfun(5);"
													 "}"));
	PrettyPrinter printer0(type0, PrettyPrinter::OPTIONS_DEFAULT | PrettyPrinter::PRINT_CASTS
								  | PrettyPrinter::PRINT_DEREFS | PrettyPrinter::PRINT_ATTRIBUTES
								  | PrettyPrinter::PRINT_DERIVED_IMPL);

	std::string res = "decl lfun : (int<4>) -> int<4>;\n"
						"{\n"
						"    var int<4> v0 = lfun(5);\n"
						"}";
	EXPECT_EQ(res, toString(printer0)) << printer0;
}

}

TEST(PrettyPrinter, PrintDefinedDecls) {
	NodeManager nm;
	IRBuilder builder(nm);

	{
		auto type0 = builder.normalize(builder.parseType("def struct A {}; A"));
		PrettyPrinter printer0(type0, PrettyPrinter::OPTIONS_DEFAULT | PrettyPrinter::PRINT_CASTS | PrettyPrinter::PRINT_DEREFS
		                                  | PrettyPrinter::PRINT_ATTRIBUTES | PrettyPrinter::PRINT_DERIVED_IMPL | PrettyPrinter::PRINT_DEFAULT_MEMBERS);

		std::string res = "decl struct A;\n"
		                  "decl ctor:A::();\n"
		                  "decl ctor:A::(ref<A,t,f,cpp_ref>);\n"
		                  "decl ctor:A::(ref<A,f,f,cpp_rref>);\n"
		                  "decl dtor:~A::();\n"
		                  "decl " + utils::getMangledOperatorAssignName() + ":A::(ref<A,t,f,cpp_ref>) -> ref<A,f,f,cpp_ref>;\n"
		                  "decl " + utils::getMangledOperatorAssignName() + ":A::(ref<A,f,f,cpp_rref>) -> ref<A,f,f,cpp_ref>;\n"
		                  "def struct A {\n"
		                  "    ctor function () = default;\n"
		                  "    ctor function (v1 : ref<A,t,f,cpp_ref>) = default;\n"
		                  "    ctor function (v1 : ref<A,f,f,cpp_rref>) = default;\n"
		                  "    dtor function () = default;\n"
		                  "    function " + utils::getMangledOperatorAssignName() + " = (v1 : ref<A,t,f,cpp_ref>) -> ref<A,f,f,cpp_ref> = default;\n"
		                  "    function " + utils::getMangledOperatorAssignName() + " = (v1 : ref<A,f,f,cpp_rref>) -> ref<A,f,f,cpp_ref> = default;\n"
		                  "};\n"
		                  "A";

		EXPECT_EQ(res, toString(printer0)) << printer0;
	}
}

TEST(PrettyPrinter, DerivedLiterals) {
	NodeManager mgr;
	IRBuilder builder(mgr);

	// create a function
	auto type = builder.structType();
	auto var = builder.variable(builder.refType(type));
	auto val = builder.literal("x", type);

	auto fun = builder.normalize(builder.lambdaExpr(builder.getLangBasic().getUnit(), toVector(var), builder.compoundStmt()));
	auto call = builder.normalize(builder.callExpr(fun, val));

	EXPECT_FALSE(lang::isDerived(fun));

	EXPECT_EQ("decl fun000 : (struct {\n}) -> unit;\ndef fun000 = function (v0 : ref<struct {\n},f,f,plain>) -> unit { };\nfun000(x)", toString(PrettyPrinter(call, PrettyPrinter::PRINT_DERIVED_IMPL)));

	// mark it derived
	lang::markAsDerived(fun, "id");
	EXPECT_TRUE(lang::isDerived(fun));

	EXPECT_EQ("decl id : (struct {\n}) -> unit;\ndef id = function (v0 : ref<struct {\n},f,f,plain>) -> unit { };\nid(x)", toString(PrettyPrinter(call, PrettyPrinter::PRINT_DERIVED_IMPL)));

	// without derived interception
	EXPECT_EQ("id(x)", toString(PrettyPrinter(call)));
}

TEST(PrettyPrinter, JustOutermostScope) {
	NodeManager mgr;
	IRBuilder builder(mgr);
	const lang::BasicGenerator& gen = mgr.getLangBasic();

	DeclarationStmtPtr a = builder.declarationStmt(builder.variable(gen.getInt4()));

	StatementPtr stmt = builder.normalize(builder.parseStmt(R"1N5P1RE(

			decl lfun : (ref<int<4>>)->int<4>;
			def fun = (arg : int<4>)->int<4> { return arg + 1; };
			def rfun = (arg : ref<int<4>>)->int<4> { return *arg;};
		{
			var ref<int<4>> a;
			var ref<int<4>> b;
			var ref<int<4>> c;
			var ref<int<4>> d;
			var ref<int<4>> e;
			var ref<int<4>> f;
			var ref<int<4>> g;
			{
				a = 7;
				fun(*b);
				rfun(c);
				fun(fun(*d));
				fun(rfun(e));
				lfun(f);
				rfun(ref_temp_init(lfun(g)));
			}
		}
	)1N5P1RE"));
	EXPECT_TRUE(stmt);

	std::string res = ""
			"decl lfun : (ref<int<4>,f,f,plain>) -> int<4>;\n"
			"decl fun : (int<4>) -> int<4>;\n"
			"decl rfun : (ref<int<4>,f,f,plain>) -> int<4>;\n"
			"def fun = function (v0 : ref<int<4>,f,f,plain>) -> int<4> {\n"
			"    return *v0+1;\n"
			"};\n"
			"def rfun = function (v0 : ref<ref<int<4>,f,f,plain>,f,f,plain>) -> int<4> {\n"
			"    return **v0;\n"
			"};\n"
			"{\n"
			"    var ref<int<4>,f,f,plain> v0 = ref_decl(type_lit(ref<int<4>,f,f,plain>));\n"
			"    var ref<int<4>,f,f,plain> v1 = ref_decl(type_lit(ref<int<4>,f,f,plain>));\n"
			"    var ref<int<4>,f,f,plain> v2 = ref_decl(type_lit(ref<int<4>,f,f,plain>));\n"
			"    var ref<int<4>,f,f,plain> v3 = ref_decl(type_lit(ref<int<4>,f,f,plain>));\n"
			"    var ref<int<4>,f,f,plain> v4 = ref_decl(type_lit(ref<int<4>,f,f,plain>));\n"
			"    var ref<int<4>,f,f,plain> v5 = ref_decl(type_lit(ref<int<4>,f,f,plain>));\n"
			"    var ref<int<4>,f,f,plain> v6 = ref_decl(type_lit(ref<int<4>,f,f,plain>));\n"
			"    {\n"
			"        v0 = 7;\n"
			"        fun(*v1);\n"
			"        rfun(v2);\n"
			"        fun(fun(*v3));\n"
			"        fun(rfun(v4));\n"
			"        lfun(v5);\n"
			"        rfun(ref_temp_init(lfun(v6)));\n"
			"    };\n"
			"}";

	EXPECT_EQ(res, toString(PrettyPrinter(stmt, PrettyPrinter::PRINT_DEREFS))) << toString(PrettyPrinter(stmt, PrettyPrinter::PRINT_DEREFS));
	std::string res2 = ""
			"{var ref<int<4>,f,f,plain> v0 = ref_decl(type_lit(ref<int<4>,f,f,plain>));\n"
			"    var ref<int<4>,f,f,plain> v1 = ref_decl(type_lit(ref<int<4>,f,f,plain>));\n"
			"    var ref<int<4>,f,f,plain> v2 = ref_decl(type_lit(ref<int<4>,f,f,plain>));\n"
			"    var ref<int<4>,f,f,plain> v3 = ref_decl(type_lit(ref<int<4>,f,f,plain>));\n"
			"    var ref<int<4>,f,f,plain> v4 = ref_decl(type_lit(ref<int<4>,f,f,plain>));\n"
			"    var ref<int<4>,f,f,plain> v5 = ref_decl(type_lit(ref<int<4>,f,f,plain>));\n"
			"    var ref<int<4>,f,f,plain> v6 = ref_decl(type_lit(ref<int<4>,f,f,plain>));\n"
			"    {\n"
			"        v0 = 7;\n"
			"        fun(*v1);\n"
			"        rfun(v2);\n"
			"        fun(fun(*v3));\n"
			"        fun(rfun(v4));\n"
			"        lfun(v5);\n"
			"        rfun(ref_temp_init(lfun(v6)));\n"
			"    };\n"
			"}";

	EXPECT_EQ(res2, toString(PrettyPrinter(stmt, PrettyPrinter::JUST_LOCAL_CONTEXT))) << toString(PrettyPrinter(stmt, PrettyPrinter::JUST_LOCAL_CONTEXT));
}

TEST(PrettyPrinter, ReverseAliases) {
	NodeManager mgr;
	IRBuilder builder(mgr);
	auto& basic = mgr.getLangBasic();

	EXPECT_EQ(toString(PrettyPrinter(insieme::core::lang::PointerType::create(basic.getInt4()))), "ptr<int<4>>");

	EXPECT_EQ(toString(PrettyPrinter(insieme::core::lang::PointerType::create(basic.getInt8(), true, false))), "ptr<int<8>,t,f>");

	EXPECT_EQ(toString(PrettyPrinter(insieme::core::lang::PointerType::create(insieme::core::lang::PointerType::create(basic.getInt4(), false, true)))),
	          "ptr<ptr<int<4>,f,t>>");
}

TEST(PrettyPrinter, FreeFunctions) {
	NodeManager nm;
	IRBuilder builder(nm);

	// standard definition of a memberfunction for counter checking
	{
		std::string input = ""
				"def struct A{"
				"  lambda func = () -> unit{"
				"    1+1;"
				"  }"
				"};"
				"{"
				"  var ref<A> a;"
				"  a.func();"
				"}";

		auto ir = builder.normalize(builder.parseStmt(input));

		PrettyPrinter printer(ir, PrettyPrinter::OPTIONS_DEFAULT | PrettyPrinter::PRINT_CASTS
									| PrettyPrinter::PRINT_DEREFS | PrettyPrinter::PRINT_ATTRIBUTES
									| PrettyPrinter::PRINT_DERIVED_IMPL);

		EXPECT_EQ("decl struct A;\n"
				  "decl func:A::() -> unit;\n"
				  "def struct A {\n"
				  "    function func = () -> unit {\n"
				  "        1+1;\n"
				  "    }\n"
				  "};\n"
				  "{\n"
				  "    var ref<A,f,f,plain> v0 = ref_decl(type_lit(ref<A,f,f,plain>));\n"
				  "    v0.func();\n"
				  "}", toString(printer));
	}

	// free memberfunction definition
	{
		std::string input = ""
				"def struct A {};"
				"def A :: lambda func = () -> unit {"
				"  1+1;"
				"};"
				"{"
				"  var ref<A> a;"
				"  a.func();"
				"}";

		auto ir = builder.normalize(builder.parseStmt(input));

		PrettyPrinter printer(ir, PrettyPrinter::OPTIONS_DEFAULT | PrettyPrinter::PRINT_CASTS
									| PrettyPrinter::PRINT_DEREFS | PrettyPrinter::PRINT_ATTRIBUTES
									| PrettyPrinter::PRINT_DERIVED_IMPL);

		EXPECT_EQ("decl struct A;\n"
				  "decl func:A::() -> unit;\n"
				  "def struct A {\n"
				  "};\n"
				  "def A :: function func = () -> unit {\n"
				  "    1+1;\n"
				  "};\n"
				  "{\n"
				  "    var ref<A,f,f,plain> v0 = ref_decl(type_lit(ref<A,f,f,plain>));\n"
				  "    v0.func();\n"
				  "}", toString(printer));
	}

	// free definition of a costructor
	{
		std::string input = ""
				"def struct A {"
				"};"
				"def A :: ctor foo = () {};"
				"{"
				"  var ref<A> a = foo(a);"
				"}";

		auto ir = builder.normalize(builder.parseStmt(input));

		PrettyPrinter printer(ir, PrettyPrinter::OPTIONS_DEFAULT | PrettyPrinter::PRINT_CASTS
									| PrettyPrinter::PRINT_DEREFS | PrettyPrinter::PRINT_ATTRIBUTES
									| PrettyPrinter::PRINT_DERIVED_IMPL);

		EXPECT_EQ("decl struct A;\n"
				  "def struct A {\n"
				  "};\n"
				  "def A :: ctor foo = function () { };\n"
				  "{\n"
				  "    var ref<A,f,f,plain> v0 = foo(v0);\n"
				  "}", toString(printer));
	}

}

TEST(PrettyPrinter, AutoEvaluatedFunctions) {
	NodeManager nm;
	IRBuilder builder(nm);

	{
		std::string input = "{\n"
				            "    var ref<ptr<unit>,f,f,plain> v0 = v0;\n"
				            "    ptr_gt(*v0, *v0);\n"
				            "    ptr_lt(*v0, *v0);\n"
				            "    ptr_le(*v0, *v0);\n"
				            "    ptr_ge(*v0, *v0);\n"
				            "}";

		auto ir = builder.normalize(builder.parseStmt(input));
		PrettyPrinter printer(ir, PrettyPrinter::OPTIONS_DEFAULT | PrettyPrinter::PRINT_CASTS
								  | PrettyPrinter::PRINT_DEREFS | PrettyPrinter::PRINT_ATTRIBUTES);

		EXPECT_EQ(input, toString(printer)) << printer;
	}

}

TEST(PrettyPrinter, MarkerTest) {
	NodeManager nm;
	IRBuilder builder(nm);

	{
		std::string input = "{"
				            "  $1;$"
				            "}";

		std::string res = "{\n"
				          "    <m id=1>1</m>;\n"
				          "}";

		auto ir = builder.normalize(builder.parseStmt(input));
		PrettyPrinter printer(ir, PrettyPrinter::OPTIONS_DEFAULT | PrettyPrinter::PRINT_CASTS
								  | PrettyPrinter::PRINT_DEREFS | PrettyPrinter::PRINT_ATTRIBUTES
		                          | PrettyPrinter::PRINT_MARKERS);

		EXPECT_EQ(res, toString(printer)) << printer;
	}

	{
		std::string input = "{"
				            "  $1;$"
				            "  $var int<4> a = $5$;$"
				            "}";

<<<<<<< HEAD
		boost::regex res_regex{"{\n    <m id=(\\d+)>1</m>;\n    <m id=(\\d+)>var int<4> v0 = <m id=(\\d+)>5</m></m>;\n}"};
		boost::smatch res_what;
=======
		std::string res = "{\n    <m id=28>1</m>;\n    <m id=31>var int<4> v0 = <m id=30>5</m></m>;\n}";
>>>>>>> b56c0d02

		auto ir = builder.normalize(builder.parseStmt(input));
		PrettyPrinter printer(ir, PrettyPrinter::OPTIONS_DEFAULT | PrettyPrinter::PRINT_CASTS
								  | PrettyPrinter::PRINT_DEREFS | PrettyPrinter::PRINT_ATTRIBUTES
								  | PrettyPrinter::PRINT_MARKERS);

		// Check if the string matches the regex
		EXPECT_TRUE(boost::regex_search(toString(printer), res_what, res_regex)) << printer;

		// Additionally, check if the IDs are all different
		std::string s1{res_what[1].first, res_what[1].second};
		std::string s2{res_what[2].first, res_what[2].second};
		std::string s3{res_what[3].first, res_what[3].second};

		EXPECT_TRUE(s1 != s2);
		EXPECT_TRUE(s1 != s3);
		EXPECT_TRUE(s2 != s3);
	}
}

TEST(PrettyPrinter, LiteralPrinting) {
	NodeManager nm;
	IRBuilder builder(nm);

	std::string input = "{\n"
						"    var ref<int<4>,f,f,plain> v0 = lit(\"foo\" : () -> int<4>)();\n"
						"}";

	auto ir = builder.normalize(builder.parseStmt(input));
	PrettyPrinter printer(ir, PrettyPrinter::OPTIONS_DEFAULT);
	EXPECT_EQ("decl foo : () -> int<4>;\n{\n    var ref<int<4>,f,f,plain> v0 = foo();\n}", toString(printer)) << printer;

	PrettyPrinter printerLiterals(ir, PrettyPrinter::OPTIONS_DEFAULT | PrettyPrinter::FULL_LITERAL_SYNTAX);
	EXPECT_EQ(input, toString(printerLiterals)) << printerLiterals;
}

TEST(PrettyPrinter, MethodQualifiers) {
	NodeManager nm;
	IRBuilder builder(nm);

	//make sure the members get correctly prefixed with const and volatile
	std::string input = "{\n"
						"    var ref<S,f,f,plain> v0 = v0;\n"
						"    lit(\"foo\" : const S::() -> unit)(v0);\n"
						"    lit(\"bar\" : volatile S::() -> unit)(v0);\n"
						"    lit(\"baz\" : const volatile S::() -> unit)(v0);\n"
						"}";

	auto ir = builder.normalize(builder.parseStmt(input));
	PrettyPrinter printer(ir, PrettyPrinter::OPTIONS_DEFAULT | PrettyPrinter::FULL_LITERAL_SYNTAX);
	EXPECT_EQ(input, toString(printer)) << printer;
}<|MERGE_RESOLUTION|>--- conflicted
+++ resolved
@@ -1094,12 +1094,8 @@
 				            "  $var int<4> a = $5$;$"
 				            "}";
 
-<<<<<<< HEAD
 		boost::regex res_regex{"{\n    <m id=(\\d+)>1</m>;\n    <m id=(\\d+)>var int<4> v0 = <m id=(\\d+)>5</m></m>;\n}"};
 		boost::smatch res_what;
-=======
-		std::string res = "{\n    <m id=28>1</m>;\n    <m id=31>var int<4> v0 = <m id=30>5</m></m>;\n}";
->>>>>>> b56c0d02
 
 		auto ir = builder.normalize(builder.parseStmt(input));
 		PrettyPrinter printer(ir, PrettyPrinter::OPTIONS_DEFAULT | PrettyPrinter::PRINT_CASTS
