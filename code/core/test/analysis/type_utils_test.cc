/**
 * Copyright (c) 2002-2017 Distributed and Parallel Systems Group,
 *                Institute of Computer Science,
 *               University of Innsbruck, Austria
 *
 * This file is part of the INSIEME Compiler and Runtime System.
 *
 * This program is free software: you can redistribute it and/or modify
 * it under the terms of the GNU General Public License as published by
 * the Free Software Foundation, either version 3 of the License, or
 * (at your option) any later version.
 *
 * This program is distributed in the hope that it will be useful,
 * but WITHOUT ANY WARRANTY; without even the implied warranty of
 * MERCHANTABILITY or FITNESS FOR A PARTICULAR PURPOSE.  See the
 * GNU General Public License for more details.
 *
 * You should have received a copy of the GNU General Public License
 * along with this program.  If not, see <http://www.gnu.org/licenses/>.
 *
 *
 * If you require different license terms for your intended use of the
 * software, e.g. for proprietary commercial or industrial use, please
 * contact us at:
 *                   insieme@dps.uibk.ac.at
 *
 * We kindly ask you to acknowledge the use of this software in any
 * publication or other disclosure of results by referring to the
 * following citation:
 *
 * H. Jordan, P. Thoman, J. Durillo, S. Pellegrini, P. Gschwandtner,
 * T. Fahringer, H. Moritsch. A Multi-Objective Auto-Tuning Framework
 * for Parallel Codes, in Proc. of the Intl. Conference for High
 * Performance Computing, Networking, Storage and Analysis (SC 2012),
 * IEEE Computer Society Press, Nov. 2012, Salt Lake City, USA.
 */

#include <vector>

#include <type_traits>

#include <gtest/gtest.h>

#include "insieme/core/ir_builder.h"
#include "insieme/core/analysis/type_utils.h"
#include "insieme/core/checks/full_check.h"
#include "insieme/core/encoder/lists.h"

#include "insieme/utils/name_mangling.h"

namespace insieme {
namespace core {
namespace analysis {

	bool hasNoFreeTypeVariables(const core::TypePtr& type) {
		return !hasFreeTypeVariables(type);
	}

	TEST(FreeTypeVariables, Basic) {
		NodeManager manager;
		IRBuilder builder(manager);

		// test some cases with free variables
		EXPECT_PRED1(hasFreeTypeVariables, builder.parseType("'a"));
		EXPECT_PRED1(hasFreeTypeVariables, builder.parseType("set<'a>"));
		EXPECT_PRED1(hasFreeTypeVariables, builder.parseType("array<'a,1>"));
		EXPECT_PRED1(hasFreeTypeVariables, builder.parseType("struct { data : 'a; }"));
		EXPECT_PRED1(hasFreeTypeVariables, builder.parseType("struct { x : struct { data : 'a; }; }"));

		EXPECT_PRED1(hasNoFreeTypeVariables, builder.parseType("int<4>"));
		EXPECT_PRED1(hasNoFreeTypeVariables, builder.parseType("set<int<4>>"));
		EXPECT_PRED1(hasNoFreeTypeVariables, builder.parseType("array<int<4>,1>"));
		EXPECT_PRED1(hasNoFreeTypeVariables, builder.parseType("struct { data : int<4>; }"));
		EXPECT_PRED1(hasNoFreeTypeVariables, builder.parseType("struct { x : struct { data : int<4>; }; }"));
		EXPECT_PRED1(hasNoFreeTypeVariables, builder.parseType("('a)->'a"));
	}

	TEST(TrivialType, Basic) {
		NodeManager manager;
		IRBuilder builder(manager);
		EXPECT_TRUE(isTrivial(builder.parseType("int<4>")));
	}

	TEST(TrivialType, Reference) {
		NodeManager manager;
		IRBuilder builder(manager);
		EXPECT_TRUE(isTrivial(builder.parseType("ref<int<4>>")));
	}

	TEST(ArrayOfTrivialType, Basic) {
		NodeManager manager;
		IRBuilder builder(manager);
		EXPECT_TRUE(isTrivial(builder.parseType("array<int<4>,1>")));
	}

	TEST(ArrayOfNonTrivialType, Basic) {
		NodeManager manager;
		IRBuilder builder(manager);
		EXPECT_FALSE(isTrivial(builder.parseType("array<struct s { ctor() { return; } },1u>")));
	}

	TEST(TrivialStruct, Basic) {
		NodeManager manager;
		IRBuilder builder(manager);
		EXPECT_TRUE(isTrivial(builder.parseType("struct class {}")));
	}

	TEST(TrivialUnion, Basic) {
		NodeManager manager;
		IRBuilder builder(manager);
		EXPECT_TRUE(isTrivial(builder.parseType("union { data: int<4>; }")));
	}

	TEST(TrivialMember, Basic) {
		NodeManager manager;
		IRBuilder builder(manager);
		// a struct with a trivial member must also be trivial, iff no user-defined ctor is in place
		EXPECT_TRUE(isTrivial(builder.parseType(
			"struct class {"
			"  data: int<4>;"
			"}")));
	}

	TEST(TrivialMember, Reference) {
		NodeManager manager;
		IRBuilder builder(manager);
		// a member of type reference is non-trivial
		EXPECT_TRUE(isTrivial(builder.parseType(
			"struct class {"
			"  data: ref<'a,f,f>;"
			"}")));
	}

	TEST(NonTrivialMember, Reference) {
		NodeManager manager;
		IRBuilder builder(manager);
		// a member of type reference without initialization is non-trivial
		EXPECT_FALSE(isTrivial(builder.parseType(
			"struct class {"
			"  data: ref<'a,f,f,cpp_ref>;"
			"}")));
	}

	TEST(TrivialMemberNested, Reference) {
		NodeManager manager;
		IRBuilder builder(manager);
		EXPECT_TRUE(isTrivial(builder.parseType(
			"struct class {"
			"  data: struct {"
			"    data: ref<'a,f,f>;"
			"  };"
			"}")));
	}

	TEST(NonTrivialMemberNested, Reference) {
		NodeManager manager;
		IRBuilder builder(manager);
		EXPECT_FALSE(isTrivial(builder.parseType(
			"struct class {"
			"  data: struct {"
			"    data: ref<'a,f,f,cpp_ref>;"
			"  };"
			"}")));
	}

	TEST(NonVirtualLambda, Basic) {
		NodeManager manager;
		IRBuilder builder(manager);
		EXPECT_TRUE(isTrivial(builder.parseType(
			"struct class {"
			"  lambda fn = () -> unit { }"
			"}")));
	}

	TEST(VirtualLambda, Basic) {
		NodeManager manager;
		IRBuilder builder(manager);
		EXPECT_FALSE(isTrivial(builder.parseType(
			"struct class {"
			"  virtual lambda fn = () -> unit { }"
			"}")));
	}

	TEST(PureVirtualLambda, Basic) {
		NodeManager manager;
		IRBuilder builder(manager);
		EXPECT_FALSE(isTrivial(builder.parseType(
			"struct class {"
			"  pure virtual fn : () -> unit"
			"}")));
	}

	TEST(VirtualDestructor, UserDefined) {
		NodeManager manager;
		IRBuilder builder(manager);

		EXPECT_FALSE(isTrivial(builder.parseType(
			"struct class {"
			"  dtor virtual() {}"
			"}")));
	}

	TEST(Constructor, UserDefined) {
		NodeManager manager;
		IRBuilder builder(manager);
		EXPECT_FALSE(isTrivial(builder.parseType(
			"struct class {"
			"  ctor() { return; }"
			"}")));
	}

	TEST(Constructor, UserDefinedWithParam) {
		NodeManager manager;
		IRBuilder builder(manager);
		EXPECT_FALSE(isTrivial(builder.parseType(
			"struct class {"
			"  ctor(i : int<4>) { return; }"
			"}")));
	}

	TEST(Constructor, UserDefaulted) {
		NodeManager manager;
		IRBuilder builder(manager);
		EXPECT_TRUE(isTrivial(builder.parseType(
			"struct class {"
			"  ctor() = default;"
			"}")));
	}

	TEST(CopyConstructor, UserDefined) {
		NodeManager manager;
		IRBuilder builder(manager);
		EXPECT_FALSE(isTrivial(builder.parseType(
			"struct class {"
			"  ctor(other: ref<class,t,f,cpp_ref>) { return; }"
			"}")));
	}

	TEST(CopyConstructor, UserDefaulted) {
		NodeManager manager;
		IRBuilder builder(manager);
		EXPECT_TRUE(isTrivial(builder.parseType(
			"struct class {"
			"  ctor() = default;"
			"  ctor(other: ref<class,t,f,cpp_ref>) = default;"
			"}")));
	}

	TEST(MoveConstructor, UserDefined) {
		NodeManager manager;
		IRBuilder builder(manager);
		EXPECT_FALSE(isTrivial(builder.parseType(
			"struct class {"
			"  ctor(other: ref<class,f,f,cpp_rref>) { return; }"
			"}")));
	}

	TEST(MoveConstructor, UserDefaulted) {
		NodeManager manager;
		IRBuilder builder(manager);
		EXPECT_TRUE(isTrivial(builder.parseType(
			"struct class {"
			"  ctor() = default;"
			"  ctor(other: ref<class,f,f,cpp_rref>) = default;"
			"}")));
	}

	TEST(Constructors, UserDefined) {
		NodeManager manager;
		IRBuilder builder(manager);
		EXPECT_FALSE(isTrivial(builder.parseType(
			"struct class {"
			"  ctor() { return; }"
			"  ctor(other: ref<class,t,f,cpp_ref>) { return; }"
			"  ctor(other: ref<class,f,f,cpp_rref>) { return; }"
			"}")));
	}

	TEST(Constructors, UserDefaulted) {
		NodeManager manager;
		IRBuilder builder(manager);
		EXPECT_TRUE(isTrivial(builder.parseType(
			"struct class {"
			"  ctor() = default;"
			"  ctor(other: ref<class,t,f,cpp_ref>) = default;"
			"  ctor(other: ref<class,f,f,cpp_rref>) = default;"
			"}")));
	}

	TEST(NonTrivialConstructor, UserDefined) {
		NodeManager manager;
		IRBuilder builder(manager);
		EXPECT_FALSE(isTrivial(builder.parseType(
			"struct class {"
			"  ctor() { return; }"
			"}")));
	}

	TEST(TrivialStructWithTrivialBase, Basic) {
		NodeManager manager;
		IRBuilder builder(manager);
		EXPECT_TRUE(isTrivial(builder.parseType(
			"let base = struct base_class {} in struct class : [public base] {}")));
	}

	TEST(TrivialStructWithNonTrivialBase, Basic) {
		NodeManager manager;
		IRBuilder builder(manager);
		EXPECT_FALSE(isTrivial(builder.parseType(
			"let base = struct base_class {"
			"  ctor() { return; }"
			"} in struct class : [public base] {}")));
	}

	TEST(CopyAssignment, UserDefined) {
		NodeManager manager;
		IRBuilder builder(manager);
		EXPECT_FALSE(isTrivial(builder.parseType(
			"struct class {"
			"  lambda " + utils::getMangledOperatorAssignName() + " = (rhs: ref<class,t,f,cpp_ref>) -> ref<class,f,f,cpp_ref> { return; }"
			"}")));
	}

	TEST(CopyAssignment, UserDefaulted) {
		NodeManager manager;
		IRBuilder builder(manager);
		EXPECT_TRUE(isTrivial(builder.parseType(
			"struct class {"
			"  lambda " + utils::getMangledOperatorAssignName() + " = (rhs: ref<class,t,f,cpp_ref>) -> ref<class,f,f,cpp_ref> = default;"
			"}")));
	}

	TEST(MoveAssignment, UserDefined) {
		NodeManager manager;
		IRBuilder builder(manager);
		EXPECT_FALSE(isTrivial(builder.parseType(
			"struct class {"
			"  lambda " + utils::getMangledOperatorAssignName() + " = (rhs: ref<class,f,f,cpp_rref>) -> ref<class,f,f,cpp_ref> { return; }"
			"}")));
	}

	TEST(MoveAssignment, UserDefaulted) {
		NodeManager manager;
		IRBuilder builder(manager);
		EXPECT_TRUE(isTrivial(builder.parseType(
			"struct class {"
			"  lambda " + utils::getMangledOperatorAssignName() + " = (rhs: ref<class,f,f,cpp_rref>) -> ref<class,f,f,cpp_ref> = default;"
			"}")));
	}

	TEST(ConstructorsAndAssignments, UserDefaulted) {
		NodeManager manager;
		IRBuilder builder(manager);
		EXPECT_TRUE(isTrivial(builder.parseType(
			"struct class {"
			"  ctor() = default;"
			"  ctor(other: ref<class,t,f,cpp_ref>) = default;"
			"  ctor(other: ref<class,f,f,cpp_rref>) = default;"
			"  lambda " + utils::getMangledOperatorAssignName() + " = (rhs: ref<class,t,f,cpp_ref>) -> ref<class,f,f,cpp_ref> = default;"
			"  lambda " + utils::getMangledOperatorAssignName() + " = (rhs: ref<class,f,f,cpp_rref>) -> ref<class,f,f,cpp_ref> = default;"
			"}")));
	}

	TEST(ConstructorsAndAssignmentsWithNonTrivialBaseCopyConstructor, UserDefaulted) {
		NodeManager manager;
		IRBuilder builder(manager);
		EXPECT_FALSE(isTrivial(builder.parseType(
			"let base = struct base_class {"
			"  ctor(other: ref<base_class,t,f,cpp_ref>) { return; }"
			"} in struct class : [public base] {"
			"  ctor() = default;"
			"  ctor(other: ref<class,t,f,cpp_ref>) = default;"
			"  ctor(other: ref<class,f,f,cpp_rref>) = default;"
			"  lambda " + utils::getMangledOperatorAssignName() + " = (rhs: ref<class,t,f,cpp_ref>) -> ref<class,f,f,cpp_ref> = default;"
			"  lambda " + utils::getMangledOperatorAssignName() + " = (rhs: ref<class,f,f,cpp_rref>) -> ref<class,f,f,cpp_ref> = default;"
			"}")));
	}

	TEST(ConstructorsAndAssignmentsWithNonTrivialBaseCopyAssignment, UserDefaulted) {
		NodeManager manager;
		IRBuilder builder(manager);
		EXPECT_FALSE(isTrivial(builder.parseType(
			"let base = struct base_class {"
			"  lambda " + utils::getMangledOperatorAssignName() + " = (rhs: ref<base_class,t,f,cpp_ref>) -> ref<base_class,f,f,cpp_ref> { return; }"
			"} in struct class : [public base] {"
			"  ctor() = default;"
			"  ctor(other: ref<class,t,f,cpp_ref>) = default;"
			"  ctor(other: ref<class,t,f,cpp_rref>) = default;"
			"  lambda " + utils::getMangledOperatorAssignName() + " = (rhs: ref<class,t,f,cpp_ref>) -> ref<class,f,f,cpp_ref> = default;"
			"  lambda " + utils::getMangledOperatorAssignName() + " = (rhs: ref<class,f,f,cpp_rref>) -> ref<class,f,f,cpp_ref> = default;"
			"}")));
	}

	TEST(TrivialStructWithNonTrivialBaseCopyConstructor, Basic) {
		NodeManager manager;
		IRBuilder builder(manager);
		EXPECT_FALSE(isTrivial(builder.parseType(
			"let base = struct base_class {"
			"  ctor(other: ref<base_class,t,f,cpp_ref>) { return; }"
			"} in struct class : [public base] { }")));
	}

	TEST(TrivialStructWithNonTrivialBaseCopyAssignment, Basic) {
		NodeManager manager;
		IRBuilder builder(manager);
		EXPECT_FALSE(isTrivial(builder.parseType(
			"let base = struct base_class {"
			"  lambda " + utils::getMangledOperatorAssignName() + " = (rhs: ref<base_class,t,f,cpp_ref>) -> ref<base_class,f,f,cpp_ref> { 5; return ref_cast(this, type_lit(f), type_lit(f), type_lit(cpp_ref)); }"
			"} in struct class : [public base] { }")));
	}

	TEST(TriviallyCopyable, Basic) {
		NodeManager manager;
		IRBuilder builder(manager);

		// simple scalar values
		EXPECT_EQ(std::is_trivially_copyable<int>::value, isTriviallyCopyable(builder.parseType("int<4>")));
		EXPECT_EQ(std::is_trivially_copyable<double>::value, isTriviallyCopyable(builder.parseType("real<8>")));
		EXPECT_EQ(std::is_trivially_copyable<int[]>::value, isTriviallyCopyable(builder.parseType("array<int<4>,1>")));
		EXPECT_EQ(std::is_trivially_copyable<double[]>::value, isTriviallyCopyable(builder.parseType("array<real<8>,1>")));

		// empty struct
		struct S1 {
		};
		EXPECT_EQ(std::is_trivially_copyable<S1>::value, isTriviallyCopyable(builder.parseType(R"(struct S1 {
		})")));

		// test all default constructs
		struct SDC1 {
			SDC1() = default;
		};
		EXPECT_EQ(std::is_trivially_copyable<SDC1>::value, isTriviallyCopyable(builder.parseType(R"(struct SDC1 {
			ctor() = default;
		})")));
		struct SDC2 {
			SDC2() = delete;
		};
		EXPECT_EQ(std::is_trivially_copyable<SDC2>::value, isTriviallyCopyable(builder.parseType(R"(struct SDC2 {
			ctor() = delete;
		})")));
		struct SDC3 {
			SDC3() {};
		};
		EXPECT_EQ(std::is_trivially_copyable<SDC3>::value, isTriviallyCopyable(builder.parseType(R"(struct SDC3 {
			ctor() {}
		})")));

		struct SCC1 {
			SCC1(const SCC1&) = default;
		};
		EXPECT_EQ(std::is_trivially_copyable<SCC1>::value, isTriviallyCopyable(builder.parseType(R"(struct SCC1 {
			ctor(other : ref<SCC1,t,f,cpp_ref>) = default;
		})")));
		struct SCC2 {
			SCC2(const SCC2&) = delete;
		};
		EXPECT_EQ(std::is_trivially_copyable<SCC2>::value, isTriviallyCopyable(builder.parseType(R"(struct SCC2 {
			ctor(other : ref<SCC2,t,f,cpp_ref>) = default;
		})")));
		struct SCC3 {
			SCC3(const SCC3&) {}
		};
		EXPECT_EQ(std::is_trivially_copyable<SCC3>::value, isTriviallyCopyable(builder.parseType(R"(struct SCC3 {
			ctor(other : ref<SCC3,t,f,cpp_ref>) {}
		})")));

		struct SMC1 {
			SMC1(SMC1&&) = default;
		};
		EXPECT_EQ(std::is_trivially_copyable<SMC1>::value, isTriviallyCopyable(builder.parseType(R"(struct SMC1 {
			ctor(other : ref<SMC1,f,f,cpp_rref>) = default;
		})")));
		struct SMC2 {
			SMC2(SMC2&&) = delete;
		};
		EXPECT_EQ(std::is_trivially_copyable<SMC2>::value, isTriviallyCopyable(builder.parseType(R"(struct SMC2 {
			ctor(other : ref<SMC2,f,f,cpp_rref>) = default;
		})")));
		struct SMC3 {
			SMC3(SMC3&&) {}
		};
		EXPECT_EQ(std::is_trivially_copyable<SMC3>::value, isTriviallyCopyable(builder.parseType(R"(struct SMC3 {
			ctor(other : ref<SMC3,f,f,cpp_rref>) {}
		})")));

		struct SD1 {
			~SD1() = default;
		};
		EXPECT_EQ(std::is_trivially_copyable<SD1>::value, isTriviallyCopyable(builder.parseType(R"(struct SD1 {
			dtor() = default;
		})")));
		struct SD2 {
			~SD2() = delete;
		};
		EXPECT_EQ(std::is_trivially_copyable<SD2>::value, isTriviallyCopyable(builder.parseType(R"(struct SD2 {
			dtor() = default;
		})")));
		struct SD3 {
			~SD3() {}
		};
		EXPECT_EQ(std::is_trivially_copyable<SD3>::value, isTriviallyCopyable(builder.parseType(R"(struct SD3 {
			dtor() {}
		})")));
		struct SD4 {
			virtual ~SD4() {}
		};
		EXPECT_EQ(std::is_trivially_copyable<SD4>::value, isTriviallyCopyable(builder.parseType(R"(struct SD4 {
			dtor virtual () {}
		})")));

		struct SCA1 {
			SCA1& operator=(const SCA1&) = default;
		};
		EXPECT_EQ(std::is_trivially_copyable<SCA1>::value, isTriviallyCopyable(builder.parseType(R"(struct SCA1 {
			lambda IMP__operator_assign_ = (rhs : ref<SCA1,t,f,cpp_ref>) -> ref<SCA1,f,f,cpp_ref> = default;
		})")));
		struct SCA2 {
			SCA2& operator=(const SCA2&) = delete;
		};
		EXPECT_EQ(std::is_trivially_copyable<SCA2>::value, isTriviallyCopyable(builder.parseType(R"(struct SCA2 {
			lambda IMP__operator_assign_ = (rhs : ref<SCA2,t,f,cpp_ref>) -> ref<SCA2,f,f,cpp_ref> = default;
		})")));
		struct SCA3 {
			SCA3& operator=(const SCA3& rhs) { return *this; }
		};
		EXPECT_EQ(std::is_trivially_copyable<SCA3>::value, isTriviallyCopyable(builder.parseType(R"(struct SCA3 {
			lambda IMP__operator_assign_ = (rhs : ref<SCA3,t,f,cpp_ref>) -> ref<SCA3,f,f,cpp_ref> { return *this; }
		})")));

		struct SMA1 {
			SMA1& operator=(SMA1&&) = default;
		};
		EXPECT_EQ(std::is_trivially_copyable<SMA1>::value, isTriviallyCopyable(builder.parseType(R"(struct SMA1 {
			lambda IMP__operator_assign_ = (rhs : ref<SMA1,f,f,cpp_rref>) -> ref<SMA1,f,f,cpp_ref> = default;
		})")));
		struct SMA2 {
			SMA2& operator=(SMA2&&) = delete;
		};
		EXPECT_EQ(std::is_trivially_copyable<SMA2>::value, isTriviallyCopyable(builder.parseType(R"(struct SMA2 {
			lambda IMP__operator_assign_ = (rhs : ref<SMA2,f,f,cpp_rref>) -> ref<SMA2,f,f,cpp_ref> = default;
		})")));
		struct SMA3 {
			SMA3& operator=(SMA3&&) { return *this; }
		};
		EXPECT_EQ(std::is_trivially_copyable<SMA3>::value, isTriviallyCopyable(builder.parseType(R"(struct SMA3 {
			lambda IMP__operator_assign_ = (rhs : ref<SMA3,f,f,cpp_rref>) -> ref<SMA3,f,f,cpp_ref> { return *this; }
		})")));

		// test virtual member function
		struct SVM1 {
			virtual void foo() {};
		};
		EXPECT_EQ(std::is_trivially_copyable<SVM1>::value, isTriviallyCopyable(builder.parseType(R"(struct SVM1 {
			virtual lambda foo = () -> unit {}
		})")));

		// test (non)virtual parent
		struct P1 {};
		struct SP1 : public P1 { };
		EXPECT_EQ(std::is_trivially_copyable<SP1>::value, isTriviallyCopyable(builder.parseType(R"(def struct P1 {}; struct SP1 : [P1] {})")));
		struct P2 {};
		struct SP2 : public virtual P2 { };
		EXPECT_EQ(std::is_trivially_copyable<SP2>::value, isTriviallyCopyable(builder.parseType(R"(def struct P2 {}; struct SP2 : [virtual P2] {})")));
		struct P3 { ~P3() {} };
		struct SP3 : public P3 { };
		EXPECT_EQ(std::is_trivially_copyable<SP3>::value, isTriviallyCopyable(builder.parseType(R"(def struct P3 { dtor() {} }; struct SP3 : [P3] {})")));

		// fields
		struct SF1 {
			int f;
		};
		EXPECT_EQ(std::is_trivially_copyable<SF1>::value, isTriviallyCopyable(builder.parseType(R"(struct SF1 {
			f : int<4>;
		})")));
		struct SF2 {
			SF1 f;
		};
		EXPECT_EQ(std::is_trivially_copyable<SF2>::value, isTriviallyCopyable(builder.parseType(R"(def struct SF1 { f : int<4>; }; struct SF2 {
			f : SF1;
		})")));
		struct SF3 {
			P3 f;
		};
		EXPECT_EQ(std::is_trivially_copyable<SF3>::value, isTriviallyCopyable(builder.parseType(R"(def struct P3 { dtor() {} }; struct SF3 {
			f : P3;
		})")));
	}

	TEST(Trivial, Basic) {
		NodeManager manager;
		IRBuilder builder(manager);

		// here we only need to cover some cases with(out) default constructors. The rest is covered already by isTriviallyCopyable
		struct S1 {
			int f;
		};
		EXPECT_EQ(std::is_trivial<S1>::value, isTrivial(builder.parseType(R"(struct S1 {
			f : int<4>;
		})")));
		struct S2 {
			S2() = default;
		};
		EXPECT_EQ(std::is_trivial<S2>::value, isTrivial(builder.parseType(R"(struct S2 {
			ctor() = default;
		})")));
		struct S3 {
			S3() = delete;
		};
		EXPECT_EQ(false, isTrivial(builder.parseType(R"(struct S3 {
			ctor() = delete;
		})")));
		// Note: We can _not_ compare with the result of std::is_trivial here, since that seems ot be ill-defined in C++11 as well as C++14.
		// Deleting the default constructor results in an object, which is trivial in that versions of the standard, but the latest version says it isn't.
		// See also here: https://stackoverflow.com/questions/22812183/a-deleted-default-constructor-could-still-be-trivial
//		std::cout << "is_default_constructible: " << std::is_default_constructible<S3>::value << std::endl;
//		std::cout << "is_trivially_copyable: " << std::is_trivially_copyable<S3>::value << std::endl;
//		std::cout << "is_trivial: " << std::is_trivial<S3>::value << std::endl;
//		EXPECT_EQ(std::is_trivial<S3>::value, isTrivial(builder.parseType(R"(struct S3 {
//			ctor() = delete;
//		})")));
		struct S4 {
			S4() {}
		};
		EXPECT_EQ(std::is_trivial<S4>::value, isTrivial(builder.parseType(R"(struct S4 {
			ctor() {}
		})")));
		struct S5 {
			S5(int i) {}
		};
		EXPECT_EQ(std::is_trivial<S5>::value, isTrivial(builder.parseType(R"(struct S5 {
			ctor(i : int<4>) {}
		})")));
	}

<<<<<<< HEAD
	TEST(IsaDefaultConstructor, Basic) {
		NodeManager manager;
		IRBuilder builder(manager);

		auto thisType = builder.refType(builder.tagTypeReference("A"));
		auto parents = builder.parents();
		auto fields = builder.fields();
		auto defaultCtor = builder.getDefaultConstructor(thisType, parents, fields).as<ExpressionPtr>();
		auto defaultDtor = builder.getDefaultDestructor(thisType);
		auto record = builder.structType("A", parents, fields, builder.expressions(toVector(defaultCtor)), defaultDtor, false, builder.memberFunctions(), builder.pureVirtualMemberFunctions(), builder.staticMemberFunctions());

		{
			auto ctor = builder.getDefaultConstructor(thisType, parents, fields).as<ExpressionPtr>();
			EXPECT_TRUE(isaDefaultConstructor(ctor));
		}

		{
			auto ctor = builder.getDefaultCopyConstructor(thisType, parents, fields).as<ExpressionPtr>();
			EXPECT_TRUE(isaDefaultConstructor(ctor));
		}

		{
			auto ctor = builder.getDefaultMoveConstructor(thisType, parents, fields).as<ExpressionPtr>();
			EXPECT_TRUE(isaDefaultConstructor(ctor));
		}

		{
			auto funType = builder.functionType(toVector(thisType.as<TypePtr>()), FK_CONSTRUCTOR);
			auto ctor = builder.lambdaExpr(funType, builder.parameters(toVector(builder.variable(thisType))), builder.getNoOp());
			EXPECT_FALSE(isaDefaultConstructor(ctor));
		}
	}

	TEST(HasDefaultDestructor, Basic) {
		NodeManager manager;
		IRBuilder builder(manager);

		auto thisType = builder.refType(builder.tagTypeReference("A"));
		auto parents = builder.parents();
		auto fields = builder.fields();
		auto defaultCtor = builder.getDefaultConstructor(thisType, parents, fields).as<ExpressionPtr>();
		auto defaultDtor = builder.getDefaultDestructor(thisType);

		{
			auto record = builder.structType("A", parents, fields, builder.expressions(toVector(defaultCtor)), defaultDtor, false, builder.memberFunctions(), builder.pureVirtualMemberFunctions(), builder.staticMemberFunctions());
			EXPECT_TRUE(hasDefaultDestructor(record));
		}

		{
			auto funType = builder.functionType(toVector(thisType.as<TypePtr>()), FK_DESTRUCTOR);
			auto dtor = builder.lambdaExpr(funType, builder.parameters(toVector(builder.variable(thisType))), builder.getNoOp());
			auto record = builder.structType("A", parents, fields, builder.expressions(toVector(defaultCtor)), dtor, false, builder.memberFunctions(), builder.pureVirtualMemberFunctions(), builder.staticMemberFunctions());
			EXPECT_FALSE(hasDefaultDestructor(record));
		}
	}

	TEST(IsaDefaultMember, Basic) {
		NodeManager manager;
		IRBuilder builder(manager);

		auto thisType = builder.refType(builder.tagTypeReference("A"));
		auto parents = builder.parents();
		auto fields = builder.fields();
		auto defaultCtor = builder.getDefaultConstructor(thisType, parents, fields).as<ExpressionPtr>();
		auto defaultDtor = builder.getDefaultDestructor(thisType);
		auto record = builder.structType("A", parents, fields, builder.expressions(toVector(defaultCtor)), defaultDtor, false, builder.memberFunctions(), builder.pureVirtualMemberFunctions(), builder.staticMemberFunctions());

		{
			auto member = builder.getDefaultCopyAssignOperator(thisType, parents, fields);
			EXPECT_TRUE(core::analysis::isaDefaultMember(member));
		}

		{
			auto member = builder.getDefaultMoveAssignOperator(thisType, parents, fields);
			EXPECT_TRUE(core::analysis::isaDefaultMember(member));
		}

		{
			auto funType = builder.functionType(toVector(thisType.as<TypePtr>()), FK_MEMBER_FUNCTION);
			auto member = builder.memberFunction(false, "foo", builder.lambdaExpr(funType, builder.parameters(toVector(builder.variable(thisType))), builder.getNoOp()));
			EXPECT_FALSE(core::analysis::isaDefaultMember(member));
		}

		{
			auto funType = builder.functionType(toVector(thisType.as<TypePtr>()), FK_MEMBER_FUNCTION);
			auto member = builder.memberFunction(false, utils::getMangledOperatorAssignName(), builder.lambdaExpr(funType, builder.parameters(toVector(builder.variable(thisType))), builder.getNoOp()));
			EXPECT_FALSE(core::analysis::isaDefaultMember(member));
		}
	}

	TEST(EssentialsChecks, Basic) {
		NodeManager manager;
		IRBuilder builder(manager);

		auto A = builder.parseType("struct A { }").isa<TagTypePtr>();
		EXPECT_TRUE(A);
		bool(*hD1)(const TagTypePtr&) = hasDefaultDestructor;
		bool(*hD2)(const RecordPtr&) = hasDefaultDestructor;
		EXPECT_PRED1(hasDefaultConstructor, A);
		EXPECT_PRED1(hasCopyConstructor, A);
		EXPECT_PRED1(hasMoveConstructor, A);
		EXPECT_PRED1(hD1, A);
		EXPECT_PRED1(hD2, A->getRecord());

		EXPECT_PRED1(hasCopyAssignment, A);
		EXPECT_PRED1(hasMoveAssignment, A);
	}

=======
>>>>>>> 134360e8
	/*
	TEST(GlobalRec, InitBug) {
	    NodeManager manager;
	    IRBuilder builder(manager);
	    std::map<string, NodePtr> symbols;
	    auto recType = builder.parseType("let type0 = struct { ref<array<type0,1>> s; } in type0");
	    symbols["recTy"] = recType;

	    auto init = builder.parseExpr("ref_reinterpret(ref_null, lit(type<array<recTy,1>>))",symbols);
	    //std::cout << init << std::endl;

	    auto structExpr = builder.structExpr(toVector(builder.namedValue("s",init)));
	    //std::cout << structExpr << std::endl;

	    ExpressionList elements;
	    elements.push_back(structExpr);

	    auto vecPartialInit = builder.callExpr(
	        builder.getLangBasic().getVectorInitPartial(),
	        core::encoder::toIR(manager, elements),
	        builder.getIntParamLiteral(3));
	    //std::cout << vecPartialInit<< std::endl;

	    auto global = builder.literal("global", builder.parseType("ref<vector<recTy,3>>", symbols));
	    //std::cout << global << std::endl;

	    auto assign= builder.assign(global,vecPartialInit);
	    //std::cout << assign << std::endl;

	    auto semanticErrors = insieme::core::checks::check(assign);
	    std::cout << semanticErrors << std::endl;
	    EXPECT_TRUE(semanticErrors.empty());
	}
	*/

	TEST(GenericTypeVariable, Normalize) {
		NodeManager mgr;
		IRBuilder builder(mgr);

		auto type = [&](const std::string& code) {
			return builder.parseType(code);
		};
		auto var = [&](const std::string& code) {
			return type(code).as<GenericTypeVariablePtr>();
		};

		EXPECT_EQ(type("'a<>"), normalize(var("'a<>")));
		EXPECT_EQ(type("'a<'_>"), normalize(var("'a<'b>")));
		EXPECT_EQ(type("'a<'_,'_>"), normalize(var("'a<'b,'c>")));
		EXPECT_EQ(type("'a<'_,'_,'_>"), normalize(var("'a<'b,'c,'d>")));

		EXPECT_EQ(type("'a<'_,'_>"), normalize(var("'a<A,B>")));
		EXPECT_EQ(type("'a<'_,'_>"), normalize(var("'a<A,B<C,D>>")));

		EXPECT_EQ(type("'a<'_,'_...>"), normalize(var("'a<A,'b...>")));

		EXPECT_EQ(type("'a<'_,'_<'_,'_>>"), normalize(var("'a<A,'b<'c,'d>>")));
		EXPECT_EQ(type("'a<'_,'_...<'_,'_>>"), normalize(var("'a<A,'b...<'c,'d>>")));

		EXPECT_EQ(type("'a<'_,'_...<'_,'_<'_>>>"), normalize(var("'a<A,'b...<'c,'d<'e>>>")));

	}

} // end namespace analysis
} // end namespace core
} // end namespace insieme<|MERGE_RESOLUTION|>--- conflicted
+++ resolved
@@ -632,117 +632,6 @@
 		})")));
 	}
 
-<<<<<<< HEAD
-	TEST(IsaDefaultConstructor, Basic) {
-		NodeManager manager;
-		IRBuilder builder(manager);
-
-		auto thisType = builder.refType(builder.tagTypeReference("A"));
-		auto parents = builder.parents();
-		auto fields = builder.fields();
-		auto defaultCtor = builder.getDefaultConstructor(thisType, parents, fields).as<ExpressionPtr>();
-		auto defaultDtor = builder.getDefaultDestructor(thisType);
-		auto record = builder.structType("A", parents, fields, builder.expressions(toVector(defaultCtor)), defaultDtor, false, builder.memberFunctions(), builder.pureVirtualMemberFunctions(), builder.staticMemberFunctions());
-
-		{
-			auto ctor = builder.getDefaultConstructor(thisType, parents, fields).as<ExpressionPtr>();
-			EXPECT_TRUE(isaDefaultConstructor(ctor));
-		}
-
-		{
-			auto ctor = builder.getDefaultCopyConstructor(thisType, parents, fields).as<ExpressionPtr>();
-			EXPECT_TRUE(isaDefaultConstructor(ctor));
-		}
-
-		{
-			auto ctor = builder.getDefaultMoveConstructor(thisType, parents, fields).as<ExpressionPtr>();
-			EXPECT_TRUE(isaDefaultConstructor(ctor));
-		}
-
-		{
-			auto funType = builder.functionType(toVector(thisType.as<TypePtr>()), FK_CONSTRUCTOR);
-			auto ctor = builder.lambdaExpr(funType, builder.parameters(toVector(builder.variable(thisType))), builder.getNoOp());
-			EXPECT_FALSE(isaDefaultConstructor(ctor));
-		}
-	}
-
-	TEST(HasDefaultDestructor, Basic) {
-		NodeManager manager;
-		IRBuilder builder(manager);
-
-		auto thisType = builder.refType(builder.tagTypeReference("A"));
-		auto parents = builder.parents();
-		auto fields = builder.fields();
-		auto defaultCtor = builder.getDefaultConstructor(thisType, parents, fields).as<ExpressionPtr>();
-		auto defaultDtor = builder.getDefaultDestructor(thisType);
-
-		{
-			auto record = builder.structType("A", parents, fields, builder.expressions(toVector(defaultCtor)), defaultDtor, false, builder.memberFunctions(), builder.pureVirtualMemberFunctions(), builder.staticMemberFunctions());
-			EXPECT_TRUE(hasDefaultDestructor(record));
-		}
-
-		{
-			auto funType = builder.functionType(toVector(thisType.as<TypePtr>()), FK_DESTRUCTOR);
-			auto dtor = builder.lambdaExpr(funType, builder.parameters(toVector(builder.variable(thisType))), builder.getNoOp());
-			auto record = builder.structType("A", parents, fields, builder.expressions(toVector(defaultCtor)), dtor, false, builder.memberFunctions(), builder.pureVirtualMemberFunctions(), builder.staticMemberFunctions());
-			EXPECT_FALSE(hasDefaultDestructor(record));
-		}
-	}
-
-	TEST(IsaDefaultMember, Basic) {
-		NodeManager manager;
-		IRBuilder builder(manager);
-
-		auto thisType = builder.refType(builder.tagTypeReference("A"));
-		auto parents = builder.parents();
-		auto fields = builder.fields();
-		auto defaultCtor = builder.getDefaultConstructor(thisType, parents, fields).as<ExpressionPtr>();
-		auto defaultDtor = builder.getDefaultDestructor(thisType);
-		auto record = builder.structType("A", parents, fields, builder.expressions(toVector(defaultCtor)), defaultDtor, false, builder.memberFunctions(), builder.pureVirtualMemberFunctions(), builder.staticMemberFunctions());
-
-		{
-			auto member = builder.getDefaultCopyAssignOperator(thisType, parents, fields);
-			EXPECT_TRUE(core::analysis::isaDefaultMember(member));
-		}
-
-		{
-			auto member = builder.getDefaultMoveAssignOperator(thisType, parents, fields);
-			EXPECT_TRUE(core::analysis::isaDefaultMember(member));
-		}
-
-		{
-			auto funType = builder.functionType(toVector(thisType.as<TypePtr>()), FK_MEMBER_FUNCTION);
-			auto member = builder.memberFunction(false, "foo", builder.lambdaExpr(funType, builder.parameters(toVector(builder.variable(thisType))), builder.getNoOp()));
-			EXPECT_FALSE(core::analysis::isaDefaultMember(member));
-		}
-
-		{
-			auto funType = builder.functionType(toVector(thisType.as<TypePtr>()), FK_MEMBER_FUNCTION);
-			auto member = builder.memberFunction(false, utils::getMangledOperatorAssignName(), builder.lambdaExpr(funType, builder.parameters(toVector(builder.variable(thisType))), builder.getNoOp()));
-			EXPECT_FALSE(core::analysis::isaDefaultMember(member));
-		}
-	}
-
-	TEST(EssentialsChecks, Basic) {
-		NodeManager manager;
-		IRBuilder builder(manager);
-
-		auto A = builder.parseType("struct A { }").isa<TagTypePtr>();
-		EXPECT_TRUE(A);
-		bool(*hD1)(const TagTypePtr&) = hasDefaultDestructor;
-		bool(*hD2)(const RecordPtr&) = hasDefaultDestructor;
-		EXPECT_PRED1(hasDefaultConstructor, A);
-		EXPECT_PRED1(hasCopyConstructor, A);
-		EXPECT_PRED1(hasMoveConstructor, A);
-		EXPECT_PRED1(hD1, A);
-		EXPECT_PRED1(hD2, A->getRecord());
-
-		EXPECT_PRED1(hasCopyAssignment, A);
-		EXPECT_PRED1(hasMoveAssignment, A);
-	}
-
-=======
->>>>>>> 134360e8
 	/*
 	TEST(GlobalRec, InitBug) {
 	    NodeManager manager;
