/**
 * Copyright (c) 2002-2015 Distributed and Parallel Systems Group,
 *                Institute of Computer Science,
 *               University of Innsbruck, Austria
 *
 * This file is part of the INSIEME Compiler and Runtime System.
 *
 * We provide the software of this file (below described as "INSIEME")
 * under GPL Version 3.0 on an AS IS basis, and do not warrant its
 * validity or performance.  We reserve the right to update, modify,
 * or discontinue this software at any time.  We shall have no
 * obligation to supply such updates or modifications or any other
 * form of support to you.
 *
 * If you require different license terms for your intended use of the
 * software, e.g. for proprietary commercial or industrial use, please
 * contact us at:
 *                   insieme@dps.uibk.ac.at
 *
 * We kindly ask you to acknowledge the use of this software in any
 * publication or other disclosure of results by referring to the
 * following citation:
 *
 * H. Jordan, P. Thoman, J. Durillo, S. Pellegrini, P. Gschwandtner,
 * T. Fahringer, H. Moritsch. A Multi-Objective Auto-Tuning Framework
 * for Parallel Codes, in Proc. of the Intl. Conference for High
 * Performance Computing, Networking, Storage and Analysis (SC 2012),
 * IEEE Computer Society Press, Nov. 2012, Salt Lake City, USA.
 *
 * All copyright notices must be kept intact.
 *
 * INSIEME depends on several third party software packages. Please
 * refer to http://www.dps.uibk.ac.at/insieme/license.html for details
 * regarding third party software licenses.
 */

#include <gtest/gtest.h>

#include "insieme/core/ir_node.h"
#include "insieme/core/ir_node_types.h"
#include "insieme/core/ir_pointer.h"
#include "insieme/core/ir_builder.h"
#include "insieme/core/lang/extension.h"
#include "insieme/core/parser/ir_parser.h"

#include "insieme/core/test/test_utils.h"

#include "insieme/utils/assert.h"

#include <string>
#include <map>

namespace insieme {
namespace core {
namespace lang {

	TEST(NamedCoreExtensionParserTest, ParserAssertsDeathTest) {
		NodeManager manager;

		EXPECT_THROW(parser::parseStmt(manager, "using \"ext.unknown_extension\"; auto a = undefined(complex);", true), parser::IRParserException);
	}

	TEST(NamedCoreExtensionParserTest, ParserSingleStatement) {
		NodeManager manager;
		IRBuilder builder(manager);

		EXPECT_EQ("AP(struct _ir_complex <rel:'a,img:'a> v0 = undefined(type<struct _ir_complex <rel:'a,img:'a>>))",
		          toString(builder.normalize(parser::parseStmt(manager, "using \"ext.complex\"; auto a = undefined(complex);"))));
	}

	TEST(NamedCoreExtensionParserTest, ParserCompoundStatement) {
		NodeManager manager;
		IRBuilder builder(manager);

		// both instances of type complex should be expanded
		EXPECT_EQ("AP({struct _ir_complex <rel:'a,img:'a> v0 = undefined(type<struct _ir_complex <rel:'a,img:'a>>); struct _ir_complex <rel:'a,img:'a> v1 = "
		          "undefined(type<struct _ir_complex <rel:'a,img:'a>>);})",
		          toString(builder.normalize(parser::parseStmt(manager, "using \"ext.complex\"; { auto a = undefined(complex); auto b = undefined(complex); }"))));
	}

	TEST(NamedCoreExtensionParserTest, ParserCompoundNestedStatement) {
		NodeManager manager;
		IRBuilder builder(manager);

		// the nested instance of complex should also be expanded
		EXPECT_EQ("AP({struct _ir_complex <rel:'a,img:'a> v0 = undefined(type<struct _ir_complex <rel:'a,img:'a>>); {struct _ir_complex <rel:'a,img:'a> v1 = "
		          "undefined(type<struct _ir_complex <rel:'a,img:'a>>);};})",
		          toString(builder.normalize(parser::parseStmt(manager, "using \"ext.complex\"; { auto a = undefined(complex); { auto b = undefined(complex); }}"))));
	}

	TEST(NamedCoreExtensionParserTest, ParserMultipleUsing) {
		NodeManager manager;
		IRBuilder builder(manager);

		// both named extensions should be expanded
<<<<<<< HEAD
		EXPECT_EQ("AP({(('a)->bool) v0 = rec v0.{v0=fun(ref<'a,f,f,plain> v1) {return int_ne(enum_to_int(ref_deref(v1)), 0);}}; "
		          "struct _ir_complex <rel:'a,img:'a> v1 = undefined(type<struct _ir_complex <rel:'a,img:'a>>);})",
		          toString(builder.normalize(
		              parser::parseStmt(manager, "using \"ext.complex\"; using \"ext.enum\"; { auto a = enum_element_as_bool; auto b = undefined(complex); }"))));
=======
		EXPECT_EQ("AP({uint<4> v0 = rec v0.{v0=fun(ref<struct enum <enum_type:'a,value:'b>,f,f,plain> v1) {return composite_member_access(ref_deref(v1), value, type<'b>);}}; struct _ir_complex <rel:'a,img:'a> v1 = undefined(type<struct _ir_complex <rel:'a,img:'a>>);})",
		          toString(builder.normalize(
		              parser3::parse_stmt(manager, "{ using \"ext.complex\",\"ext.enum\"; decl uint<4> a = enum_to_int; decl complex b; }"))));
>>>>>>> f7ac36be
	}


	// Helper extension used to test the check for already existing named constructs in the parser
	class NamedCoreExtensionParserTestExtension : public core::lang::Extension {
		friend class core::NodeManager;

		NamedCoreExtensionParserTestExtension(core::NodeManager& manager) : core::lang::Extension(manager) {}

	  public:
		TYPE_ALIAS("complex","struct { foo : NamedType; }")
	};

	TEST(NamedCoreExtensionParserTest, ParserAlreadyExistingNameDeathTest) {
		NodeManager manager;
		IRBuilder builder(manager);

		const auto& existingNames = manager.getLangExtension<NamedCoreExtensionParserTestExtension>().getDefinedSymbols();
		const auto& typeAlises = manager.getLangExtension<NamedCoreExtensionParserTestExtension>().getTypeAliases();

		// As I passed the extension with the name "complex" already defined this should be expanded
		EXPECT_EQ("AP(struct<foo:NamedType> v0 = undefined(type<struct<foo:NamedType>>))",
		          toString(builder.normalize(parser::parseStmt(manager, "auto a = undefined(complex);", false, existingNames, typeAlises))));

		// inside of a compound stmt we shadow previous declarations
		EXPECT_TRUE(parser::parseStmt(manager, "using \"ext.complex\"; auto a = undefined(complex);", false, existingNames));

	}

	TEST(ConstTypeExtensionTest, Semantic) {
		NodeManager nm;

		const NamedCoreExtensionParserTestExtension& ext = nm.getLangExtension<NamedCoreExtensionParserTestExtension>();

		semanticCheckSecond(ext.getDefinedSymbols());
	}


} // end namespace lang
} // end namespace core
} // end namespace insieme<|MERGE_RESOLUTION|>--- conflicted
+++ resolved
@@ -93,16 +93,9 @@
 		IRBuilder builder(manager);
 
 		// both named extensions should be expanded
-<<<<<<< HEAD
-		EXPECT_EQ("AP({(('a)->bool) v0 = rec v0.{v0=fun(ref<'a,f,f,plain> v1) {return int_ne(enum_to_int(ref_deref(v1)), 0);}}; "
-		          "struct _ir_complex <rel:'a,img:'a> v1 = undefined(type<struct _ir_complex <rel:'a,img:'a>>);})",
+		EXPECT_EQ("AP({((struct enum <enum_type:'a,value:'b>)->'b) v0 = rec v0.{v0=fun(ref<struct enum <enum_type:'a,value:'b>,f,f,plain> v1) {return composite_member_access(ref_deref(v1), value, type<'b>);}}; struct _ir_complex <rel:'a,img:'a> v1 = undefined(type<struct _ir_complex <rel:'a,img:'a>>);})",
 		          toString(builder.normalize(
-		              parser::parseStmt(manager, "using \"ext.complex\"; using \"ext.enum\"; { auto a = enum_element_as_bool; auto b = undefined(complex); }"))));
-=======
-		EXPECT_EQ("AP({uint<4> v0 = rec v0.{v0=fun(ref<struct enum <enum_type:'a,value:'b>,f,f,plain> v1) {return composite_member_access(ref_deref(v1), value, type<'b>);}}; struct _ir_complex <rel:'a,img:'a> v1 = undefined(type<struct _ir_complex <rel:'a,img:'a>>);})",
-		          toString(builder.normalize(
-		              parser3::parse_stmt(manager, "{ using \"ext.complex\",\"ext.enum\"; decl uint<4> a = enum_to_int; decl complex b; }"))));
->>>>>>> f7ac36be
+		              parser::parseStmt(manager, "using \"ext.complex\"; using \"ext.enum\"; { auto a = enum_to_int; auto b = undefined(complex); }"))));
 	}
 
 
