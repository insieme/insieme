--- conflicted
+++ resolved
@@ -214,9 +214,6 @@
 
 		core::NodePtr resolve(const core::NodePtr& fragment) const;
 
-<<<<<<< HEAD
-		std::ostream& printTo(std::ostream& out) const;
-=======
 		bool isCXX() const{
 			return isCppCode;
 		}
@@ -225,10 +222,7 @@
 			isCppCode =  flag;
 		}
 
-	protected:
-
-		virtual std::ostream& printTo(std::ostream& out) const;
->>>>>>> ef70002f
+		std::ostream& printTo(std::ostream& out) const;
 
 	};
 
