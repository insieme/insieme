--- conflicted
+++ resolved
@@ -117,13 +117,9 @@
 	~Program();
 	
 	utils::Indexer& getIndexer() const;
-<<<<<<< HEAD
-	utils::FunctionDependencyGraph& getCallGraph() const;
-=======
 	
 	utils::FunctionDependencyGraph& getCallGraph() const;
 	void analyzeFuncDependencies();
->>>>>>> 9baf9c38
 	void dumpCallGraph() const;
 
 	/**
