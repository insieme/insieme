--- conflicted
+++ resolved
@@ -105,13 +105,7 @@
                                                  insieme::frontend::conversion::Converter& convFact);
         virtual stmtutils::StmtWrapper PostVisit(const clang::Stmt* stmt, const stmtutils::StmtWrapper& irStmt,
                                                  insieme::frontend::conversion::Converter& convFact);
-<<<<<<< HEAD
         virtual void PostVisit(const clang::Decl* decl, insieme::frontend::conversion::Converter& convFact);
-=======
-        virtual void PostVisit(const clang::FunctionDecl* decl, insieme::frontend::conversion::Converter& convFact);
-        virtual core::VariablePtr PostVisit(const clang::ValueDecl* decl, const core::VariablePtr& irVar,
-                insieme::frontend::conversion::Converter& convFact);
->>>>>>> 084545ae
 
         // ############ POST CLANG STAGE ############ //
 		virtual insieme::core::ProgramPtr IRVisit(insieme::core::ProgramPtr& prog);
