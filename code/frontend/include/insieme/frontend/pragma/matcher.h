--- conflicted
+++ resolved
@@ -557,15 +557,9 @@
 			}
 		};
 
-<<<<<<< HEAD
-		__attr_unused static MatchNodeGenerator<expr_p> expr;
-		__attr_unused static MatchNodeGenerator<var_p> var;
-		__attr_unused static MatchNodeGenerator<cpp_string_lit_p> cpp_string_lit;
-=======
 		__insieme_unused static MatchNodeGenerator<expr_p> expr;
 		__insieme_unused static MatchNodeGenerator<var_p> var;
 		__insieme_unused static MatchNodeGenerator<cpp_string_lit_p> cpp_string_lit;
->>>>>>> 6a4ac112
 
 	} // End tok namespace
 } // End pragma namespace
