--- conflicted
+++ resolved
@@ -66,7 +66,7 @@
 namespace {
 
     /**
-     *  Checks given match object for all identifiers
+     *  Checks given match object for all indentifiers
      *  that are contained in the expression or variable list of
      *  the match object.
      */
@@ -82,11 +82,7 @@
 }
 
 
-<<<<<<< HEAD
 TEST(PragmaMatcherTest, DISABLED_PragmaPositions) {
-=======
-TEST(PragmaMatcherTest, PragmaPositions) {
->>>>>>> 4e273049
 
 	// This test checks that everything is alright with the pragma matching
 	// we experienced some issues related to finding the position of the pragma when using macros
@@ -269,11 +265,7 @@
 	}
 }
 
-<<<<<<< HEAD
 TEST(PragmaMatcherTest, DISABLED_PragmaPositions2) {
-=======
-TEST(PragmaMatcherTest, PragmaPositions2) {
->>>>>>> 4e273049
 
 	// This test checks that everything is alright with the pragma matching
 	// we experienced some issues related to finding the position of the pragma when using macros
@@ -681,8 +673,5 @@
 		// check stmt end location
 		CHECK_LOCATION(decl->getLocEnd(), comp.getSourceManager(), 50, 1);
 	}
-<<<<<<< HEAD
-	}
-=======
->>>>>>> 4e273049
+	}
 }