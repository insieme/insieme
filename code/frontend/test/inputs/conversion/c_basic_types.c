--- conflicted
+++ resolved
@@ -156,13 +156,8 @@
 	typedef union { int i; } union_t;
 	#pragma test expect_ir("REGEX", R"(.*ref<\w+union_t\w+,f,f,plain> v0 = .*)")
 	union_t uni;
-<<<<<<< HEAD
 
 	#pragma test expect_ir("REGEX_S", R"(.*ref<union \{ : struct \{ a : int<4>; b : int<4>; \}; v : array<int<4>,2>; \},f,f,plain> v0.*)")
-=======
-	
-	#pragma test expect_ir("REGEX_S", R"(.*ref<union \{struct \{int<4> a; int<4> b\} \w+EMPTY\w+;array<int<4>,2> v\},f,f,plain> v0.*)")
->>>>>>> d6c7fda9
 	union { struct { int a; int b; }; int v[2]; } anonymous_inner;
 	
 	#pragma test expect_ir("REGEX", R"(.*\*v\d+\.\w+EMPTY\w+\.a.*)")
