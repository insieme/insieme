--- conflicted
+++ resolved
@@ -1,4 +1,3 @@
-<<<<<<< HEAD
 /**
  * Copyright (c) 2002-2015 Distributed and Parallel Systems Group,
  *                Institute of Computer Science,
@@ -34,12 +33,10 @@
  * refer to http://www.dps.uibk.ac.at/insieme/license.html for details
  * regarding third party software licenses.
  */
-=======
 
 int producer() { return 5; }
 void consumer(int&& i) { }
 
->>>>>>> e44bd2f2
 
 int main() {
 	
