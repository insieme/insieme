
struct A {
	int i;
	float f();
};

float A::f() {
	return 1.0f;
}

#define A_IR                                                                                                                                                   \
	R"(
def struct IMP_A {
	i : int<4>;
	lambda IMP_f : () -> real<4> { return lit("1.0E+0":real<4>); }
};)"

struct B {
	int i;
	float f() { return 1.0f; }
};

#define B_IR R"(
def struct IMP_B {
	i : int<4>;
	lambda IMP_f : () -> real<4> { return lit("1.0E+0":real<4>); }
};)"

struct C {
	unsigned x;
	C() {
		x = 0u;
	}
	C(unsigned y) {
		x = y;
	}
};

#define C_IR R"(
def struct IMP_C {
	x : uint<4>;
	ctor() { cxx_style_assignment(x, 0u); }
	ctor(y : uint<4>) { cxx_style_assignment(x, y); }
};)"

int main() {
	; // this is required because of the clang compound source location bug
<<<<<<< HEAD

	#pragma test expect_ir(A_IR,R"( { var ref<IMP_A> a = IMP_A::(ref_var(type_lit(IMP_A))); } )")
=======
	#pragma test expect_ir(A_IR, R"( { var ref<IMP_A> a = IMP_A::(ref_var(type_lit(IMP_A))); } )")
>>>>>>> 83b53bac
	{ A a; }

	#pragma test expect_ir(A_IR, R"( { var ref<IMP_A> a = IMP_A::(ref_var(type_lit(IMP_A))); a.IMP_f(); } )")
	{
		A a;
		a.f();
	}
	
	#pragma test expect_ir(B_IR,R"( { var ref<IMP_B> b = IMP_B::(ref_var(type_lit(IMP_B))); b.IMP_f(); } )")
	{ 
		B b;
		b.f();
	}
	
	#pragma test expect_ir(C_IR,R"( { var ref<IMP_C> c1 = IMP_C::(ref_var(type_lit(IMP_C))); } )")
	{
		C c1;
	}
	
	#pragma test expect_ir(C_IR,R"( { var ref<IMP_C> c = IMP_C::(ref_var(type_lit(IMP_C)), 6u); } )")
	{
		C c2(6u);
	}

	return 0;
}<|MERGE_RESOLUTION|>--- conflicted
+++ resolved
@@ -8,8 +8,7 @@
 	return 1.0f;
 }
 
-#define A_IR                                                                                                                                                   \
-	R"(
+#define A_IR R"(
 def struct IMP_A {
 	i : int<4>;
 	lambda IMP_f : () -> real<4> { return lit("1.0E+0":real<4>); }
@@ -45,12 +44,8 @@
 
 int main() {
 	; // this is required because of the clang compound source location bug
-<<<<<<< HEAD
 
-	#pragma test expect_ir(A_IR,R"( { var ref<IMP_A> a = IMP_A::(ref_var(type_lit(IMP_A))); } )")
-=======
 	#pragma test expect_ir(A_IR, R"( { var ref<IMP_A> a = IMP_A::(ref_var(type_lit(IMP_A))); } )")
->>>>>>> 83b53bac
 	{ A a; }
 
 	#pragma test expect_ir(A_IR, R"( { var ref<IMP_A> a = IMP_A::(ref_var(type_lit(IMP_A))); a.IMP_f(); } )")
