
int main() {
	#define C_STYLE_ASSIGN "def c_ass = (v1: ref<'a,f,'b>, v2: 'a) -> 'a { v1 = v2; return *v1; };"
		
<<<<<<< HEAD
	#pragma test expect_ir(C_STYLE_ASSIGN "{ var ref<int<4>,f,f> v0; { c_ass(v0, 0); for(int<4> v1 = 0 .. 10 : 1) { v1; }; } }")
=======
	#pragma test expect_ir("{" C_STYLE_ASSIGN "{ decl ref<int<4>,f,f> v0 = var(0); for(int<4> v1 = 0 .. 10 : 1) { v1; }; } }")
>>>>>>> f7ac36be
	{
		for(int i = 0; i < 10; i++) {
			i;
		}
	}

	#pragma test expect_ir(C_STYLE_ASSIGN "{{ var ref<int<4>,f,f> v0 = ref_var(2); for(int<4> v1 = 2 .. 5 : 5) { v1; }; }}")
	{
		for(int k = 2; k < 5; k+=5) {
			k;
		}
	}

	#pragma test expect_ir(C_STYLE_ASSIGN "{{ var ref<int<4>,f,f> v0 = ref_var(2); for(int<4> v1 = 2 .. 5+1 : 5) { v1; }; }}")
	{
		for(int k = 2; k <= 5; k+=5) {
			k;
		}
	}

	#pragma test expect_ir(C_STYLE_ASSIGN R"({{ var ref<uint<4>,f,f> v0 = ref_var(2u); for(uint<4> v1 = 2u .. 5u : 1u) { v1; }; } } )")
	{
		for(unsigned k = 2u; k < 5u; k++) k;
	}

	#pragma test expect_ir(C_STYLE_ASSIGN "{{ var ref<int<4>,f,f> v0 = ref_var(2); for(int<4> v1 = 2 .. 5 : 1) { }; }}")
	{
		for(int k = 2; k < 5; k+=1);
	}

	#pragma test expect_ir(C_STYLE_ASSIGN "{{ var ref<int<4>,f,f> v0 = ref_var(2); for(int<4> v1 = 2 .. 5 : 1) { }; }}")
	{
		for(int k = 2; k < 5; k+=1) { }
	}

	#pragma test expect_ir("{" C_STYLE_ASSIGN "{ decl ref<int<4>,f,f,plain> v0 =  var(2); while( *v0<5) { if( *v0==3) { c_ass(v0,*v0+1); continue; }; c_ass(v0,*v0+1); }; }; }")
	{
		for(int k = 2; k < 5; k+=1) { if(k==3){ continue; } }
	}

	#pragma test expect_ir("{" C_STYLE_ASSIGN "{ decl ref<int<4>,f,f,plain> v0 =  var(2); while( *v0<5) { if( *v0==3) { break; }; c_ass(v0,*v0+1); }; }; }")
	{
		for(int k = 2; k < 5; k+=1) { if(k==3) break; }
	}

	#pragma test expect_ir("{" C_STYLE_ASSIGN "{ decl ref<int<4>,f,f,plain> v0 =  var(2); while( *v0<5) { if( *v0==3) { return 0; }; c_ass(v0,*v0+1); }; }; }")
	{
		for(int k = 2; k < 5; k+=1) { if(k==3) return 0; }
	}

	#pragma test expect_ir("{" C_STYLE_ASSIGN "{ decl ref<int<4>,f,f,plain> v0 =  var(2); while( *v0<5) { gen_post_inc(v0); c_ass(v0,*v0+1); }; }; }")
	{
		for(int k = 2; k < 5; k+=1) { k++; }
	}

	// check that we are doing nothing wrong here
	// (update once whileToFor is smarter!)	
	#pragma test expect_ir(C_STYLE_ASSIGN "{{ var ref<int<4>,f,f> v0 = ref_var(2); while(*v0>5) { c_ass(v0, *v0+1); }; }}")
	{
		for(int k = 2; k > 5; k+=1) { }
	}

	#pragma test expect_ir("{" C_STYLE_ASSIGN "decl ref<int<4>,f,f,plain> v0; { c_ass(v0, 0); while( *v0<5) { gen_post_inc(v0); }; }; { decl ref<int<4>,f,f,plain> v1 = var(0); for( int<4> v2 = 0 .. 5 : 1) { }; };    decl ref<int<4>,f,f,plain> v3 = var(*v0); }")	
	{
		int i;
		for(i=0; i<5; i++) { }
		for(int k = 0; k<5; k++) { }
		int z=i;
	}

	return 0;
}<|MERGE_RESOLUTION|>--- conflicted
+++ resolved
@@ -2,11 +2,7 @@
 int main() {
 	#define C_STYLE_ASSIGN "def c_ass = (v1: ref<'a,f,'b>, v2: 'a) -> 'a { v1 = v2; return *v1; };"
 		
-<<<<<<< HEAD
-	#pragma test expect_ir(C_STYLE_ASSIGN "{ var ref<int<4>,f,f> v0; { c_ass(v0, 0); for(int<4> v1 = 0 .. 10 : 1) { v1; }; } }")
-=======
 	#pragma test expect_ir("{" C_STYLE_ASSIGN "{ decl ref<int<4>,f,f> v0 = var(0); for(int<4> v1 = 0 .. 10 : 1) { v1; }; } }")
->>>>>>> f7ac36be
 	{
 		for(int i = 0; i < 10; i++) {
 			i;
