--- conflicted
+++ resolved
@@ -508,15 +508,8 @@
 	}
 
 	NodePtr handleAtomic(const StatementPtr& stmtNode, const AtomicPtr& atomicP) {
-<<<<<<< HEAD
 		// TODO
 		return stmtNode;
-=======
-		// TODO implement
-		assert(false && "Not Implemented!");		// use assertions to avoid unnecessary hours of seg-fault bug tracking!!
-		return NodePtr();
->>>>>>> 8473fb9c
-	}
 };
 
 
