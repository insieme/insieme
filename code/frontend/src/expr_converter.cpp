--- conflicted
+++ resolved
@@ -1234,9 +1234,6 @@
 		ocl::attatchOclAnnotation(rhs, binOp, convFact);
 	}
 
-<<<<<<< HEAD
-	frontend_assert(opFunc) << "no operation code set\n";
-=======
 	frontend_assert(opFunc) << "no operation code set\n"
 			<< "\tOperator: " << binOp->getOpcodeStr().str() << "\n"
 			<< "\t     LHS: " << *lhs << " : " << *lhs->getType() << "\n"
@@ -1245,7 +1242,6 @@
 	VLOG(2) << "LHS( " << *lhs << "[" << *lhs->getType() << "]) " << opFunc <<
 				" RHS(" << *rhs << "[" << *rhs->getType() << "])";
 
->>>>>>> 084545ae
 	retIr = builder.callExpr( exprTy, opFunc, lhs, rhs );
 	return retIr;
 }
