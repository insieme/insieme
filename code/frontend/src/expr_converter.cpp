--- conflicted
+++ resolved
@@ -1265,10 +1265,6 @@
 			// It can happen we are incrementing a variable which is coming from an input
 			// argument of a function
 			core::VariablePtr var = subExpr.as<core::VariablePtr>();
-<<<<<<< HEAD
-=======
-			// assert(var->getType()->getNodeType() != core::NT_RefType);
->>>>>>> a061c8c2
 
 			auto&& fit = convFact.ctx.wrapRefMap.find(var);
 			if ( fit == convFact.ctx.wrapRefMap.end() ) {
