/**
 * Copyright (c) 2002-2013 Distributed and Parallel Systems Group,
 *                Institute of Computer Science,
 *               University of Innsbruck, Austria
 *
 * This file is part of the INSIEME Compiler and Runtime System.
 *
 * We provide the software of this file (below described as "INSIEME")
 * under GPL Version 3.0 on an AS IS basis, and do not warrant its
 * validity or performance.  We reserve the right to update, modify,
 * or discontinue this software at any time.  We shall have no
 * obligation to supply such updates or modifications or any other
 * form of support to you.
 *
 * If you require different license terms for your intended use of the
 * software, e.g. for proprietary commercial or industrial use, please
 * contact us at:
 *                   insieme@dps.uibk.ac.at
 *
 * We kindly ask you to acknowledge the use of this software in any
 * publication or other disclosure of results by referring to the
 * following citation:
 *
 * H. Jordan, P. Thoman, J. Durillo, S. Pellegrini, P. Gschwandtner,
 * T. Fahringer, H. Moritsch. A Multi-Objective Auto-Tuning Framework
 * for Parallel Codes, in Proc. of the Intl. Conference for High
 * Performance Computing, Networking, Storage and Analysis (SC 2012),
 * IEEE Computer Society Press, Nov. 2012, Salt Lake City, USA.
 *
 * All copyright notices must be kept intact.
 *
 * INSIEME depends on several third party software packages. Please 
 * refer to http://www.dps.uibk.ac.at/insieme/license.html for details 
 * regarding third party software licenses.
 */

#include "insieme/frontend/expr_converter.h"

#include "insieme/annotations/ocl/ocl_annotations.h"
#include "insieme/annotations/c/location.h"

#include "insieme/frontend/utils/source_locations.h"
#include "insieme/frontend/utils/dep_graph.h"
#include "insieme/frontend/utils/clang_utils.h"
#include "insieme/frontend/utils/ir_cast.h"
#include "insieme/frontend/utils/indexer.h"
#include "insieme/frontend/utils/castTool.h"

#include "insieme/frontend/analysis/expr_analysis.h"
#include "insieme/frontend/omp/omp_pragma.h"
#include "insieme/frontend/ocl/ocl_compiler.h"

#include "insieme/frontend/pragma/insieme.h"

#include "insieme/utils/container_utils.h"
#include "insieme/utils/logging.h"
#include "insieme/utils/numeric_cast.h"
#include "insieme/utils/functional_utils.h"

#include "insieme/core/lang/basic.h"
#include "insieme/core/lang/ir++_extension.h"

#include "insieme/core/analysis/ir_utils.h"
#include "insieme/core/analysis/ir++_utils.h"

#include "insieme/core/transform/node_replacer.h"
#include "insieme/core/arithmetic/arithmetic_utils.h"
#include "insieme/core/datapath/datapath.h"

#include "insieme/annotations/c/naming.h"

#include "clang/AST/StmtVisitor.h"

// clang [3.0]
// #include "clang/Index/Entity.h"
// #include "clang/Index/Indexer.h"

#include "clang/Basic/FileManager.h"

using namespace clang;
using namespace insieme;
using namespace exprutils;

namespace std {

std::ostream& operator<<(std::ostream& out, const clang::FunctionDecl* funcDecl) {
	return out << funcDecl->getNameAsString() << "(" << funcDecl->param_size() << ")";
}

} // end std namespace

namespace exprutils {
// FIXME
// Covert clang source location into a annotations::c::SourceLocation object to be inserted in an CLocAnnotation
annotations::c::SourceLocation convertClangSrcLoc(const clang::SourceManager& sm, const clang::SourceLocation& loc) {

	clang::SourceLocation cloc = loc;

	if (sm.isMacroArgExpansion(cloc)) {
		cloc = sm.getExpansionLoc(cloc);
	}

	clang::FileID&& fileId = sm.getFileID( sm.getSpellingLoc(cloc) );
	const clang::FileEntry* fileEntry = sm.getFileEntryForID(fileId);
	assert(fileEntry && "File cannot be NULL");

	return annotations::c::SourceLocation(fileEntry->getName(), sm.getExpansionLineNumber(cloc),
			sm.getExpansionColumnNumber(cloc));
}

// Returns a string of the text within the source range of the input stream
std::string GetStringFromStream(const SourceManager& srcMgr, const SourceLocation& start) {
	/*
	 *  we use the getDecomposedSpellingLoc() method because in case we read macros values we have
	 *  to read the expanded value
	 */
	std::pair<FileID, unsigned>&& startLocInfo = srcMgr.getDecomposedSpellingLoc(start);
	llvm::StringRef&& startBuffer = srcMgr.getBufferData(startLocInfo.first);
	const char *strDataStart = startBuffer.begin() + startLocInfo.second;

	return string(strDataStart,
			clang::Lexer::MeasureTokenLength(srcMgr.getSpellingLoc(start), srcMgr, clang::LangOptions())
	);
}

/*
 * In case the the last argument of the function is a var_arg, we try pack the exceeding arguments
 * with the pack operation provided by the IR.
 */
vector<core::ExpressionPtr> tryPack(const core::IRBuilder& builder, core::FunctionTypePtr funcTy,
		const ExpressionList& args) {

	// check if the function type ends with a VAR_LIST type
	const core::TypeList& argsTy = funcTy->getParameterTypes()->getElements();
	// assert(argsTy && "Function argument is of not type TupleType");

	// if the tuple type is empty it means we cannot pack any of the arguments
	if (argsTy.empty()) {
		return args;
	}

	const core::lang::BasicGenerator& gen = builder.getLangBasic();
	if (gen.isVarList(argsTy.back())) {
		ExpressionList ret;
		assert(args.size() >= argsTy.size()-1 && "Function called with fewer arguments than necessary");
		// last type is a var_list, we have to do the packing of arguments

		// we copy the first N-1 arguments, the remaining will be unpacked
		std::copy(args.begin(), args.begin() + argsTy.size() - 1, std::back_inserter(ret));

		ExpressionList toPack;
		if (args.size() > argsTy.size() - 1) {
			std::copy(args.begin() + argsTy.size() - 1, args.end(), std::back_inserter(toPack));
		}

		// arguments has to be packed into a tuple expression, and then inserted into a pack expression
		ret.push_back(builder.callExpr(gen.getVarList(), gen.getVarlistPack(), builder.tupleExpr(toPack)));
		return ret;
	}
	return args;
}

core::CallExprPtr getSizeOfType(const core::IRBuilder& builder, const core::TypePtr& type) {
	core::LiteralPtr size;

	const core::lang::BasicGenerator& gen = builder.getLangBasic();
	if ( core::VectorTypePtr&& vecTy = core::dynamic_pointer_cast<const core::VectorType>(type)) {
		return builder.callExpr(gen.getUnsignedIntMul(), builder.literal(gen.getUInt8(), toString(*(vecTy->getSize()))),
				getSizeOfType(builder, vecTy->getElementType()));
	}
	// in case of ref<'a>, recurr on 'a
	if ( core::RefTypePtr&& refTy = core::dynamic_pointer_cast<const core::RefType>(type)) {
		return getSizeOfType(builder, refTy->getElementType());
	}

	return builder.callExpr(gen.getSizeof(), builder.getTypeLiteral(type));
}

/**
 * Special method which handle malloc and calloc which need to be treated in a special way in the IR.
 */
core::ExpressionPtr handleMemAlloc(const core::IRBuilder& builder, const core::TypePtr& type,
		const core::ExpressionPtr& subExpr) {

	if ( core::CallExprPtr&& callExpr = core::dynamic_pointer_cast<const core::CallExpr>(subExpr)) {

		if ( core::LiteralPtr&& lit = core::dynamic_pointer_cast<const core::Literal>(callExpr->getFunctionExpr())) {
	
			if (!(lit->getStringValue() == "malloc" || lit->getStringValue() == "calloc")) {
				return core::ExpressionPtr();
			}

			assert(((lit->getStringValue() == "malloc" && callExpr->getArguments().size() == 1) || 
				    (lit->getStringValue() == "calloc" && callExpr->getArguments().size() == 2)) && 
					"malloc() and calloc() takes respectively 1 and 2 arguments");

			const core::lang::BasicGenerator& gen = builder.getLangBasic();
			// The type of the cast should be ref<array<'a>>, and the sizeof('a) need to be derived
			assert(type->getNodeType() == core::NT_RefType);
			assert(core::analysis::getReferencedType(type)->getNodeType() == core::NT_ArrayType);

			const core::RefTypePtr& refType = core::static_pointer_cast<const core::RefType>(type);
			const core::ArrayTypePtr& arrayType = refType->getElementType().as<core::ArrayTypePtr>();
			const core::TypePtr& elemType = arrayType->getElementType();

			/*
			 * The number of elements to be allocated of type 'targetType' is:
			 * 		-> 	expr / sizeof(targetType)
			 */
			core::CallExprPtr size;
			if (lit->getStringValue() == "malloc") {
				size = builder.callExpr(
					gen.getUInt8(),
					gen.getUnsignedIntDiv(),
					callExpr->getArgument(0),
					getSizeOfType(builder, elemType)
				);
			} else {
				size = builder.callExpr(
					gen.getUInt8(),
					gen.getUnsignedIntDiv(),
					builder.mul(callExpr->getArgument(0), callExpr->getArgument(1)),
					getSizeOfType(builder, elemType)
				);

			}

			auto memAlloc = builder.refNew(
					builder.callExpr(arrayType, gen.getArrayCreate1D(), builder.getTypeLiteral(elemType), size)
				);

			if (lit->getStringValue() == "malloc") { return memAlloc; }
			// this is a calloc, then we have to do a memset to initialize the memory 
			
			auto var = builder.variable(builder.refType(arrayType));
			auto declStmt = builder.declarationStmt(var, memAlloc);

			auto memSet = builder.callExpr(
					builder.literal(builder.parseType("(ref<any>, int<4>, uint<8>) -> ref<any>"), "memset"),
					var,
					builder.intLit(0), 
					size);

			return builder.createCallExprFromBody(
					builder.compoundStmt( declStmt, memSet, builder.returnStmt(var) ),
					var->getType()
				);
		}
	}
	return core::ExpressionPtr();
}

core::ExpressionPtr getCArrayElemRef(const core::IRBuilder& builder, const core::ExpressionPtr& expr) {
	const core::TypePtr& exprTy = expr->getType();
	if (exprTy->getNodeType() == core::NT_RefType) {
		const core::TypePtr& subTy = GET_REF_ELEM_TYPE(exprTy);

		if (subTy->getNodeType() == core::NT_VectorType || subTy->getNodeType() == core::NT_ArrayType) {
			core::TypePtr elemTy = core::static_pointer_cast<const core::SingleElementType>(subTy)->getElementType();

			return builder.callExpr(
					builder.refType(elemTy),
					(subTy->getNodeType() == core::NT_VectorType ?
							builder.getLangBasic().getVectorRefElem() : builder.getLangBasic().getArrayRefElem1D()),
					expr, builder.uintLit(0));
		}
	}
	return expr;
}

core::ExpressionPtr scalarToVector(core::ExpressionPtr scalarExpr, core::TypePtr refVecTy,
		const core::IRBuilder& builder, const frontend::conversion::ConversionFactory& convFact) {
	const core::lang::BasicGenerator& gen = builder.getNodeManager().getLangBasic();
	const core::VectorTypePtr vecTy = convFact.tryDeref(refVecTy).as<core::VectorTypePtr>();

	core::CastExprPtr cast = core::dynamic_pointer_cast<const core::CastExpr>(scalarExpr);
	core::ExpressionPtr secondArg = cast ? cast->getSubExpression() : scalarExpr; // remove wrong casts added by clang
	if (*secondArg->getType() != *vecTy->getElementType()) // add correct cast (if needed)
		secondArg = builder.castExpr(vecTy->getElementType(), secondArg);

	return builder.callExpr(gen.getVectorInitUniform(), secondArg, builder.getIntTypeParamLiteral(vecTy->getSize()));
}

} // end anonymous namespace

namespace insieme {
namespace frontend {
namespace conversion {

//---------------------------------------------------------------------------------------------------------------------
//										BASE EXPRESSION CONVERTER
//---------------------------------------------------------------------------------------------------------------------

core::ExpressionPtr ConversionFactory::ExprConverter::wrapVariable(const clang::Expr* expr) {
	const DeclRefExpr* ref = utils::skipSugar<DeclRefExpr>(expr);
	if (ref && isa<const ParmVarDecl>(ref->getDecl())) {
		const core::VariablePtr& parmVar = core::static_pointer_cast<const core::Variable>(
				convFact.convertExpr(ref));

		auto fit = ctx.wrapRefMap.find(parmVar);
		if (fit == ctx.wrapRefMap.end()) {
			fit = ctx.wrapRefMap.insert(
					std::make_pair(parmVar,
							builder.variable(builder.refType(parmVar->getType())))).first;
		}
		return fit->second;
	}
	return convFact.convertExpr(expr);
}

core::ExpressionPtr ConversionFactory::ExprConverter::asLValue(const core::ExpressionPtr& value) {

	// CPP references are Left side exprs but need to be IRized
	core::TypePtr irType = value->getType();
	if (core::analysis::isCppRef(irType)) {
		return builder.callExpr (mgr.getLangExtension<core::lang::IRppExtensions>().getRefCppToIR(), value);
	}
	
	if (core::analysis::isConstCppRef(irType)) {
		return builder.callExpr (mgr.getLangExtension<core::lang::IRppExtensions>().getRefConstCppToIR(), value);
	}

	// this only works for call-expressions
	if (value->getNodeType() != core::NT_CallExpr || value->getType()->getNodeType() == core::NT_RefType) {
		return value;
	}

	// extract the call
	const core::CallExprPtr& call = static_pointer_cast<const core::CallExpr>(value);

	// check final state - deref has been encountered => drop
	if (core::analysis::isCallOf(call, gen.getRefDeref())) {
		return call->getArgument(0);
	}

	// check whether it is a array-subscript instruction and argument has been de-refernced
	if (core::analysis::isCallOf(value, gen.getArraySubscript1D())) {
		const core::ExpressionPtr arg = call->getArgument(0);
		const core::ExpressionPtr inner = asLValue(arg);
		if (*inner != *arg) {
			return builder.callExpr(builder.refType(value->getType()), gen.getArrayRefElem1D(), inner,
					call->getArgument(1));
		}
	}

	// check whether it is a vector-subscript instruction and argument has been de-refernced
	if (core::analysis::isCallOf(value, gen.getVectorSubscript())) {
		const core::ExpressionPtr arg = call->getArgument(0);
		const core::ExpressionPtr inner = asLValue(arg);
		if (*inner != *arg) {
			return builder.callExpr(builder.refType(value->getType()), gen.getVectorRefElem(), inner,
					call->getArgument(1));
		}
	}

	// check whether it is a struct element access
	if (core::analysis::isCallOf(value, gen.getCompositeMemberAccess())) {
		const core::ExpressionPtr arg = call->getArgument(0);
		const core::ExpressionPtr inner = asLValue(arg);
		if (*inner != *arg) {
			return builder.callExpr(builder.refType(value->getType()), gen.getCompositeRefElem(), inner,
					call->getArgument(1), call->getArgument(2));
		}
	}

	// there is nothing to do
	return value;
}

core::ExpressionPtr ConversionFactory::ExprConverter::asRValue(const core::ExpressionPtr& value) {

	// CPP ref are not Right values, return a ref
	core::TypePtr irType = value->getType();
	if (core::analysis::isCppRef(irType)) {
		assert(false && "check if ever used!");
		return builder.callExpr (mgr.getLangExtension<core::lang::IRppExtensions>().getRefCppToIR(), value);
	}
	
	if (core::analysis::isConstCppRef(irType)) {
		assert(false && "check if ever used!");
		return builder.callExpr (mgr.getLangExtension<core::lang::IRppExtensions>().getRefConstCppToIR(), value);
	}

	// check whether value is parameter to the current function
	if (value->getNodeType() == core::NT_Variable) {
		auto var = value.as<core::VariablePtr>();
		if (ctx.curParameter && contains(*ctx.curParameter, var)) {
			// => parameters are always r-values
			return var;
		}
	}
	
	auto type = value->getType();
	// adds a deref to expression in case expression is of a ref type, only if the target type is
	// not a vector, nor an array, and not a ref ref
	if (core::analysis::isRefType(value->getType()) && 
		!(utils::isRefVector(type) || utils::isRefArray(type)) ){ 
		return builder.deref(value);
	}
	return value;
}

//~~~~~~~~~~~~~~~~~~~~~~~~~~~~~~~~~~~~~~~~~~~~~~~~~~~~~~~~~~~~~~~~~~~~~~~~~
//								INTEGER LITERAL
//~~~~~~~~~~~~~~~~~~~~~~~~~~~~~~~~~~~~~~~~~~~~~~~~~~~~~~~~~~~~~~~~~~~~~~~~~
core::ExpressionPtr ConversionFactory::ExprConverter::VisitIntegerLiteral(const clang::IntegerLiteral* intLit) {
	START_LOG_EXPR_CONVERSION(intLit);
	core::ExpressionPtr retExpr;

	std::string value;
	if (!intLit->getValue().isNegative()) {
		value = toString(intLit->getValue().getLimitedValue());
	}
	else{
		value = toString(intLit->getValue().getSExtValue());
	}

	core::TypePtr type;
	int width = intLit->getValue().getBitWidth()/8;
	switch(width){
		case 4:
			type = builder.getLangBasic().getInt4();
			break;
		case 8:
			type = builder.getLangBasic().getInt8();
			break;
		case 16:
			type = builder.getLangBasic().getInt16();
			break;
		default:
			assert(false && "unknow integer literal width");
	}

    retExpr =  builder.literal(type, toString(value));
	END_LOG_EXPR_CONVERSION(retExpr);
	return retExpr; 

}

//~~~~~~~~~~~~~~~~~~~~~~~~~~~~~~~~~~~~~~~~~~~~~~~~~~~~~~~~~~~~~~~~~~~~~~~~~
//								FLOATING LITERAL
//~~~~~~~~~~~~~~~~~~~~~~~~~~~~~~~~~~~~~~~~~~~~~~~~~~~~~~~~~~~~~~~~~~~~~~~~~
core::ExpressionPtr ConversionFactory::ExprConverter::VisitFloatingLiteral(const clang::FloatingLiteral* floatLit) {
	START_LOG_EXPR_CONVERSION(floatLit);
	core::ExpressionPtr retExpr;

	const llvm::fltSemantics& sema = floatLit->getValue().getSemantics();

	if (llvm::APFloat::semanticsPrecision(sema) == llvm::APFloat::semanticsPrecision(llvm::APFloat::IEEEsingle))
		retExpr = builder.floatLit (floatLit->getValue().convertToFloat());
	else if (llvm::APFloat::semanticsPrecision(sema) == llvm::APFloat::semanticsPrecision(llvm::APFloat::IEEEdouble))
		retExpr = builder.doubleLit (floatLit->getValue().convertToDouble());
	else
		assert (false &&"no idea how you got here, but only single/double precission literals are allowed in insieme");


	END_LOG_EXPR_CONVERSION(retExpr);
	return retExpr;
}

//~~~~~~~~~~~~~~~~~~~~~~~~~~~~~~~~~~~~~~~~~~~~~~~~~~~~~~~~~~~~~~~~~~~~~~~~~
//								CHARACTER LITERAL
//~~~~~~~~~~~~~~~~~~~~~~~~~~~~~~~~~~~~~~~~~~~~~~~~~~~~~~~~~~~~~~~~~~~~~~~~~
core::ExpressionPtr ConversionFactory::ExprConverter::VisitCharacterLiteral(const clang::CharacterLiteral* charLit) {
	START_LOG_EXPR_CONVERSION(charLit);
	core::ExpressionPtr retExpr;
	
	string value;
	unsigned int v = charLit->getValue();

	if (charLit->getKind() == clang::CharacterLiteral::Ascii){

		value.append("\'");
		if(v == '\\') value.append("\\\\"); 
		else if(v == '\n') value.append("\\n");
		else if(v == '\t') value.append("\\t");
		else if(v == '\b') value.append("\\b");
		else if(v == '\a') value.append("\\a");
		else if(v == '\v') value.append("\\v");
		else if(v == '\r') value.append("\\r");
		else if(v == '\f') value.append("\\f");
		else if(v == '\?') value.append("\\\?");
		else if(v == '\'') value.append("\\\'");
		else if(v == '\"') value.append("\\\"");
		else if(v == '\0') value.append("\\0");
		else{
			char cad[2];
			cad[0] = v;
			cad[1] = '\0';
			value.append(cad);
		}
		value.append("\'");
	}
	else
		/// FIXME: windows and linux implementation may differ here, need to study the case
		assert (false && "widechar not supported");
		
	retExpr = builder.literal(
			value,
			(charLit->getKind() == CharacterLiteral::Wide ?
					mgr.getLangBasic().getWChar() : mgr.getLangBasic().getChar()));

	END_LOG_EXPR_CONVERSION(retExpr);
	return retExpr;
}

//~~~~~~~~~~~~~~~~~~~~~~~~~~~~~~~~~~~~~~~~~~~~~~~~~~~~~~~~~~~~~~~~~~~~~~~~~
//								STRING LITERAL
//~~~~~~~~~~~~~~~~~~~~~~~~~~~~~~~~~~~~~~~~~~~~~~~~~~~~~~~~~~~~~~~~~~~~~~~~~
core::ExpressionPtr ConversionFactory::ExprConverter::VisitStringLiteral(const clang::StringLiteral* stringLit) {
	core::ExpressionPtr retExpr;
	LOG_EXPR_CONVERSION(retExpr);

	std::string strValue = stringLit->getString().str();
	auto expand = [&](char lookup, const char *replacement) { 
		int last = 0;
		int it;
		string rep = replacement;
		while((it = strValue.find(lookup, last)) < strValue.length()){
			last = it + rep.length();
			strValue.replace(it, 1, rep);
		}
	};

	expand('\\', "\\\\"); 
	expand('\n', "\\n");
	expand('\t', "\\t");
	expand('\b', "\\b");
	expand('\a', "\\a");
	expand('\v', "\\v");
	expand('\r', "\\r");
	expand('\f', "\\f");
	expand('\?', "\\\?");
	expand('\'', "\\\'");
	expand('\"', "\\\"");
	expand('\0', "\\0");

	auto vecType = 
		builder.refType(
			builder.vectorType(
				gen.getChar(), 
				core::ConcreteIntTypeParam::get(builder.getNodeManager(), strValue.length()+1)
			)
		);

	retExpr = builder.literal("\"" + strValue + "\"", vecType);

	VLOG(2) << retExpr;

	return retExpr;
}

//~~~~~~~~~~~~~~~~~~~~~~~~~~~~~~~~~~~~~~~~~~~~~~~~~~~~~~~~~~~~~~~~~~~~~~~~~
//							PARENTESIS EXPRESSION
//~~~~~~~~~~~~~~~~~~~~~~~~~~~~~~~~~~~~~~~~~~~~~~~~~~~~~~~~~~~~~~~~~~~~~~~~~
core::ExpressionPtr ConversionFactory::ExprConverter::VisitParenExpr(const clang::ParenExpr* parExpr) {
	core::ExpressionPtr retExpr;

	LOG_EXPR_CONVERSION(retExpr);
	return (retExpr = Visit(parExpr->getSubExpr()));
}

//~~~~~~~~~~~~~~~~~~~~~~~~~~~~~~~~~~~~~~~~~~~~~~~~~~~~~~~~~~~~~~~~~~~~~~~~~
//					      GNU NULL EXPR EXPRESSION
//
// GNUNullExpr - Implements the GNU __null extension, which is a name for a
// null pointer constant that has integral type (e.g., int or long) and is
// the same size and alignment as a pointer. The __null extension is
// typically only used by system headers, which define NULL as __null in
// C++ rather than using 0 (which is an integer that may not match the size
// of a pointer).
//~~~~~~~~~~~~~~~~~~~~~~~~~~~~~~~~~~~~~~~~~~~~~~~~~~~~~~~~~~~~~~~~~~~~~~~~~
core::ExpressionPtr ConversionFactory::ExprConverter::VisitGNUNullExpr(const clang::GNUNullExpr* nullExpr) {
	core::TypePtr&& type = convFact.convertType(GET_TYPE_PTR(nullExpr));
	assert(type->getNodeType() != core::NT_ArrayType && "C pointer type must of type array<'a,1>");
	return builder.callExpr(gen.getGetNull(), builder.getTypeLiteral(type));
}

//~~~~~~~~~~~~~~~~~~~~~~~~~~~~~~~~~~~~~~~~~~~~~~~~~~~~~~~~~~~~~~~~~~~~~~~~~
//						  CAST EXPRESSION
//~~~~~~~~~~~~~~~~~~~~~~~~~~~~~~~~~~~~~~~~~~~~~~~~~~~~~~~~~~~~~~~~~~~~~~~~~
core::ExpressionPtr ConversionFactory::ExprConverter::VisitCastExpr(const clang::CastExpr* castExpr) {
	START_LOG_EXPR_CONVERSION(castExpr);

	core::ExpressionPtr inIr = Visit(castExpr->getSubExpr());
	core::TypePtr  type = convFact.convertType(GET_TYPE_PTR(castExpr));

	core::ExpressionPtr&& retIr = utils::performClangCastOnIR (builder, castExpr, type, inIr);
	END_LOG_EXPR_CONVERSION(retIr);
	return retIr;
}


//~~~~~~~~~~~~~~~~~~~~~~~~~~~~~~~~~~~~~~~~~~~~~~~~~~~~~~~~~~~~~~~~~~~~~~~~~
//							FUNCTION CALL EXPRESSION
//~~~~~~~~~~~~~~~~~~~~~~~~~~~~~~~~~~~~~~~~~~~~~~~~~~~~~~~~~~~~~~~~~~~~~~~~~
core::ExpressionPtr ConversionFactory::ExprConverter::VisitCallExpr(const clang::CallExpr* callExpr) {
	START_LOG_EXPR_CONVERSION(callExpr);

	// return converted node
	core::ExpressionPtr irNode;

	if (callExpr->getDirectCallee()) {

		const FunctionDecl* funcDecl = llvm::cast<FunctionDecl>(callExpr->getDirectCallee());
		auto funcTy = convFact.convertType(GET_TYPE_PTR(funcDecl)).as<core::FunctionTypePtr>() ;

		// collects the type of each argument of the expression
		ExpressionList&& args = getFunctionArguments(builder, callExpr, funcTy);

		const FunctionDecl* definition = NULL;
		const TranslationUnit* rightTU = NULL;

		// this will find function definitions if they are declared in  the same translation unit
		// (also defined as static)
		if (!funcDecl->hasBody(definition)) {
			// if the function is not defined in this translation unit, maybe it is defined in another we already
			// loaded use the clang indexer to lookup the definition for this function declarations
			const FunctionDecl* fd = funcDecl;
			rightTU = convFact.getTranslationUnitForDefinition(fd);
			if (rightTU && fd->hasBody()) { definition = fd; }
		}

			

		ExpressionList&& packedArgs = tryPack(builder, funcTy, args);

		// No definition has been found in any translation unit, 
		// we mark this function as extern. and return
		if (!definition) {

			//-----------------------------------------------------------------------------------------------------
			//     						Handle of 'special' built-in functions
			//-----------------------------------------------------------------------------------------------------
			// free(): check whether this is a call to the free() function
			if (funcDecl->getNameAsString() == "free" && callExpr->getNumArgs() == 1) {
				//FIXME remove -- deprecated  -- use normal agrument handling code
				/*
				// in the case the free uses an input parameter
				if (args.front()->getType()->getNodeType() == core::NT_RefType) {
					
					irNode = builder.callExpr(builder.getLangBasic().getUnit(),
							builder.getLangBasic().getRefDelete(), args.front());
				}
				else{
					// select appropriate deref operation: AnyRefDeref for void*, RefDeref for anything else
					 assert(false && "who uses this???");
					core::ExpressionPtr arg = wrapVariable(callExpr->getArg(0));
					core::ExpressionPtr delOp = builder.getLangBasic().getRefDelete();

					// otherwise this is not a L-Value so it needs to be wrapped into a variable
					irNode = builder.callExpr(builder.getLangBasic().getUnit(), delOp, arg);
				}
<<<<<<< HEAD

				END_LOG_EXPR_CONVERSION(irNode);
				return irNode;
=======
				*/
				if (args.front()->getType()->getNodeType() != core::NT_RefType) {
					assert(false && "free should not use byValue");
					// select appropriate deref operation: AnyRefDeref for void*, RefDeref for anything else
					core::ExpressionPtr arg = wrapVariable(callExpr->getArg(0));
					core::ExpressionPtr delOp = builder.getLangBasic().getRefDelete();

					// otherwise this is not a L-Value so it needs to be wrapped into a variable
					return (irNode = builder.callExpr(builder.getLangBasic().getUnit(), delOp, arg));
				}
>>>>>>> 15d4d2bd
			}

<<<<<<< HEAD
			// function might be intercepted - already processed and cached 
			ConversionContext::LambdaExprMap::const_iterator fit = ctx.lambdaExprCache.find(funcDecl);
			if (fit != ctx.lambdaExprCache.end()) {
				irNode = builder.callExpr(funcTy->getReturnType(), static_cast<core::ExpressionPtr>(fit->second),
						packedArgs);
				END_LOG_EXPR_CONVERSION(irNode);
				return irNode;
			}
=======
			irNode = convFact.convertFunctionDecl(funcDecl).as<core::ExpressionPtr>();
>>>>>>> 15d4d2bd

			//build callExpr
			irNode = builder.callExpr(funcTy->getReturnType(), irNode, packedArgs);

			// In the case this is a call to MPI, attach the loc annotation, handlling of those
			// statements will be then applied by mpi_sema
			std::string callName = funcDecl->getNameAsString();
			if (callName.compare(0, 4, "MPI_") == 0) {

				auto loc = std::make_pair(callExpr->getLocStart(), callExpr->getLocEnd());

				// add a marker node because multiple istances of the same MPI call must be distinct
				irNode = builder.markerExpr( core::static_pointer_cast<const core::Expression>(irNode) );

				irNode->addAnnotation( std::make_shared<annotations::c::CLocAnnotation>(
								convertClangSrcLoc(convFact.getCurrentSourceManager(), loc.first),
								convertClangSrcLoc(convFact.getCurrentSourceManager(), loc.second))
				);
			}

			END_LOG_EXPR_CONVERSION(irNode);
			return irNode;
		}

		// =====  We found a definition for funcion, need to be translated ======
		
		// need tolookup if this fuction needs to access the globals, in that case the capture
		// list needs to be initialized with the value of global variable in the current scope
		if (ctx.globalFuncSet.find(definition) != ctx.globalFuncSet.end()) {
			// we expect to have a the currGlobalVar set to the value of the var keeping global definitions in the
			// current context
			assert( ctx.globalVar && "No global definitions forwarded to this point");
			packedArgs.insert(packedArgs.begin(), ctx.globalVar);
		}

<<<<<<< HEAD
		// function definition might be already processed and cached, 
		// otherwise create the call expression node,
		ConversionContext::LambdaExprMap::const_iterator fit = ctx.lambdaExprCache.find(definition);
		if (fit != ctx.lambdaExprCache.end()) {
			irNode = builder.callExpr(funcTy->getReturnType(), static_cast<core::ExpressionPtr>(fit->second),
					 packedArgs);

			END_LOG_EXPR_CONVERSION(irNode);
			return irNode;
		}

		assert(definition && "No definition found for function");

		auto lambdaExpr = core::static_pointer_cast<const core::Expression>(
				convFact.convertFunctionDecl(definition));
			
		irNode = builder.callExpr(funcTy->getReturnType(), lambdaExpr, packedArgs);
		END_LOG_EXPR_CONVERSION(irNode);
		return irNode;
=======
		assert(definition && "No definition found for function");

		auto lambdaExpr = convFact.convertFunctionDecl(definition).as<core::ExpressionPtr>();

		return (irNode = builder.callExpr(funcTy->getReturnType(), lambdaExpr, packedArgs));
>>>>>>> 15d4d2bd
	} 


	// if there callee is not a fuctionDecl we need to use other method.
	// it might be a pointer to function. or another artifact
	if ( callExpr->getCallee() ) {
		core::ExpressionPtr funcPtr = convFact.tryDeref(Visit(callExpr->getCallee()));
		core::TypePtr subTy = funcPtr->getType();

		if (subTy->getNodeType() == core::NT_VectorType || subTy->getNodeType() == core::NT_ArrayType) {

			subTy = subTy.as<core::SingleElementTypePtr>()->getElementType();
			funcPtr = builder.callExpr(subTy, builder.getLangBasic().getArraySubscript1D(), funcPtr, builder.uintLit(0));

		}
		
		assert( subTy->getNodeType() == core::NT_FunctionType && "Using () operator on a non function object");

		auto funcTy = subTy.as<core::FunctionTypePtr>();

		ExpressionList&& args = getFunctionArguments(builder, callExpr, funcTy);
		irNode = builder.callExpr(funcPtr, args);
		END_LOG_EXPR_CONVERSION(irNode);
		return irNode;
	} 
	
	assert( false && "Call expression not referring a function");

	return core::ExpressionPtr();
}

//~~~~~~~~~~~~~~~~~~~~~~~~~~~~~~~~~~~~~~~~~~~~~~~~~~~~~~~~~~~~~~~~~~~~~~~~~
//							PREDEFINED EXPRESSION
//
// [C99 6.4.2.2] - A predefined identifier such as __func__.
//~~~~~~~~~~~~~~~~~~~~~~~~~~~~~~~~~~~~~~~~~~~~~~~~~~~~~~~~~~~~~~~~~~~~~~~~~
core::ExpressionPtr ConversionFactory::ExprConverter::VisitPredefinedExpr(const clang::PredefinedExpr* preExpr) {
	
	string lit;
	switch(preExpr->getIdentType()) {
	case PredefinedExpr::Func: 				
		lit = "__func__"; break;
	case PredefinedExpr::Function: 			
		lit = "__FUNCTION__"; break;
	case PredefinedExpr::PrettyFunction: 	
		lit = "__PRETTY_FUNCTION__"; break;
	case PredefinedExpr::PrettyFunctionNoVirtual: 
	default:
		assert(false && "Handle for predefined function not defined");
	}

	core::TypePtr type = convFact.convertType(GET_TYPE_PTR(preExpr));
	assert(type->getNodeType() == core::NT_VectorType);
	core::TypePtr elemType = type.as<core::VectorTypePtr>()->getElementType();
	return builder.literal(lit, builder.refType(builder.arrayType(elemType)));
}

//~~~~~~~~~~~~~~~~~~~~~~~~~~~~~~~~~~~~~~~~~~~~~~~~~~~~~~~~~~~~~~~~~~~~~~~~~
//						SIZEOF ALIGNOF EXPRESSION
//~~~~~~~~~~~~~~~~~~~~~~~~~~~~~~~~~~~~~~~~~~~~~~~~~~~~~~~~~~~~~~~~~~~~~~~~~
//core::ExpressionPtr VisitSizeOfAlignOfExpr(const clang::SizeOfAlignOfExpr* expr) {
//START_LOG_EXPR_CONVERSION(expr);

//core::ExpressionPtr irNode;
//LOG_EXPR_CONVERSION(irNode);

//if ( expr->isSizeOf() ) {
//core::TypePtr&& type = expr->isArgumentType() ?
//convFact.convertType( expr->getArgumentType().getTypePtr() ) :
//convFact.convertType( expr->getArgumentExpr()->getType().getTypePtr() );
//return (irNode = getSizeOfType(convFact.getIRBuilder(), type));
//}
//assert(false && "SizeOfAlignOfExpr not yet supported");
//}

//~~~~~~~~~~~~~~~~~~~~~~~~~~~~~~~~~~~~~~~~~~~~~~~~~~~~~~~~~~~~~~~~~~~~~~~~~
//						UnaryExprOrTypeTraitExpr
//~~~~~~~~~~~~~~~~~~~~~~~~~~~~~~~~~~~~~~~~~~~~~~~~~~~~~~~~~~~~~~~~~~~~~~~~~
// UnaryExprOrTypeTraitExpr - expression with either a type or (unevaluated)
// expression operand. Used for sizeof/alignof (C99 6.5.3.4) and vec_step
// (OpenCL 1.1 6.11.12).
core::ExpressionPtr ConversionFactory::ExprConverter::VisitUnaryExprOrTypeTraitExpr(const clang::UnaryExprOrTypeTraitExpr* expr) {
	START_LOG_EXPR_CONVERSION(expr);
	core::ExpressionPtr irNode;

	switch (expr->getKind()) {
	case UETT_SizeOf: {
		core::TypePtr&& type = expr->isArgumentType() ?
		convFact.convertType( expr->getArgumentType().getTypePtr() ) :
		convFact.convertType( expr->getArgumentExpr()->getType().getTypePtr() );
		return (irNode = getSizeOfType(builder, type));
	}
	case UETT_AlignOf:
	case UETT_VecStep:
	default:
	assert(false && "Kind of expressions not handled");
	return core::ExpressionPtr();
}

}

//~~~~~~~~~~~~~~~~~~~~~~~~~~~~~~~~~~~~~~~~~~~~~~~~~~~~~~~~~~~~~~~~~~~~~~~~~
//							MEMBER EXPRESSION
//
// [C99 6.5.2.3] Structure and Union Members. X->F and X.F.
//~~~~~~~~~~~~~~~~~~~~~~~~~~~~~~~~~~~~~~~~~~~~~~~~~~~~~~~~~~~~~~~~~~~~~~~~~
core::ExpressionPtr ConversionFactory::ExprConverter::VisitMemberExpr(const clang::MemberExpr* membExpr) {
	START_LOG_EXPR_CONVERSION(membExpr);

	core::ExpressionPtr&& base = Visit(membExpr->getBase());

	if(membExpr->isArrow()) {
		// we have to check whether we currently have a ref or probably an array (which is used to represent C pointers)
		base = getCArrayElemRef(builder, base);
	}
	else{
		// if is not a pointer member, it might be that is a CPP ref
		core::TypePtr irType = base->getType();
		if (core::analysis::isCppRef(irType)) {
			base = builder.callExpr (mgr.getLangExtension<core::lang::IRppExtensions>().getRefCppToIR(), base);
		}
		else if (core::analysis::isConstCppRef(irType)) {
			base = builder.callExpr (mgr.getLangExtension<core::lang::IRppExtensions>().getRefConstCppToIR(), base);
		}
	}

	core::TypePtr structTy = base->getType();

	// Start to build the return Expression from here
	core::ExpressionPtr retIr;
	LOG_EXPR_CONVERSION(retIr);

	core::ExpressionPtr op = gen.getCompositeMemberAccess();

	if (structTy->getNodeType() == core::NT_RefType) {
		// skip over reference wrapper
		structTy = core::analysis::getReferencedType( structTy );
		op = gen.getCompositeRefElem();
	}

	// There are 2 basic cases which need to be handled: Struct/Unions and Recursive Types
	assert((structTy->getNodeType() == core::NT_StructType || structTy->getNodeType() == core::NT_UnionType ||
					structTy->getNodeType() == core::NT_RecType) &&
			"Using a member access operation on a non struct/union type"
	);

	// if the inner type is a RecType then we need to unroll it to get the contained composite type
	if ( structTy->getNodeType() == core::NT_RecType ) {
		structTy = core::static_pointer_cast<const core::RecType>(structTy)->unroll(mgr);
	}
	assert(structTy && "Struct Type not being initialized");

	//identifier of the member
	core::StringValuePtr ident;
	core::NamedCompositeTypePtr compType = core::static_pointer_cast<const core::NamedCompositeType>(structTy);

	if (!membExpr->getMemberDecl()->getIdentifier()) {

		FieldDecl* field = dyn_cast<FieldDecl>(membExpr->getMemberDecl());
		assert(field && field->isAnonymousStructOrUnion());

		// Union may have anonymous member which have been tagged with a '__m' name by the type
		// convert
		ident = builder.stringValue("__m"+insieme::utils::numeric_cast<std::string>(field->getFieldIndex()));
	} else {
		ident = builder.stringValue(membExpr->getMemberDecl()->getName().data());
	}

	assert(ident);

	core::TypePtr resType = structTy.as<core::NamedCompositeTypePtr>()->getTypeOfMember(ident);
	core::TypePtr membTy = resType;
	assert(membTy);
	if (base->getType()->getNodeType() == core::NT_RefType) {
		membTy = builder.refType(membTy);
	}

	retIr = builder.callExpr(membTy, op, base, builder.getIdentifierLiteral(ident), builder.getTypeLiteral(resType));

	END_LOG_EXPR_CONVERSION(retIr);
	VLOG(2) << "End of expression MemberExpr\n";
	return retIr;
}

//~~~~~~~~~~~~~~~~~~~~~~~~~~~~~~~~~~~~~~~~~~~~~~~~~~~~~~~~~~~~~~~~~~~~~~~~~
//							BINARY OPERATOR
//~~~~~~~~~~~~~~~~~~~~~~~~~~~~~~~~~~~~~~~~~~~~~~~~~~~~~~~~~~~~~~~~~~~~~~~~~
core::ExpressionPtr ConversionFactory::ExprConverter::VisitBinaryOperator(const clang::BinaryOperator* binOp) {
	START_LOG_EXPR_CONVERSION(binOp);
	core::ExpressionPtr retIr;

	core::ExpressionPtr&& lhs = Visit(binOp->getLHS());
	core::ExpressionPtr&& rhs = Visit(binOp->getRHS());
	core::TypePtr exprTy = convFact.convertType( GET_TYPE_PTR(binOp) );

	// handle of volatile variables
	if (binOp->getOpcode() != BO_Assign && core::analysis::isVolatileType(lhs->getType()) ) {
		lhs = builder.callExpr( builder.getLangBasic().getVolatileRead(), lhs);
	}
	if ( core::analysis::isVolatileType(rhs->getType()) ) {
		rhs = builder.callExpr( builder.getLangBasic().getVolatileRead(), rhs);
	}

	// if the binary operator is a comma separated expression, we convert it into a function call which returns the
	// value of the last expression
	if ( binOp->getOpcode() == BO_Comma ) {
		
		core::TypePtr retType;
		// the return type of this lambda is the type of the last expression (according to the C
		// standard) 
		std::vector<core::StatementPtr> stmts { lhs };
		if (core::analysis::isCallOf(rhs, gen.getRefAssign())) {
			stmts.push_back(rhs);
			auto retExpr = rhs.as<core::CallExprPtr>()->getArgument(0);
			// additionally we have to return the value of the lhs of the assignment stmt 
			stmts.push_back(builder.returnStmt(retExpr));
			retType = retExpr->getType();
		} else {
			stmts.push_back(gen.isUnit(rhs->getType()) ? static_cast<core::StatementPtr>(rhs) : builder.returnStmt(rhs));
			retType = rhs->getType();
		}
		return (retIr = builder.createCallExprFromBody(builder.compoundStmt(stmts), retType));
	}

	// get basic element type
	core::ExpressionPtr&& subExprLHS = convFact.tryDeref(lhs);

	/*
	 * we take care of compound operators first, we rewrite the RHS expression in a normal form, i.e.:
	 * 		->		a op= b  ---->  a = a op b
	 */
	clang::BinaryOperatorKind baseOp;
	core::lang::BasicGenerator::Operator op;
	bool isCompound = true;

	switch ( binOp->getOpcode() ) {
		// a *= b
		case BO_MulAssign: op = core::lang::BasicGenerator::Mul; baseOp = BO_Mul; break;
		// a /= b
		case BO_DivAssign: op = core::lang::BasicGenerator::Div; baseOp = BO_Div; break;
		// a %= b
		case BO_RemAssign: op = core::lang::BasicGenerator::Mod; baseOp = BO_Rem; break;
		// a += b
		case BO_AddAssign: op = core::lang::BasicGenerator::Add; baseOp = BO_Add; break;
		// a -= b
		case BO_SubAssign: op = core::lang::BasicGenerator::Sub; baseOp = BO_Sub; break;
		// a <<= b
		case BO_ShlAssign: op = core::lang::BasicGenerator::LShift; baseOp = BO_Shl; break;
		// a >>= b
		case BO_ShrAssign: op = core::lang::BasicGenerator::RShift; baseOp = BO_Shr; break;
		// a &= b
		case BO_AndAssign: op = core::lang::BasicGenerator::And; baseOp = BO_And; break;
		// a |= b
		case BO_OrAssign: op = core::lang::BasicGenerator::Or; baseOp = BO_Or; break;
		// a ^= b
		case BO_XorAssign: op = core::lang::BasicGenerator::Xor; baseOp = BO_Xor; break;
		default:
		isCompound = false;
	}

	// perform any pointer arithmetic needed
	auto doPointerArithmetic = [&] () {
		// LHS must be a ref<array<'a>>
		core::TypePtr subRefTy = GET_REF_ELEM_TYPE(lhs->getType());

		// In the case we have ref<ref<array<>>> then we deref again the argument 
		if (core::analysis::isRefType(subRefTy)) {
			lhs = builder.deref(lhs);
			subRefTy = lhs->getType();
		}

		assert( core::analysis::isRefType(lhs->getType()) );
		if(subRefTy->getNodeType() == core::NT_VectorType)
			lhs = builder.callExpr(gen.getRefVectorToRefArray(), lhs);

		// Capture pointer arithmetics
		// 	Base op must be either a + or a -
		assert( (baseOp == BO_Add || baseOp == BO_Sub) &&
				"Operators allowed in pointer arithmetic are + and - only");

		assert(GET_REF_ELEM_TYPE(lhs->getType())->getNodeType() == core::NT_ArrayType &&
				"LHS operator must be of type ref<array<'a,#l>>");

		// LOG(INFO) << rhs->getType();
		assert(gen.isInt(rhs->getType()) && "Array view displacement must be a signed int");
		if (gen.isUnsignedInt(rhs->getType()))
			rhs = builder.castExpr(gen.getInt8(), rhs);

		// check whether the RHS is of integer type
		rhs = builder.callExpr(gen.getArrayView(), lhs, baseOp == BO_Add ? rhs : builder.invertSign(rhs));
	};

	if ( isCompound ) {
		// we check if the RHS is a ref, in that case we use the deref operator
		rhs = convFact.tryDeref(rhs);

		// We have a compound operation applied to a ref<array<'a>> type which is probably one of
		// the function parameters, We have to wrap this variable in a way it becomes a
		// ref<ref<array<'a>>>
		if (core::analysis::isRefType(lhs->getType()) && !core::analysis::isRefType(rhs->getType()) &&
			core::analysis::getReferencedType(lhs->getType())->getNodeType() == core::NT_ArrayType) 
		{
			lhs = wrapVariable(binOp->getLHS());
		}

		// capture the case when pointer arithmetic is performed 
		if (core::analysis::isRefType(lhs->getType()) && !core::analysis::isRefType(rhs->getType()) &&
			core::analysis::isRefType(core::analysis::getReferencedType(lhs->getType())) &&  
			core::analysis::getReferencedType( core::analysis::getReferencedType(lhs->getType()))->getNodeType() == core::NT_ArrayType)
		{
			// do pointer arithmetic 
			doPointerArithmetic(); 
		} else {
			rhs = builder.callExpr(exprTy, gen.getOperator(exprTy, op), subExprLHS, rhs);
		}
			
	}

	bool isAssignment = false;
	bool isLogical = false;

	baseOp = binOp->getOpcode();

	core::ExpressionPtr opFunc;
	switch ( binOp->getOpcode() ) {
		case BO_PtrMemD:
		case BO_PtrMemI:
		assert(false && "Operator not yet supported!");

		// a * b
		case BO_Mul: op = core::lang::BasicGenerator::Mul; break;
		// a / b
		case BO_Div: op = core::lang::BasicGenerator::Div; break;
		// a % b
		case BO_Rem: op = core::lang::BasicGenerator::Mod; break;
		// a + b
		case BO_Add: op = core::lang::BasicGenerator::Add; break;
		// a - b
		case BO_Sub: op = core::lang::BasicGenerator::Sub; break;
		// a << b
		case BO_Shl: op = core::lang::BasicGenerator::LShift; break;
		// a >> b
		case BO_Shr: op = core::lang::BasicGenerator::RShift; break;
		// a & b
		case BO_And: op = core::lang::BasicGenerator::And; break;
		// a ^ b
		case BO_Xor: op = core::lang::BasicGenerator::Xor; break;
		// a | b
		case BO_Or: op = core::lang::BasicGenerator::Or; break;

		// Logic operators

		// a && b
		case BO_LAnd: op = core::lang::BasicGenerator::LAnd; isLogical=true; break;
		// a || b
		case BO_LOr: op = core::lang::BasicGenerator::LOr; isLogical=true; break;
		// a < b
		case BO_LT: op = core::lang::BasicGenerator::Lt; isLogical=true; break;
		// a > b
		case BO_GT: op = core::lang::BasicGenerator::Gt; isLogical=true; break;
		// a <= b
		case BO_LE: op = core::lang::BasicGenerator::Le; isLogical=true; break;
		// a >= b
		case BO_GE: op = core::lang::BasicGenerator::Ge; isLogical=true; break;
		// a == b
		case BO_EQ: op = core::lang::BasicGenerator::Eq; isLogical=true; break;
		// a != b
		case BO_NE: op = core::lang::BasicGenerator::Ne; isLogical=true; break;

		case BO_MulAssign: case BO_DivAssign: case BO_RemAssign: case BO_AddAssign: case BO_SubAssign:
		case BO_ShlAssign: case BO_ShrAssign: case BO_AndAssign: case BO_XorAssign: case BO_OrAssign:
		case BO_Assign:
		{
			baseOp = BO_Assign;
			/*
			 * poor C codes assign value to function parameters, this is not allowed here as input parameters are of
			 * non REF type. What we need to do is introduce a declaration for these variables and use the created
			 * variable on the stack instead of the input parameters
			 */
			
			// make sure the lhs is a L-Value
			lhs = asLValue(lhs);

			// why to cast? 
			// some casts are not pressent in IR
			if (gen.isPrimitive(rhs->getType()))
				rhs = utils::castScalar(GET_REF_ELEM_TYPE(lhs->getType()), rhs);

			isAssignment = true;
			opFunc = gen.getRefAssign();
			exprTy = gen.getUnit();
			break;
		}
		default:
		assert(false && "Operator not supported");
	}

	// Operators && and || introduce short circuit operations, this has to be directly supported in the IR.
	if ( baseOp == BO_LAnd || baseOp == BO_LOr ) {
		lhs = utils::castToBool(lhs);
		rhs = utils::castToBool(rhs);

		// lazy evaluation of RHS
		// generate a bind call
		exprTy = gen.getBool();
		rhs = builder.createCallExprFromBody(builder.returnStmt(rhs), gen.getBool(), true);
	}

	VLOG(2) << "LHS( " << *lhs << "[" << *lhs->getType() << "]) " << opFunc <<
	" RHS(" << *rhs << "[" << *rhs->getType() << "])" << std::endl;;

	if( !isAssignment ) {

		core::TypePtr&& lhsTy = lhs->getType();
		core::TypePtr&& rhsTy = rhs->getType();
		VLOG(2) << "LHS( " << *lhs << "[" << *lhs->getType() << "]) " << opFunc <<
		" RHS(" << *rhs << "[" << *rhs->getType() << "])" << std::endl;

		if (binOp->getLHS()->getType().getUnqualifiedType()->isExtVectorType() ||
			binOp->getRHS()->getType().getUnqualifiedType()->isExtVectorType()) { // handling for ocl-vector operations
			
			lhs = utils::cast(lhs, exprTy);
			// check if lhs is not an ocl-vector, in this case create a vector form the scalar
//			if(binOp->getLHS()->getStmtClass() == Stmt::ImplicitCastExprClass) { 
//			// the rhs is a scalar, implicitly casted to a vector
//				// lhs is a scalar
//				lhs = scalarToVector(lhs, rhsTy, builder, convFact);
//			} else
//				lhs = convFact.tryDeref(lhs); // lhs is an ocl-vector
//
//			if(binOp->getRHS()->getStmtClass() == Stmt::ImplicitCastExprClass ) { 
//			// the rhs is a scalar, implicitly casted to a vector
//				// rhs is a scalar
//				rhs = scalarToVector(rhs, lhsTy, builder, convFact);
//			} else
			rhs = utils::cast(rhs, exprTy); // rhs is an ocl-vector

			// generate a ocl_vector - scalar operation
			opFunc = gen.getOperator(lhs->getType(), op);

			// TODO to be tested
			if (const core::FunctionTypePtr funTy = core::dynamic_pointer_cast<const core::FunctionType>(opFunc->getType()))
				if(funTy->getReturnType() == funTy->getParameterTypeList().at(0)) { // check if we can use the type of the first argument as retun type
					return (retIr = builder.callExpr(lhs->getType(), opFunc, lhs, utils::cast(rhs, lhs->getType())));
				} else { // let deduce it otherwise
					return (retIr = builder.callExpr(opFunc, lhs, utils::cast(rhs, lhs->getType())));
				}
			else {
				assert(false && "old stuff needed, tell Klaus");
				return (retIr = builder.callExpr(lhsTy, opFunc, lhs, rhs));
			}
			assert(false && "Never reach this point");
		}

		if (!core::analysis::isRefType(rhs->getType()) && 
			(utils::isRefArray(lhs->getType()) || utils::isRefVector(lhs->getType()))) {
			doPointerArithmetic();	
			return (retIr = rhs);
		}

		if (!core::analysis::isRefType(lhs->getType()) && 
			(utils::isRefArray(rhs->getType()) || utils::isRefVector(rhs->getType()))) {
			std::swap(rhs, lhs);
			doPointerArithmetic();	
			return (retIr = rhs);
		}
	
		if (utils::isRefArray(lhs->getType()) &&  utils::isRefArray(rhs->getType()) &&
			baseOp == BO_Sub) {
			return retIr = builder.callExpr( gen.getArrayRefDistance(), lhs, rhs);
		}

		if (lhsTy->getNodeType() != core::NT_RefType && rhsTy->getNodeType() != core::NT_RefType) {
			// all binary operators have the same input and result types
			if (baseOp != BO_LAnd && baseOp != BO_LOr) {

				lhs = utils::cast(lhs, convFact.convertType( GET_TYPE_PTR(binOp->getLHS())) );
				rhs = utils::cast(rhs, convFact.convertType( GET_TYPE_PTR(binOp->getRHS())) );
				
				// LOG(INFO) << lhs->getType() << " " << rhs->getType(); 
				if (*lhs->getType()==*rhs->getType()) {
					exprTy = lhs->getType();
				}
				else{
					// both expressions have same type but different precission
					// one of the two expressions has widder precission this is the return value we want
					if ( utils::getPrecission(lhs->getType(),gen) < utils::getPrecission(rhs->getType(),gen)){
						exprTy = rhs->getType();
					}
					else{
						exprTy = lhs->getType();
					}
				}
				// LOG(INFO) << exprTy;
			}
			// Handle pointers arithmetic
			VLOG(2) << "Lookup for operation: " << op << ", for type: " << *exprTy;
			opFunc = gen.getOperator(exprTy, op);
		}
		if (lhsTy->getNodeType() == core::NT_RefType && rhsTy->getNodeType() == core::NT_RefType) {
			assert(*lhsTy == *rhsTy && "Comparing incompatible types");
			opFunc = gen.getOperator(lhsTy, op);
		}
		if ( const DeclRefExpr* declRefExpr = utils::skipSugar<DeclRefExpr>(binOp->getLHS()) ) {
			if ( isa<ArrayType>(declRefExpr->getDecl()->getType().getTypePtr()) )
				assert(false && "Pointer arithmetic not yet supported");
		}
		if(isLogical) { exprTy = gen.getBool(); }

	} else {
		// check if there is a kernelFile annotation
		ocl::attatchOclAnnotation(rhs, binOp, convFact);
	}
	assert(opFunc);
	
	VLOG(2) << "LHS( " << *lhs << "[" << *lhs->getType() << "]) " << opFunc <<
				" RHS(" << *rhs << "[" << *rhs->getType() << "])" << std::endl;

	retIr = builder.callExpr( exprTy, opFunc, lhs, rhs );
	return retIr;
}

//~~~~~~~~~~~~~~~~~~~~~~~~~~~~~~~~~~~~~~~~~~~~~~~~~~~~~~~~~~~~~~~~~~~~~~~~~
//							UNARY OPERATOR
//~~~~~~~~~~~~~~~~~~~~~~~~~~~~~~~~~~~~~~~~~~~~~~~~~~~~~~~~~~~~~~~~~~~~~~~~~
core::ExpressionPtr ConversionFactory::ExprConverter::VisitUnaryOperator(const clang::UnaryOperator *unOp) {
	START_LOG_EXPR_CONVERSION(unOp);

	core::ExpressionPtr retIr;
	LOG_EXPR_CONVERSION(retIr);

	core::ExpressionPtr&& subExpr = Visit(unOp->getSubExpr());

	// build lambda expression for post/pre increment/decrement unary operators
	auto encloseIncrementOperator =
	[ this, &builder, &gen ]
	(core::ExpressionPtr subExpr, core::lang::BasicGenerator::Operator op) -> core::ExpressionPtr {

		if ((subExpr->getNodeType() == core::NT_Variable && 
			 subExpr->getType()->getNodeType() != core::NT_RefType) 
			|| 
			(subExpr->getNodeType() == core::NT_Variable && 
			 subExpr->getType()->getNodeType() == core::NT_RefType && 
			 GET_REF_ELEM_TYPE(subExpr->getType())->getNodeType() == core::NT_ArrayType)) 
		{
			// It can happen we are incrementing a variable which is coming from an input
			// argument of a function
			core::VariablePtr var = subExpr.as<core::VariablePtr>();

			auto&& fit = convFact.ctx.wrapRefMap.find(var);
			if ( fit == convFact.ctx.wrapRefMap.end() ) {
				fit = convFact.ctx.wrapRefMap.insert(
						std::make_pair( var, builder.variable( builder.refType(var->getType()) ) )
				).first;
			}

			subExpr = fit->second;
		}

		core::TypePtr type = subExpr->getType();
		assert( type->getNodeType() == core::NT_RefType && "Illegal increment/decrement operand - not a ref type" );
		core::TypePtr elementType = GET_REF_ELEM_TYPE(type);

		if ( core::analysis::isRefType(elementType) && 
			 (GET_REF_ELEM_TYPE(elementType)->getNodeType() == core::NT_ArrayType)) 
		{
			// if this is a post/pre incremenet operator applied to an array we have to deal with it
			// immediatelly because the getOperator function wouldn't deal with such case 

			core::ExpressionPtr opLit;
			switch (op) {
			case core::lang::BasicGenerator::PreInc:  opLit = gen.getArrayViewPreInc(); 	break;
			case core::lang::BasicGenerator::PostInc: opLit = gen.getArrayViewPostInc();	break;
			case core::lang::BasicGenerator::PreDec:  opLit = gen.getArrayViewPreDec();		break;
			case core::lang::BasicGenerator::PostDec: opLit = gen.getArrayViewPostDec();	break;
			default:
				assert(false && "Operator not handled for pointer arithmetic");
			}
			return builder.callExpr(elementType, opLit, subExpr);
		}

		switch (op) {
		case core::lang::BasicGenerator::PreInc: 	return builder.preInc(subExpr);
		case core::lang::BasicGenerator::PostInc:	return builder.postInc(subExpr);
		case core::lang::BasicGenerator::PreDec:	return builder.preDec(subExpr);
		case core::lang::BasicGenerator::PostDec:	return builder.postDec(subExpr);
		default :
			assert(false);
		}
		return core::ExpressionPtr(); // should not be reachable
	};

	switch ( unOp->getOpcode() ) {
		// conversion of post increment/decrement operation is done by creating a tuple expression i.e.:
		// a++ ==> (__tmp = a, a=a+1, __tmp)
		// ++a ==> ( a=a+1, a)
		// --a
	case UO_PreDec:  return retIr = encloseIncrementOperator(subExpr, core::lang::BasicGenerator::PreDec);
	// a--
	case UO_PostDec: return (retIr = encloseIncrementOperator(subExpr, core::lang::BasicGenerator::PostDec));
	// a++
	case UO_PreInc:  return (retIr = encloseIncrementOperator(subExpr, core::lang::BasicGenerator::PreInc));
	// ++a
	case UO_PostInc: return (retIr = encloseIncrementOperator(subExpr, core::lang::BasicGenerator::PostInc));
	// &a
	case UO_AddrOf:
		{
			/*
			 * We need to be careful paramvars are not dereferenced and the address passed around. If this happens
			 * we have to declare a variable holding the memory location for that value and replace every use of
			 * the paramvar with the newly generated variable: the structure needRef in the ctx is used for this
			 */
			retIr = wrapVariable(unOp->getSubExpr());

			// in the case we are getting the address of a function the & operator
			// has no effects, therefore we return
			if (retIr->getType()->getNodeType() == core::NT_FunctionType) {
				return retIr;
			}

			// make sure it is a L-Value
			retIr = asLValue(retIr);

			assert(retIr->getType()->getNodeType() == core::NT_RefType);
			return (retIr = utils::refScalarToRefArray(retIr));
		}
	// *a
	case UO_Deref: {
			// make sure it is a L-Value
			retIr = asLValue(subExpr);

			assert(retIr->getType()->getNodeType() == core::NT_RefType &&
					"Impossible to apply * operator to an R-Value");

			const core::TypePtr& subTy = GET_REF_ELEM_TYPE(retIr->getType());

			return (retIr =
					(subTy->getNodeType() == core::NT_VectorType || subTy->getNodeType() == core::NT_ArrayType) ?
					getCArrayElemRef(builder, retIr) : convFact.tryDeref(retIr)
			);
		}
	// +a
	case UO_Plus:  return retIr = subExpr;
	// -a
	case UO_Minus: return (retIr = builder.invertSign( convFact.tryDeref(subExpr) ));
	// ~a
	case UO_Not:
		retIr = convFact.tryDeref(subExpr);
		return (retIr = builder.callExpr(
						retIr->getType(),
						gen.getOperator(retIr->getType(), core::lang::BasicGenerator::Not),
						retIr)
		);
		// !a
	case UO_LNot:
		if( !gen.isBool(subExpr->getType()) ) {
			subExpr = utils::cast(subExpr, gen.getBool());
		}
		assert( gen.isBool(subExpr->getType()) );

		return (retIr = builder.callExpr( subExpr->getType(), gen.getBoolLNot(), subExpr ) );

	case UO_Extension: 
		return retIr = subExpr;

	case UO_Real:
	case UO_Imag:
	default:
		assert(false && "Unary operator not supported");
	}
	return core::ExpressionPtr();	// should not be reachable
}

//~~~~~~~~~~~~~~~~~~~~~~~~~~~~~~~~~~~~~~~~~~~~~~~~~~~~~~~~~~~~~~~~~~~~~~~~~
//							CONDITIONAL OPERATOR
//~~~~~~~~~~~~~~~~~~~~~~~~~~~~~~~~~~~~~~~~~~~~~~~~~~~~~~~~~~~~~~~~~~~~~~~~~
core::ExpressionPtr ConversionFactory::ExprConverter::VisitConditionalOperator(const clang::ConditionalOperator* condOp) {
	START_LOG_EXPR_CONVERSION(condOp);

	core::ExpressionPtr retIr;
	LOG_EXPR_CONVERSION(retIr);

	core::TypePtr retTy = convFact.convertType( GET_TYPE_PTR(condOp) );
	core::ExpressionPtr trueExpr  = Visit(condOp->getTrueExpr());
	core::ExpressionPtr falseExpr = Visit(condOp->getFalseExpr());
	core::ExpressionPtr condExpr  = Visit( condOp->getCond() );

	// FIXME: use new utils
	//condExpr = utils::cast(condExpr, gen.getBool());
	condExpr = utils::castToBool(condExpr);

	// Dereference eventual references
	if ( retTy->getNodeType() == core::NT_RefType && !utils::isRefArray(retTy) ) {

		retTy = GET_REF_ELEM_TYPE(retTy);
	}

	// in C++, string literals with same size may produce an error, do not cast to avoid 
	// weird behaviour 
	if (!llvm::isa<StringLiteral>(condOp->getTrueExpr()) ||
		!llvm::isa<StringLiteral>(condOp->getTrueExpr())){

		trueExpr  = utils::cast(trueExpr, retTy);
		falseExpr = utils::cast(falseExpr, retTy);
	}
	else{
		retTy = trueExpr->getType();
	}


	return (retIr =
			builder.callExpr(retTy, gen.getIfThenElse(),
					condExpr, // Condition
					builder.createCallExprFromBody(
							builder.returnStmt(trueExpr), retTy, true
					),// True
					builder.createCallExprFromBody(
							builder.returnStmt(falseExpr), retTy, true
					)// False
			)
	);
}

//~~~~~~~~~~~~~~~~~~~~~~~~~~~~~~~~~~~~~~~~~~~~~~~~~~~~~~~~~~~~~~~~~~~~~~~~~
//						ARRAY SUBSCRIPT EXPRESSION
//~~~~~~~~~~~~~~~~~~~~~~~~~~~~~~~~~~~~~~~~~~~~~~~~~~~~~~~~~~~~~~~~~~~~~~~~~
core::ExpressionPtr ConversionFactory::ExprConverter::VisitArraySubscriptExpr(const clang::ArraySubscriptExpr* arraySubExpr) {
	START_LOG_EXPR_CONVERSION(arraySubExpr);

	core::ExpressionPtr retIr;
	LOG_EXPR_CONVERSION(retIr);

	/*
	 * CLANG introduces implicit cast for the base expression of array subscripts which cast the array type into a
	 * simple pointer. As insieme supports subscripts only for array or vector types, we skip eventual implicit
	 * cast operations.
	 */
	const clang::Expr* baseExpr = arraySubExpr->getBase();

	// IDX
	core::ExpressionPtr idx = convFact.tryDeref( Visit( arraySubExpr->getIdx() ) );
	if (!gen.isUInt4(idx->getType())) {
		idx =  utils::castScalar(gen.getUInt4(), idx);
	}

	// BASE
	core::ExpressionPtr base = Visit( baseExpr );

	core::TypePtr opType;
	core::LiteralPtr op;

	if ( base->getType()->getNodeType() == core::NT_RefType ) {
		// The vector/array is an L-Value so we use the array.ref.elem
		// operator to return a reference to the addressed memory location
		core::TypePtr refSubTy = GET_REF_ELEM_TYPE(base->getType());

		// TODO: we need better checking for vector type
		assert( (refSubTy->getNodeType() == core::NT_VectorType ||
						refSubTy->getNodeType() == core::NT_ArrayType) &&
				"Base expression of array subscript is not a vector/array type.");

		op = refSubTy->getNodeType() == core::NT_ArrayType ? gen.getArrayRefElem1D() : gen.getVectorRefElem();

		opType = builder.refType(refSubTy.as<core::SingleElementTypePtr>()->getElementType());

	} else {

		/*
		 * The vector/array is an R-value (e.g. (int[2]){0,1}[1] ) in this case the subscript returns an R-value so
		 * the array.subscript operator must be used
		 */
		// TODO: we need better checking for vector type
		assert( (base->getType()->getNodeType() == core::NT_VectorType ||
						base->getType()->getNodeType() == core::NT_ArrayType) &&
				"Base expression of array subscript is not a vector/array type.");

		op = base->getType()->getNodeType() == core::NT_ArrayType ? gen.getArraySubscript1D() : gen.getVectorSubscript();

		opType = core::static_pointer_cast<const core::SingleElementType>(base->getType())->getElementType();
	}

	return (retIr = builder.callExpr( opType, op, base, idx) );
}

//~~~~~~~~~~~~~~~~~~~~~~~~~~~~~~~~~~~~~~~~~~~~~~~~~~~~~~~~~~~~~~~~~~~~~~~~~
//						EXT VECTOR ELEMENT EXPRESSION
//~~~~~~~~~~~~~~~~~~~~~~~~~~~~~~~~~~~~~~~~~~~~~~~~~~~~~~~~~~~~~~~~~~~~~~~~~
core::ExpressionPtr ConversionFactory::ExprConverter::VisitExtVectorElementExpr(const clang::ExtVectorElementExpr* vecElemExpr) {
	START_LOG_EXPR_CONVERSION(vecElemExpr);
	core::ExpressionPtr&& base = Visit( vecElemExpr->getBase() );

	core::ExpressionPtr retIr;
	LOG_EXPR_CONVERSION(retIr);

	llvm::StringRef&& accessor = vecElemExpr->getAccessor().getName();

	core::TypePtr&& exprTy = convFact.convertType( GET_TYPE_PTR(vecElemExpr) );
	unsigned int pos = 0u;

	//translate OpenCL accessor string to index
	if ( accessor == "x" ) pos = 0u;
	else if ( accessor == "y" ) pos = 1u;
	else if ( accessor == "z" ) pos = 2u;
	else if ( accessor == "w" ) pos = 3u;
	else if ( (accessor.front() == 's' || accessor.front() == 'S') && accessor.size() == 2) {
		// the input string is in a form sXXX
		// we skip the s and return the value to get the number
		llvm::StringRef numStr = accessor.substr(1,accessor.size()-1);
		std::string posStr = numStr;

		if(posStr.at(0) <= '9')
		pos = posStr.at(0) - '0';
		else if(posStr.at(0) <= 'F')
		pos = (10 + posStr.at(0) - 'A');//convert A .. E to 10 .. 15
		else if(posStr.at(0) <= 'e')
		pos = (10 + posStr.at(0) - 'a');//convert a .. e to 10 .. 15
		else
		assert(posStr.at(0) <= 'e' && "Invalid vector accessing string");
	} else if ( accessor.size() <= 16 ) { // opencl vector permutation
		vector<core::ExpressionPtr> args;

		// expression using x, y, z and w
		auto acc = accessor.begin();
		if(*acc == 'S' || *acc == 's') { // expression using s0 .. sE
			++acc;// skip the s
			for ( auto I = acc, E = accessor.end(); I != E; ++I ) {
				if(*I <= '9')
				pos = *I - '0';
				else if(*I <= 'E')
				pos = (10 + (*I)-'A'); //convert A .. E to 10 .. 15
				else if(*I <= 'e')
				pos = (10 + (*I)-'a');//convert a .. e to 10 .. 15
				else
				assert(*I <= 'e' && "Unexpected accessor in ExtVectorElementExpr");

				args.push_back(builder.uintLit(pos));
			}
			return (retIr = builder.vectorPermute(convFact.tryDeref(base), builder.vectorExpr(args)) );
		} else {
			for ( auto I = acc, E = accessor.end(); I != E; ++I ) {
				args.push_back(builder.uintLit(*I == 'w' ? 3 : (*I)-'x')); //convert x, y, z, w to 0, 1, 2, 3
			}
			return (retIr = builder.vectorPermute(convFact.tryDeref(base), builder.vectorExpr(args)) );
		}

	} else {
		assert(accessor.size() <= 16 && "ExtVectorElementExpr has unknown format");
	}

	// The type of the index is always uint<4>
	core::ExpressionPtr&& idx = builder.uintLit(pos);
	// if the type of the vector is a refType, we deref it
	base = convFact.tryDeref(base);

	return (retIr = builder.callExpr(exprTy, gen.getVectorSubscript(), base, idx));
}

//~~~~~~~~~~~~~~~~~~~~~~~~~~~~~~~~~~~~~~~~~~~~~~~~~~~~~~~~~~~~~~~~~~~~~~~~~
//							VAR DECLARATION REFERENCE
//~~~~~~~~~~~~~~~~~~~~~~~~~~~~~~~~~~~~~~~~~~~~~~~~~~~~~~~~~~~~~~~~~~~~~~~~~
core::ExpressionPtr ConversionFactory::ExprConverter::VisitDeclRefExpr(const clang::DeclRefExpr* declRef) {
	START_LOG_EXPR_CONVERSION(declRef);

	core::ExpressionPtr retIr;
	LOG_EXPR_CONVERSION(retIr);

	// check whether this is a reference to a variable
	core::ExpressionPtr retExpr;
	if (const ParmVarDecl* parmDecl = dyn_cast<ParmVarDecl>(declRef->getDecl())) {
		VLOG(2) << "Parameter type: " << convFact.convertType(parmDecl->getOriginalType().getTypePtr() );
		retIr = convFact.lookUpVariable( parmDecl );
		
		auto fit = ctx.wrapRefMap.find(retIr.as<core::VariablePtr>());
		if (fit == ctx.wrapRefMap.end()) {
			fit = ctx.wrapRefMap.insert(std::make_pair(retIr.as<core::VariablePtr>(),
													   builder.variable(builder.refType(retIr->getType())))).first;
		}

		return fit->second;
	}
	if ( const VarDecl* varDecl = dyn_cast<VarDecl>(declRef->getDecl()) ) {

		retIr = convFact.lookUpVariable( varDecl );
		return retIr;
	}
	if( const FunctionDecl* funcDecl = dyn_cast<FunctionDecl>(declRef->getDecl()) ) {
		return (retIr =
				core::static_pointer_cast<const core::Expression>(
						convFact.convertFunctionDecl(funcDecl)
				)
		);
	}
	if (const EnumConstantDecl* enumDecl = dyn_cast<EnumConstantDecl>(declRef->getDecl() ) ) {
		return (retIr =
				builder.literal(
						enumDecl->getInitVal().toString(10),
						builder.getLangBasic().getInt4()
				)
		);
	}
	assert(false && "DeclRefExpr not supported!");
	return core::ExpressionPtr();
}

//~~~~~~~~~~~~~~~~~~~~~~~~~~~~~~~~~~~~~~~~~~~~~~~~~~~~~~~~~~~~~~~~~~~~~~~~~
//                  VECTOR/STRUCT INITALIZATION EXPRESSION
//~~~~~~~~~~~~~~~~~~~~~~~~~~~~~~~~~~~~~~~~~~~~~~~~~~~~~~~~~~~~~~~~~~~~~~~~~
core::ExpressionPtr ConversionFactory::ExprConverter::VisitInitListExpr(const clang::InitListExpr* initList) {
	assert(false && "Visiting of initializer list is not allowed!"); return core::ExpressionPtr();
}

//~~~~~~~~~~~~~~~~~~~~~~~~~~~~~~~~~~~~~~~~~~~~~~~~~~~~~~~~~~~~~~~~~~~~~~~~~
//                  	COMPOUND LITERAL EXPRESSION
// Introduced in C99 6.5.2.5, used to initialize structures or arrays with
// the { } expression, example:
// 		strcut A a;
// 		a = (struct A) { 10, 20, 30 };
//
//	or:
//		((int [3]){1,2,3})[2]  -> 2
//~~~~~~~~~~~~~~~~~~~~~~~~~~~~~~~~~~~~~~~~~~~~~~~~~~~~~~~~~~~~~~~~~~~~~~~~~
core::ExpressionPtr ConversionFactory::ExprConverter::VisitCompoundLiteralExpr(const clang::CompoundLiteralExpr* compLitExpr) {
	START_LOG_EXPR_CONVERSION(compLitExpr);

	core::ExpressionPtr retIr;
	LOG_EXPR_CONVERSION(retIr);

	if ( const clang::InitListExpr* initList =
			dyn_cast<clang::InitListExpr>(compLitExpr->getInitializer())
	) {
		return (retIr =
				convFact.convertInitExpr(
						NULL, 
						initList,
						convFact.convertType(compLitExpr->getType().getTypePtr()),
						false
				)
		);
	}
	return (retIr = Visit(compLitExpr->getInitializer()));
}


//---------------------------------------------------------------------------------------------------------------------
//										C EXPRESSION CONVERTER
//										calls Base: Expression Converter
//---------------------------------------------------------------------------------------------------------------------

//~~~~~~~~~~~~~~~~~~~~~~~~~~~~~~~~~~~~~~~~~~~~~~~~~~~~~~~~~~~~~~~~~~~~~~~~~
// Overwrite the basic visit method for expression in order to automatically
// and transparently attach annotations to node which are annotated
//~~~~~~~~~~~~~~~~~~~~~~~~~~~~~~~~~~~~~~~~~~~~~~~~~~~~~~~~~~~~~~~~~~~~~~~~~
core::ExpressionPtr ConversionFactory::CExprConverter::Visit(const clang::Expr* expr) {
	core::ExpressionPtr retIr = ConstStmtVisitor<CExprConverter, core::ExpressionPtr>::Visit(expr);

	// check for OpenMP annotations
	return omp::attachOmpAnnotation(retIr, expr, convFact);
}

} // End conversion namespace
} // End frontend namespace
} // End insieme namespace<|MERGE_RESOLUTION|>--- conflicted
+++ resolved
@@ -642,20 +642,6 @@
 					irNode = builder.callExpr(builder.getLangBasic().getUnit(),
 							builder.getLangBasic().getRefDelete(), args.front());
 				}
-				else{
-					// select appropriate deref operation: AnyRefDeref for void*, RefDeref for anything else
-					 assert(false && "who uses this???");
-					core::ExpressionPtr arg = wrapVariable(callExpr->getArg(0));
-					core::ExpressionPtr delOp = builder.getLangBasic().getRefDelete();
-
-					// otherwise this is not a L-Value so it needs to be wrapped into a variable
-					irNode = builder.callExpr(builder.getLangBasic().getUnit(), delOp, arg);
-				}
-<<<<<<< HEAD
-
-				END_LOG_EXPR_CONVERSION(irNode);
-				return irNode;
-=======
 				*/
 				if (args.front()->getType()->getNodeType() != core::NT_RefType) {
 					assert(false && "free should not use byValue");
@@ -666,21 +652,9 @@
 					// otherwise this is not a L-Value so it needs to be wrapped into a variable
 					return (irNode = builder.callExpr(builder.getLangBasic().getUnit(), delOp, arg));
 				}
->>>>>>> 15d4d2bd
 			}
 
-<<<<<<< HEAD
-			// function might be intercepted - already processed and cached 
-			ConversionContext::LambdaExprMap::const_iterator fit = ctx.lambdaExprCache.find(funcDecl);
-			if (fit != ctx.lambdaExprCache.end()) {
-				irNode = builder.callExpr(funcTy->getReturnType(), static_cast<core::ExpressionPtr>(fit->second),
-						packedArgs);
-				END_LOG_EXPR_CONVERSION(irNode);
-				return irNode;
-			}
-=======
 			irNode = convFact.convertFunctionDecl(funcDecl).as<core::ExpressionPtr>();
->>>>>>> 15d4d2bd
 
 			//build callExpr
 			irNode = builder.callExpr(funcTy->getReturnType(), irNode, packedArgs);
@@ -716,33 +690,11 @@
 			packedArgs.insert(packedArgs.begin(), ctx.globalVar);
 		}
 
-<<<<<<< HEAD
-		// function definition might be already processed and cached, 
-		// otherwise create the call expression node,
-		ConversionContext::LambdaExprMap::const_iterator fit = ctx.lambdaExprCache.find(definition);
-		if (fit != ctx.lambdaExprCache.end()) {
-			irNode = builder.callExpr(funcTy->getReturnType(), static_cast<core::ExpressionPtr>(fit->second),
-					 packedArgs);
-
-			END_LOG_EXPR_CONVERSION(irNode);
-			return irNode;
-		}
-
 		assert(definition && "No definition found for function");
 
-		auto lambdaExpr = core::static_pointer_cast<const core::Expression>(
-				convFact.convertFunctionDecl(definition));
-			
-		irNode = builder.callExpr(funcTy->getReturnType(), lambdaExpr, packedArgs);
-		END_LOG_EXPR_CONVERSION(irNode);
-		return irNode;
-=======
-		assert(definition && "No definition found for function");
-
 		auto lambdaExpr = convFact.convertFunctionDecl(definition).as<core::ExpressionPtr>();
 
 		return (irNode = builder.callExpr(funcTy->getReturnType(), lambdaExpr, packedArgs));
->>>>>>> 15d4d2bd
 	} 
 
 
