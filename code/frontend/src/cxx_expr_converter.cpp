--- conflicted
+++ resolved
@@ -29,8 +29,8 @@
  *
  * All copyright notices must be kept intact.
  *
- * INSIEME depends on several third party software packages. Please
- * refer to http://www.dps.uibk.ac.at/insieme/license.html for details
+ * INSIEME depends on several third party software packages. Please 
+ * refer to http://www.dps.uibk.ac.at/insieme/license.html for details 
  * regarding third party software licenses.
  */
 
@@ -502,11 +502,6 @@
 	// back end compiler
 	if (callExpr->isElidable () ){
 		// if is an elidable constructor, we should return a refvar, not what the parameters say
-<<<<<<< HEAD
-=======
-
-
->>>>>>> 027bab7a
 		return (Visit(callExpr->getArg (0)));
 	}
 
