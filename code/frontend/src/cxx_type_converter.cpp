--- conflicted
+++ resolved
@@ -104,15 +104,9 @@
 		for (; ctorIt != ctorEnd; ctorIt ++){
 			const CXXConstructorDecl* ctorDecl = *ctorIt;
 
-<<<<<<< HEAD
-			if (ctorDecl->isDefaultConstructor() ||      // if is a ctor without parameters, or all default
-				ctorDecl->isCopyConstructor() ||		  // accepts a reference as parameter
-				ctorDecl->isMoveConstructor() ){		  // accepts a right side reference as paramenter
-=======
 			if (ctorDecl->isDefaultConstructor() ||
 				ctorDecl->isCopyConstructor() ||
 				ctorDecl->isMoveConstructor() ){
->>>>>>> 9baf9c38
 
 				core::LambdaExprPtr&& ctorLambda = convFact.convertCtor(ctorDecl, classType).as<core::LambdaExprPtr>();
 				if (ctorLambda){
@@ -132,7 +126,6 @@
 				classInfo.setDestructorVirtual();
 		}
 
-<<<<<<< HEAD
 		// member functions
 		clang::CXXRecordDecl::method_iterator methodIt = classDecl->method_begin();
 		clang::CXXRecordDecl::method_iterator methodEnd= classDecl->method_end();
@@ -149,22 +142,21 @@
 			core::LambdaExprPtr&& methodLambda = convFact.convertFunctionDecl(method).as<core::LambdaExprPtr>();
 			methodLambda = convFact.memberize  (method, methodLambda, builder.refType(classType), core::FK_MEMBER_FUNCTION);
 
-			std::cout << " ############ member! #############" << std::endl;
-			std::cout << llvm::cast<clang::NamedDecl>(method)->getNameAsString() << std::endl;
-			dumpPretty(methodLambda);
-			method->dump();
-			std::cout << ( (*methodIt)->isVirtual()? "virtual!\n":"\n");
-			std::cout << ((*methodIt)->isConst()? "const!\n":"\n");
-			std::cout << "           ############" << std::endl;
+			if (VLOG_IS_ON(2)){
+				VLOG(2) << " ############ member! #############";
+				VLOG(2)<< llvm::cast<clang::NamedDecl>(method)->getNameAsString();
+				dumpPretty(methodLambda);
+				method->dump();
+				VLOG(2) << ( (*methodIt)->isVirtual()? "virtual!":" ");
+				VLOG(2) << ((*methodIt)->isConst()? "const!":" ");
+				VLOG(2) << "           ############";
+			}
 
 			classInfo.addMemberFunction(llvm::cast<clang::NamedDecl>(method)->getNameAsString(), 
 										methodLambda,
 										(*methodIt)->isVirtual(), 
 										(*methodIt)->isConst());
 		}
-=======
-		// operator overloads
->>>>>>> 9baf9c38
 		
 		// append metha information to the class definition
 		core::setMetaInfo(classType, classInfo);
