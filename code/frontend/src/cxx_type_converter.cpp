--- conflicted
+++ resolved
@@ -293,26 +293,12 @@
 
 		// handle defaulted/deleted members, default implementations, registering in TU and struct/union creation
 		auto finalRetType = frontend::utils::createStructOrUnion(converter, tagTy->isStruct(), genTy, parents, recordTy->getFields(), fieldInits,
-		                                                         recordMembers, destructorVirtual, pvMembers);
+		                                                         recordMembers, destructorVirtual, pvMembers, staticMembers);
 
 		// after method translation: generate invoke and pop lambda scope in case it was a lambda class
 		generateLambdaInvokeOperator(methodDecls, classDecl, finalRetType->getRecord()->getMemberFunctions(), converter);
 		converter.getVarMan()->popLambda();
 
-<<<<<<< HEAD
-		// create new structTy/unionTy
-		if(tagTy->isStruct()) {
-			retTy = builder.structType(genTy->getName()->getValue(), parents, recordTy->getFields()->getFields(), recordMembers.getConstructorLiteralList(),
-			                           recordMembers.getDestructorLiteral(), destructorVirtual,
-			                           recordMembers.getMemberFunctionList(), pvMembers, staticMembers);
-		} else {
-			retTy = builder.unionType(genTy->getName()->getValue(), recordTy->getFields()->getFields(), recordMembers.getConstructorLiteralList(),
-			                          recordMembers.getDestructorLiteral(), destructorVirtual,
-			                          recordMembers.getMemberFunctionList(), pvMembers, staticMembers);
-		}
-
-=======
->>>>>>> 134360e8
 		// don't forget to migrate annotations
 		core::transform::utils::migrateAnnotations(tagTy, finalRetType);
 
