--- conflicted
+++ resolved
@@ -134,11 +134,6 @@
 						cfg->dump(comp.getPreprocessor().getLangOpts(), true);
 					}
 				}
-<<<<<<< HEAD
-			}
-		});
-	}
-=======
 			});
 		}
     }
@@ -146,10 +141,6 @@
     // clear sema in case it is not needed any more (might be needed by the AST dumper)
 	if(!compilationOnly)
 		comp.destroySema();
-
-
-	//////////////////////////////////////////////////////////////////////////////
->>>>>>> 00938510
 }
 
 ///  A translation unit contains informations about the compiler (needed to keep alive object instantiated by clang),
