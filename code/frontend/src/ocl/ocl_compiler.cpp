/**
 * Copyright (c) 2002-2013 Distributed and Parallel Systems Group,
 *                Institute of Computer Science,
 *               University of Innsbruck, Austria
 *
 * This file is part of the INSIEME Compiler and Runtime System.
 *
 * We provide the software of this file (below described as "INSIEME")
 * under GPL Version 3.0 on an AS IS basis, and do not warrant its
 * validity or performance.  We reserve the right to update, modify,
 * or discontinue this software at any time.  We shall have no
 * obligation to supply such updates or modifications or any other
 * form of support to you.
 *
 * If you require different license terms for your intended use of the
 * software, e.g. for proprietary commercial or industrial use, please
 * contact us at:
 *                   insieme@dps.uibk.ac.at
 *
 * We kindly ask you to acknowledge the use of this software in any
 * publication or other disclosure of results by referring to the
 * following citation:
 *
 * H. Jordan, P. Thoman, J. Durillo, S. Pellegrini, P. Gschwandtner,
 * T. Fahringer, H. Moritsch. A Multi-Objective Auto-Tuning Framework
 * for Parallel Codes, in Proc. of the Intl. Conference for High
 * Performance Computing, Networking, Storage and Analysis (SC 2012),
 * IEEE Computer Society Press, Nov. 2012, Salt Lake City, USA.
 *
 * All copyright notices must be kept intact.
 *
 * INSIEME depends on several third party software packages. Please 
 * refer to http://www.dps.uibk.ac.at/insieme/license.html for details 
 * regarding third party software licenses.
 */

#include "insieme/core/expressions.h"
#include "insieme/core/ast_node.h"
#include "insieme/c_info/naming.h"
#include "insieme/frontend/ocl/ocl_compiler.h"
#include "insieme/frontend/ocl/ocl_annotations.h"
#include "insieme/frontend/utils/types_lenght.h"

namespace insieme {
namespace frontend {
namespace ocl {

namespace {

/* does not work at all
class OclVisitor : public core::ASTVisitor<core::ProgramPtr> {
private:
    const core::ASTBuilder& builder;
    core::ProgramPtr& program;

public:

    OclVisitor(core::ASTBuilder& astBuilder, core::ProgramPtr program) : builder(astBuilder), program(program){ }

    core::ProgramPtr visitLambdaExpr(const core::LambdaExprPtr& func) {
        auto funcAnnotation = func.getAnnotation(ocl::BaseAnnotation::KEY);
        if(funcAnnotation) {

            bool isKernelFunction;
            bool workGroupSizeDefined = false;
            size_t wgs[3];
            ocl::BaseAnnotation::AnnotationList::const_iterator I = funcAnnotation->getListBegin();
            for(ocl::BaseAnnotation::AnnotationList::const_iterator I = funcAnnotation->getListBegin(), E = funcAnnotation->getListEnd();
                I != E; ++I) {
                ocl::AnnotationPtr annot = (*I);

                if(ocl::WorkGroupSizeAnnotationPtr wgsap = std::dynamic_pointer_cast<ocl::WorkGroupSizeAnnotation>(annot)) {
                    workGroupSizeDefined = true;
                    wgs[0] = wgsap->getXdim();
                    assert(wgs[0] > 0 && "Work group Size x-dimension has to be greater than 0.");
                    wgs[1] = wgsap->getYdim();
                    assert(wgs[1] > 0 && "Work group Size y-dimension has to be greater than 0.");
                    wgs[2] = wgsap->getZdim();
                    assert(wgs[2] > 0 && "Work group Size z-dimension has to be greater than 0.");
                }

                if(ocl::KernelFctAnnotationPtr kf = std::dynamic_pointer_cast<ocl::KernelFctAnnotation>(annot)) {
                    isKernelFunction = kf->isKernelFct();
                }

            }
            if(!isKernelFunction)
                return program;

            //Todo remove
            const core::LambdaExpr kernel = *func;

            core::LambdaExpr::ParamList params = kernel.getParams();

            // add vector<uint<4>,3> globalRange and localRange to parameters
            // params.push_back

            const core::StatementPtr& body = kernel.getBody();
            //Todo remove
            const core::Statement& bodydummy = *kernel.getBody();
            const core::Node::ChildList& children = bodydummy.getChildList();

            std::for_each(children.begin(), children.end(),
                    [&builder] (const core::NodePtr& curr) {
                //look for ocl buildin functions and translate them to IR statements

                }
            );

            //add three parallel statements for the localRange
            core::JobExprPtr localZjob = builder.jobExpr(body);

            core::LambdaExprPtr newFunc = builder.lambdaExpr(kernel.getType(), params, localZjob);

            core::NodePtr newProgram = core::transform::replaceNode(builder, program, func, newFunc);

            std::cout << "replaced -" << newProgram->toString() << "-\n";



            if(core::ProgramPtr np = dynamic_pointer_cast<const core::Program>(newProgram)) {
            std::cout << " do it\n";
                //if replaced function was an entry point, update entry points
                core::Program::EntryPointSet entryList = program->getEntryPoints();

                for(std::unordered_set<core::ExpressionPtr>::iterator it = entryList.begin(), end = entryList.end();
                    it != end; it ++) {
                    if(*it == func) {
                        np = core::Program::remEntryPoint(*builder.getNodeManager(), np, func);
                        np = core::Program::addEntryPoint(*builder.getNodeManager(), np, newFunc);
                    }
                }
                program = np;
                return np;
          } else {
               assert(false && "OclCompiler corrupted program");
          }

        }
        return program;
    }
};
*/


void KernelData::appendCaptures(core::Lambda::CaptureList& captureList, OCL_SCOPE scope) {

    if(globalRangeUsed)
        CAPTURE(captureList, globalRange);

    if(numGroupsUsed)
        CAPTURE(captureList, numGroups);

    if(localRangeUsed || scope == OCL_GLOBAL)
        CAPTURE(captureList, localRange);

    if(groupTgUsed) {
        CAPTURE(captureList, groupTg);
    }

    if(localTgUsed && scope == OCL_LOCAL)
        CAPTURE(captureList, localTg);

}

core::CallExprPtr KernelData::accessGlobalRange(core::ExpressionPtr idx) {
    globalRangeUsed = true;
    return vecAccess(globalRange, idx);
}


core::CallExprPtr KernelData::accessNumGroups(core::ExpressionPtr idx) {
    numGroupsUsed = true;
    return vecAccess(numGroups, idx);
}


core::CallExprPtr KernelData::accessLocalRange(core::ExpressionPtr idx) {
    localRangeUsed = true;
    return vecAccess(localRange, idx);
}

core::CallExprPtr KernelData::callBarrier(core::ExpressionPtr memFence) {

    groupTgUsed = true;

    return builder.callExpr(core::lang::TYPE_UNIT, core::lang::OP_BARRIER_PTR, groupTg);
}


class KernelMapper : public core::NodeMapping {
    const core::ASTBuilder& builder;

    // Vectors to store local variables
    //TODO remove these two, should be empty anyway?
    std::vector<core::VariablePtr> constantArgs;
    std::vector<core::VariablePtr> globalVars;

    std::vector<core::DeclarationStmtPtr> localVars;
    std::vector<core::VariablePtr> privateVars;

    KernelData& kd;

private:

    void append(std::vector<core::VariablePtr>& sink, std::vector<core::VariablePtr>& source) {
        for(std::vector<core::VariablePtr>::iterator I = source.begin(), E = source.end(); I != E; I++) {
            sink.push_back(*I);
        }
    }

    void append(std::vector<core::VariablePtr>& sink, std::vector<core::DeclarationStmtPtr>& source) {
        for(std::vector<core::DeclarationStmtPtr>::iterator I = source.begin(), E = source.end(); I != E; I++) {
            sink.push_back((*I)->getVariable());
        }
    }


public:


    KernelMapper(core::ASTBuilder& astBuilder, KernelData& data)
    : builder(astBuilder), kd(data) { };

    const core::NodePtr mapElement(unsigned, const core::NodePtr& element) {
//std::cout << "\t * found " << element->toString() << std::endl;

        if(core::dynamic_pointer_cast<const core::LambdaExpr>(element)){
            std::cout << "the function \n";
            return element;
        }


        if(core::CallExprPtr call = core::dynamic_pointer_cast<const core::CallExpr>(element)){
//            std::cout << "found a call\n";
            core::ExpressionPtr fun = call->getFunctionExpr();
            if(core::LiteralPtr literal = core::dynamic_pointer_cast<const core::Literal>(fun)) {
                const vector<core::ExpressionPtr>& args = call->getArguments();
                // reading parallel loop boundaries
                if(literal->getValue() == "get_global_size") {
                    assert(args.size() == 1 && "Function get_global_id must have exactly 1 argument");

                    return kd.accessGlobalRange(args.at(0));
                }
                if(literal->getValue() == "get_num_groups") {
                    assert(args.size() == 1 && "Function get_num_groups must have exactly 1 argument");

                    return kd.accessNumGroups(args.at(0));
                }
                if(literal->getValue() == "get_local_size") {
                    assert(args.size() == 1 && "Function get_local_id must have exactly 1 argument");

                    return kd.accessLocalRange(args.at(0));
                }

                // syncronization
                if(literal->getValue() == "ocl_barrier") {
                    assert(args.size() == 1 && "Function barrier must have exactly 1 argument");

                    return kd.callBarrier(args.at(0));
                }
            }
        /*

        std::cout << "FUNCTION: " << fun << std::endl;
            const core::Node::ChildList& elems = call->getChildList();
            for(size_t i = 0; i < elems.size(); ++i) {
                std::cout << "child: " << elems.at(i) << std::endl;
            }
*/
            return element->substitute(builder.getNodeManager(), *this);
        }

        if (core::DeclarationStmtPtr decl = dynamic_pointer_cast<const core::DeclarationStmt>(element)) {
//            std::cout << "a variable declaration " << (element.hasAnnotation(ocl::BaseAnnotation::KEY) ? "with . attributes " : " -  ") <<
//                    (element->hasAnnotation(ocl::BaseAnnotation::KEY) ? "with -> attributes \n" : " -  \n");
//            std::cout << "variable: " << decl->toString() << std::endl;

            if(decl->getVariable()->hasAnnotation(ocl::BaseAnnotation::KEY)) {
                ocl::BaseAnnotationPtr annot = decl->getVariable()->getAnnotation(ocl::BaseAnnotation::KEY);
                for(ocl::BaseAnnotation::AnnotationList::const_iterator I = annot->getAnnotationListBegin(),
                        E = annot->getAnnotationListEnd(); I != E; ++I) {
                    if(ocl::AddressSpaceAnnotationPtr asa = std::dynamic_pointer_cast<ocl::AddressSpaceAnnotation>(*I)) {
                        switch(asa->getAddressSpace()) {
                        case ocl::AddressSpaceAnnotation::LOCAL: {
                            localVars.push_back(decl);
                            //TODO remove declaration from source code
                            return core::lang::STMT_NO_OP_PTR;
                            break;
                        }
                        case ocl::AddressSpaceAnnotation::PRIVATE: {
                            privateVars.push_back(decl->getVariable());
                            break;
                        }
                        case ocl::AddressSpaceAnnotation::CONSTANT: {
                            assert(false && "Address space CONSTANT not allowed for local variables");
                        }
                        case ocl::AddressSpaceAnnotation::GLOBAL: {
                            assert(false && "Address space GLOBAL not allowed for local variables");
                        }
                        default:
                            assert(false && "Unexpected OpenCL address space attribute for local variable");
                        }
                    } else {
                        assert(false && "No other OpenCL attribute than oclAddressSpaceAnnotation allowed for variables");
                    }

                }
            }
            return element;//->substitute(builder.getNodeManager(), *this);
        }
/*
        if(core::VariablePtr var = dynamic_pointer_cast<const core::Variable>(element)) {
            core::Variable v = *var;
            std::cout << "VarID: " << v.getId() << " VarType: " << v.getType() << std::endl;
        }
*/
        if(core::CompoundStmtPtr body = dynamic_pointer_cast<const core::CompoundStmt>(element->substitute(builder.getNodeManager(), *this))){
            std::cout << "the body\n";
/* do this recursively
            const core::Node::ChildList& children = body->getChildList();

            //&builder should be captured, but is member variable
            std::for_each(children.begin(), children.end(),
                    [] (const core::NodePtr& curr) {
                //look for ocl buildin functions and translate them to IR statements

                }
            );*/

                return body;
//                core::LambdaExpr localZparallel = builder.l
     //           core::LambdaExprPtr newFunc = builder.lambdaExpr(newFuncType, params,localZjob);
            }
 //           else
   //             assert(body && "KenrnelMapper corrupted function body.");
//        }

        return element;
    }


    // gets vectors of variables and appends the variables found in the function body to them
    void getMemspaces(std::vector<core::VariablePtr>& constantV, std::vector<core::VariablePtr>& globalV,
            std::vector<core::VariablePtr>& localV, std::vector<core::VariablePtr>& privateV){
        append(globalV, globalVars);
        append(constantV, constantArgs);
        append(localV, localVars);
        append(privateV, privateVars);
    }

    // returns vector containing the private variables
    std::vector<core::VariablePtr>& getPrivateVars() {
        return privateVars;
    }

    // returns vector containing the local variable declarations
    std::vector<core::DeclarationStmtPtr>& getLocalDeclarations() {
        return localVars;
    }

    void resetMemspaces() {
        globalVars.clear();
        constantArgs.clear();
        localVars.clear();
        privateVars.clear();
    }
};
/*
class VariableMapping : public std::vector<std::pair<core::VariablePtr, core::VariablePtr >> {
public:
    // add variables to the mapping
    void add(std::vector<core::VariablePtr>& Vars) {
        for_each(Vars.begin(), Vars.end(), [&] (core::VariablePtr v) {
            this->push_back(std::make_pair(v,v));
        });
    }
    void add(std::vector<core::DeclarationStmtPtr>& Vars) {
        for_each(Vars.begin(), Vars.end(), [&] (core::DeclarationStmtPtr v) {
            this->push_back(std::make_pair(v->getVariable(),v->getVariable()));
        });
    }

    // look for the mapping of a specific root
    const core::VariablePtr& map(const core::VariablePtr& root) {
        for(auto I = this->begin(), E = this->end(); I != E; ++I) {
           if((*I).first == root) {
               return (*I).second;
           }
        }
        return root;
    }

    // Adjust mapping
    bool remap(const core::VariablePtr& oldTarget, const core::VariablePtr& newTarget) {
        for(auto I = this->begin(), E = this->end(); I != E; ++I) {
           if((*I).second == oldTarget) {
               std::cout << "if " << newTarget->getId() << std::endl;
               (*I).second = newTarget;
               return true;
           }
        }
        return false;
    }

};

*/

class OclMapper : public core::NodeMapping {
    KernelMapper kernelMapper;
    const core::ASTBuilder& builder;
//    const core::Substitution::Mapping& mapping;

    // vectors to store Arguments
    std::vector<core::VariablePtr> constantArgs;
    std::vector<core::VariablePtr> globalArgs;
    std::vector<core::VariablePtr> localArgs;
    std::vector<core::VariablePtr> privateArgs;

    //TODO replace with kernelData

    KernelData kd;

private:
    template <typename T>
    void appendToVector(std::vector<T>& outVec, std::vector<T>& inVec) {
        for(auto I = inVec.begin(), E = inVec.end(); I != E; I++) {
            outVec.push_back(*I);
        }
    }

    // function to calculate the product of all elements in a vector
    core::ExpressionPtr vecProduct(core::VariablePtr vec, size_t n) {
        assert(vec->getType()->getNodeType() == core::NodeType::NT_VectorType && "function vecProduct is only allowed for vector variables\n");
        --n;
        if(n == 0) {
            return SUBSCRIPT(vec,0);
        }


        return builder.callExpr(core::lang::TYPE_UINT_4_PTR, core::lang::OP_UINT_MUL_PTR,
            toVector<core::ExpressionPtr>( vecProduct(vec, n), SUBSCRIPT(vec, n) ));
    }



    // creates new declaration for all variables in the input vector and stores them in the output vector
    // The elements of the input vector are used as initialization values for the new variables
    // The last parameter contains a mapping of each variable to its original one (before chatching). This
    // will be automatically updated
/*FIXME
    void createDeclarations(core::LambdaExpr::CaptureList& outVec, std::vector<core::VariablePtr>& inVec) {
        for(auto I = inVec.begin(), E = inVec.end(); I != E; I++) {
            CAPTURE(outVec, *I);
        }
    }

    void createDeclarations(core::LambdaExpr::CaptureList& outVec, std::vector<core::DeclarationStmtPtr>& inVec) {
        for(auto I = inVec.begin(), E = inVec.end(); I != E; I++) {
            const core::VariablePtr& initVal = builder.variable((*I)->getVariable()->getType());

            outVec.push_back(builder.declarationStmt((*I)->getVariable(), initVal));
            // update inVec with new variables, but the old initialization values
            (*I) = builder.declarationStmt(initVal, (*I)->getInitialization());
        }
    }
/*
    // Creates the initial mapping of the vaiables: each variable (except for in-body private variables) will be mapped on itself
    void getInitialVariables(VariableMapping& variableMapping) {
        // constant arguments
        variableMapping.add(constantArgs);

        // global arguments
        variableMapping.add(globalArgs);

        // local arguments
        variableMapping.add(localArgs);

        // local in-body variables
        variableMapping.add(kernelMapper.getLocalDeclarations());

        // private arguments
        variableMapping.add(privateArgs);

        // private in-body variables
        // not needed, is it?

    }
*/
public:

    OclMapper(core::ASTBuilder& astBuilder)
        : kernelMapper(astBuilder, kd), builder(astBuilder),
          kd(astBuilder){ };

    const core::NodePtr mapElement(unsigned, const core::NodePtr& element) {
        // quick check - stop recursion at variables
        if (element->getNodeCategory() == core::NodeCategory::NC_Type) {
            return element;//->substitute(builder.getNodeManager(), *this);
        }


        //TODO keep annotations when copying, element should not be used after this call

        // check if we are at a function node
        if(core::LambdaExprPtr func = dynamic_pointer_cast<const core::LambdaExpr>(element)){
//        if(newNode->getNodeType() == core::NodeType::NT_LambdaExpr && false){
//            return builder.lambdaExpr(func->getType(), func->getParams(), builder.compoundStmt());

            bool isKernelFunction = false;
            bool workGroupSizeDefined = false;
            auto cName = element.getAnnotation(c_info::CNameAnnotation::KEY);
            auto funcAnnotation = element.getAnnotation(ocl::BaseAnnotation::KEY);
            if(funcAnnotation) {

                size_t wgs[3];
                for(ocl::BaseAnnotation::AnnotationList::const_iterator I = funcAnnotation->getAnnotationListBegin(),
                        E = funcAnnotation->getAnnotationListEnd(); I != E; ++I) {
                    ocl::AnnotationPtr annot = (*I);

                    if(ocl::WorkGroupSizeAnnotationPtr wgsap = std::dynamic_pointer_cast<ocl::WorkGroupSizeAnnotation>(annot)) {
                        workGroupSizeDefined = true;
                        wgs[0] = wgsap->getXdim();
                        assert(wgs[0] > 0 && "Work group Size x-dimension has to be greater than 0.");
                        wgs[1] = wgsap->getYdim();
                        assert(wgs[1] > 0 && "Work group Size y-dimension has to be greater than 0.");
                        wgs[2] = wgsap->getZdim();
                        assert(wgs[2] > 0 && "Work group Size z-dimension has to be greater than 0.");
                    }
                    if(ocl::KernelFctAnnotationPtr kf = std::dynamic_pointer_cast<ocl::KernelFctAnnotation>(annot)) {
                        isKernelFunction = kf->isKernelFct();
                    }

                }
            }

            assert(!(workGroupSizeDefined & !isKernelFunction) && "Attribute Reqd_work_group_size can only be defined for kernel functions");

            //if function is not a OpenCL kernel function recursively check for child nodes
            if(!isKernelFunction) {
                return element->substitute(builder.getNodeManager(), *this);
            }


            core::Lambda::ParamList params = func->getParameterList();

            // store memory spaces of arguments
            for(core::Lambda::ParamList::iterator pi = params.begin(), pe = params.end(); pi != pe; pi++) {
                core::VariablePtr var = *pi;
                if(var->hasAnnotation(ocl::BaseAnnotation::KEY)) {
                    ocl::BaseAnnotationPtr annot = var->getAnnotation(ocl::BaseAnnotation::KEY);
                    for(ocl::BaseAnnotation::AnnotationList::const_iterator I = annot->getAnnotationListBegin(),
                            E = annot->getAnnotationListEnd(); I != E; ++I) {
                        if(ocl::AddressSpaceAnnotationPtr asa = std::dynamic_pointer_cast<ocl::AddressSpaceAnnotation>(*I)) {
                            switch(asa->getAddressSpace()) {
                            case ocl::AddressSpaceAnnotation::GLOBAL: {
                                globalArgs.push_back(var);
                                break;
                            }
                            case ocl::AddressSpaceAnnotation::CONSTANT: {
                                constantArgs.push_back(var);
                                break;
                            }
                            case ocl::AddressSpaceAnnotation::LOCAL: {
                                localArgs.push_back(var);
                                //TODO think about what to do with local variable arguments
                                break;
                            }
                            case ocl::AddressSpaceAnnotation::PRIVATE: {
                                privateArgs.push_back(var);
                                break;
                            }
                            default:
                                assert(false && "Unexpected OpenCL address space attribute for kernel function argument");
                            }
                        }
                    }
                }
                else {
                    // arguments without address space modifiers are private per default
                    privateArgs.push_back(var);
                }
            }

            // add vector<uint<4>,3> globalRange and localRange to parameters
/*            core::IntTypeParam vecSize = core::IntTypeParam::getConcreteIntParam(static_cast<size_t>(3));
            core::VariablePtr globalRange = builder.variable(builder.vectorType(builder.uintType( INT_LENGTH ), vecSize));
            params.push_back(globalRange);
            core::VariablePtr localRange = builder.variable(builder.vectorType(builder.uintType( INT_LENGTH ), vecSize));
            params.push_back(localRange);*/
//            params.push_back(globalRange);
//            params.push_back(localRange);

            // update the type of the function
            core::FunctionTypePtr newFuncType;
            if(core::FunctionTypePtr funcType = core::dynamic_pointer_cast<const core::FunctionType>(func->getType())){
                core::TypePtr retTy = funcType->getReturnType();

                //check return type
                assert(retTy->getName() == "unit" && "Return type of kernel functions must be void.");

                core::TypeList args = funcType->getArgumentTypes();
                args.push_back(kd.globalRange->getType());
                args.push_back(kd.localRange->getType());

<<<<<<< HEAD
                newFuncType = builder.functionType( core::TypeList(), args, retTy); // FIXME empty capture list
=======
                newFuncType = builder.functionType(args, retTy);
>>>>>>> 3e343c51
            } else {
                assert(funcType && "Function has unexpected type");
            }

            //TODO handle subnodes.
            //Maybe prettier in another mapper
            const core::StatementPtr& oldBody = func->getBody();

            if(core::StatementPtr newBody = dynamic_pointer_cast<const core::Statement>(oldBody->substitute(builder.getNodeManager(), kernelMapper))){
                // parallel function's type, equal for all
<<<<<<< HEAD
                core::TypeList parArgs;
=======
            	core::TypeList parArgs;
>>>>>>> 3e343c51
                parArgs.push_back(core::lang::TYPE_UINT_4_PTR);
                parArgs.push_back(core::lang::TYPE_UINT_4_PTR);
                parArgs.push_back(core::lang::TYPE_JOB_PTR);

                // type of functions inside jobs
//                core::FunctionTypePtr funType = builder.functionType(builder.tupleType(), builder.unitType());

                core::Lambda::ParamList funParams;


<<<<<<< HEAD
                core::FunctionTypePtr parFuncType= builder.functionType(core::TypeList(), parArgs, core::lang::TYPE_UINT_4_PTR);
=======
                core::FunctionTypePtr parFuncType= builder.functionType(parArgs, builder.getNodeManager().basic.getUInt4());
>>>>>>> 3e343c51

// Top down generation of constructs

// Bottom up generation/composition of constructs

                core::JobExpr::GuardedStmts noGuardedStatementsNeeded;
//                , noGuardedStatementsNeeded, kernelMapper.getLocalDeclarations()
//TODO add pfor

                // capture all arguments
                core::Lambda::CaptureList localFunCaptures;
/*FIXME                createDeclarations(localFunCaptures, constantArgs);
                createDeclarations(localFunCaptures, globalArgs);
                createDeclarations(localFunCaptures, localArgs);
                createDeclarations(localFunCaptures, privateArgs);
                // in-body local variables
                std::vector<core::DeclarationStmtPtr> localVars = kernelMapper.getLocalDeclarations();
                createDeclarations(localFunCaptures, localVars);
                // catch loop boundaries
                kd.appendCaptures(localFunCaptures, OCL_LOCAL);

                //TODO store return values of parallel
                core::LambdaExprPtr localParFct = builder.lambdaExpr(core::lang::TYPE_NO_ARGS_OP_PTR, localFunCaptures, funParams, newBody);

                // catch all arguments which are shared in local range
                core::LambdaExpr::CaptureList localJobCaptures;
                createDeclarations(localJobCaptures, constantArgs);
                createDeclarations(localJobCaptures, globalArgs);
                createDeclarations(localJobCaptures, localArgs);
                // in-body local variables
                appendToVector(localJobCaptures, localVars);
                // catch loop boundaries
                kd.appendCaptures(localJobCaptures, OCL_LOCAL);
                // TODO catch global variables

                core::JobExprPtr localJob = builder.jobExpr(localParFct, noGuardedStatementsNeeded, localJobCaptures);

                std::vector<core::ExpressionPtr> expr;
                //construct vector of arguments for local parallel
                expr.push_back(builder.literal("1", core::lang::TYPE_UINT_4_PTR));
                //TODO change arguments to vectors
//                const core::ExpressionPtr& idx = builder.literal(toString(0), core::lang::TYPE_UINT_4_PTR);

                // calculate localRange[0] * localRange[1] * localRange[2] to use as maximum number of threads
                core::ExpressionPtr localRangeProduct = vecProduct(kd.localRange, 3);

                expr.push_back(localRangeProduct);

                expr.push_back(localJob);

                core::CallExprPtr localPar = builder.callExpr(core::lang::TYPE_THREAD_GROUP_PTR, core::lang::OP_PARALLEL_PTR, expr);

                // capture all arguments
                core::LambdaExpr::CaptureList globalFunCaptures;
                createDeclarations(globalFunCaptures, constantArgs);
                createDeclarations(globalFunCaptures, globalArgs);
                createDeclarations(globalFunCaptures, localArgs);
                createDeclarations(globalFunCaptures, privateArgs);
                // catch loop boundaries
                kd.appendCaptures(globalFunCaptures, OCL_GLOBAL);
                // TODO catch global variables

                //core::DeclarationStmtPtr localThreadGroup = builder.declarationStmt(kd.localTg, localPar); inlined, see next line, created only if needed

                core::StatementPtr tmp;
                if(kd.localTgUsed)
                    tmp = builder.declarationStmt(kd.localTg, localPar);
                else
                    tmp = localPar;

                core::LambdaExprPtr globalParFct = builder.lambdaExpr(core::lang::TYPE_NO_ARGS_OP_PTR, globalFunCaptures, funParams, tmp);

                // catch all arguments which are shared in global range
                core::LambdaExpr::CaptureList globalJobCaptures;
                createDeclarations(globalJobCaptures, constantArgs);
                createDeclarations(globalJobCaptures, globalArgs);
                // catch loop boundaries
                kd.appendCaptures(globalJobCaptures, OCL_GLOBAL);
                // TODO catch global variables

                core::JobExprPtr globalJob = builder.jobExpr(globalParFct, noGuardedStatementsNeeded, globalJobCaptures);

                expr.clear();
                //construct vector of arguments for local parallel
                expr.push_back(builder.literal("1", core::lang::TYPE_UINT_4_PTR));

                // calculate groupRange[0] * groupRange[1] * groupRange[2] to use as maximum number of threads
                core::ExpressionPtr globalRangeProduct = vecProduct(kd.numGroups, 3);
                expr.push_back(globalRangeProduct);

                expr.push_back(globalJob);

                core::CallExprPtr globalPar = builder.callExpr(core::lang::TYPE_THREAD_GROUP_PTR, core::lang::OP_PARALLEL_PTR, expr);

//                core::StatementPtr parBody = builder.compoundStmt(globalPar);

                // construct updated param list
                core::LambdaExpr::ParamList newParams;
                appendToVector(newParams, constantArgs);
                appendToVector(newParams, globalArgs);
                appendToVector(newParams, localArgs);
                appendToVector(newParams, privateArgs);
                newParams.push_back(kd.globalRange); // add global range to parameters
                newParams.push_back(kd.localRange); // add local range to parameters

                std::vector<core::StatementPtr> newBodyStmts;

                //calculate groupRange = globalRange/localRange
                std::vector<core::ExpressionPtr> groupRdeclInit ;
                for(size_t i = 0; i < 3; ++i) {
                    groupRdeclInit.push_back(
                        builder.callExpr(core::lang::TYPE_UINT_4_PTR, core::lang::OP_UINT_DIV_PTR, toVector<core::ExpressionPtr>(
                            SUBSCRIPT(kd.globalRange, i ),  SUBSCRIPT(kd.localRange, i ) )));
                }

                //declare group range
                core::DeclarationStmtPtr groupRdecl = builder.declarationStmt(kd.numGroups, builder.vectorExpr(groupRdeclInit));
                newBodyStmts.push_back(groupRdecl);

                //core::DeclarationStmtPtr groupThreadGroup = builder.declarationStmt(kd.groupTg, globalPar); inlined, see next line, created only if needed

                if(kd.groupTgUsed)
                    tmp = builder.declarationStmt(kd.groupTg, globalPar);
                else
                    tmp = globalPar;


                newBodyStmts.push_back(tmp);

                core::LambdaExprPtr newFunc = builder.lambdaExpr(newFuncType, newParams, builder.compoundStmt(newBodyStmts));

                // get address spaces of variables in body
                kernelMapper.getMemspaces(globalArgs, constantArgs, localArgs, privateArgs);

                // put opencl annotation to the new function for eventual future use
                newFunc.addAnnotation(funcAnnotation);
                // put cname annotation to the new function
                newFunc.addAnnotation(cName);

                return newFunc;*/
                return element;
            }

/*            const core::Node::ChildList& children = body->getChildList();

            std::for_each(children.begin(), children.end(),
                    [] (const core::NodePtr& curr) {
                //look for ocl build-in functions and translate them to IR statements

                }
            );*/

  //          newFuncType = func->substitute(*builder.getNodeManager(), kernelMapper);
  //          core::FunctionTypePtr funcTy = builder.functionType( builder.tupleType(elemTy), retTy);


            //add three parallel statements for the localRange
//            core::JobExprPtr localZjob = builder.jobExpr(body);
/*            core::LambdaExprPtr newFunc = builder.lambdaExpr(newFuncType, params, localZjob);

            return newFunc;*/
        }

        return element->substitute(builder.getNodeManager(), *this);
    }

    //TODO remove, for debugging only
    void showKernelMapper() {

        std::cout << "Constant vars: " << constantArgs.size() << std::endl;
        std::cout << "Global vars: " << globalArgs.size() << std::endl;
        std::cout << "Local vars: " << localArgs.size() << std::endl;
        std::cout << "Private vars: " << privateArgs.size() << std::endl;
    }
};

}

core::ProgramPtr Compiler::lookForOclAnnotations() {
//    core::RecursiveASTVisitor<OclVisitor> visitor(oclAnnotationExpander);
//    core::visitAll(mProgram, oclAnnotationExpander);

    OclMapper oclAnnotationExpander(builder);
//    visitor.visit(mProgram);
    const core::NodePtr progNode = oclAnnotationExpander.mapElement(0, mProgram);

    if(core::ProgramPtr newProg = dynamic_pointer_cast<const core::Program>(progNode)) {
        mProgram = newProg;
        return newProg;
    }
    else
        assert(newProg && "OclCompiler corrupted the program");
    return mProgram;
}

} //namespace ocl
} //namespace frontend
} //namespace insieme<|MERGE_RESOLUTION|>--- conflicted
+++ resolved
@@ -604,11 +604,7 @@
                 args.push_back(kd.globalRange->getType());
                 args.push_back(kd.localRange->getType());
 
-<<<<<<< HEAD
-                newFuncType = builder.functionType( core::TypeList(), args, retTy); // FIXME empty capture list
-=======
                 newFuncType = builder.functionType(args, retTy);
->>>>>>> 3e343c51
             } else {
                 assert(funcType && "Function has unexpected type");
             }
@@ -619,11 +615,7 @@
 
             if(core::StatementPtr newBody = dynamic_pointer_cast<const core::Statement>(oldBody->substitute(builder.getNodeManager(), kernelMapper))){
                 // parallel function's type, equal for all
-<<<<<<< HEAD
                 core::TypeList parArgs;
-=======
-            	core::TypeList parArgs;
->>>>>>> 3e343c51
                 parArgs.push_back(core::lang::TYPE_UINT_4_PTR);
                 parArgs.push_back(core::lang::TYPE_UINT_4_PTR);
                 parArgs.push_back(core::lang::TYPE_JOB_PTR);
@@ -634,11 +626,7 @@
                 core::Lambda::ParamList funParams;
 
 
-<<<<<<< HEAD
-                core::FunctionTypePtr parFuncType= builder.functionType(core::TypeList(), parArgs, core::lang::TYPE_UINT_4_PTR);
-=======
                 core::FunctionTypePtr parFuncType= builder.functionType(parArgs, builder.getNodeManager().basic.getUInt4());
->>>>>>> 3e343c51
 
 // Top down generation of constructs
 
