--- conflicted
+++ resolved
@@ -141,7 +141,6 @@
 };
 */
 
-<<<<<<< HEAD
 void KernelData::appendCaptures(core::ASTBuilder::CaptureInits& captureList, OCL_SCOPE scope, core::TypeList cTypes){
 
     if(globalRangeUsed)
@@ -181,47 +180,6 @@
         CAPTURE(captureList, localTg, inits, cTypes);
 
 }
-=======
-//void KernelData::appendCaptures(core::ASTBuilder::CaptureInits& captureList, OCL_SCOPE scope, core::TypeList cTypes){
-//
-//    if(globalRangeUsed)
-//        iCAPTURE(captureList, globalRange, cTypes);
-//
-//    if(numGroupsUsed)
-//        iCAPTURE(captureList, numGroups, cTypes);
-//
-//    if(localRangeUsed || scope == OCL_GLOBAL)
-//        iCAPTURE(captureList, localRange, cTypes);
-//
-//    if(groupTgUsed)
-//        iCAPTURE(captureList, groupTg, cTypes);
-//
-//    if(localTgUsed && scope == OCL_LOCAL)
-//        iCAPTURE(captureList, localTg, cTypes);
-//
-//}
-
-
-//TODO remove
-//void KernelData::appendCaptures(core::Lambda::CaptureList& captureList, OCL_SCOPE scope, core::CaptureInitExpr::Values inits, core::TypeList cTypes) {
-//
-//    if(globalRangeUsed)
-//        CAPTURE(captureList, globalRange, inits, cTypes);
-//
-//    if(numGroupsUsed)
-//        CAPTURE(captureList, numGroups, inits, cTypes);
-//
-//    if(localRangeUsed || scope == OCL_GLOBAL)
-//        CAPTURE(captureList, localRange, inits, cTypes);
-//
-//    if(groupTgUsed)
-//        CAPTURE(captureList, groupTg, inits, cTypes);
-//
-//    if(localTgUsed && scope == OCL_LOCAL)
-//        CAPTURE(captureList, localTg, inits, cTypes);
-//
-//}
->>>>>>> ad0c5990
 
 void KernelData::appendShared(core::JobExpr::LocalDecls& sharedList, OCL_SCOPE scope) {
 
@@ -614,13 +572,8 @@
         // in-body local variables
         createCaptureList(localFunCaptures, kernelMapper.getLocalDeclarations(), localFunCtypes);
         // catch loop boundaries
-<<<<<<< HEAD
 
         kd.appendCaptures(localFunCaptures, scope, localFunCtypes);
-=======
-//TODO store types of loop boudaries
-        // kd.appendCaptures(localFunCaptures, OCL_LOCAL, localFunCtypes);
->>>>>>> ad0c5990
 
         core::FunctionTypePtr lpfType = builder.functionType(localFunCtypes, core::TypeList(), builder.getNodeManager().basic.getUnit());
 
@@ -825,19 +778,13 @@
                 std::vector<core::DeclarationStmtPtr> localVars = kernelMapper.getLocalDeclarations();
                 createCaptureList(localFunCaptures, localVars, localFunInits, localFunCtypes);
                 // catch loop boundaries
-<<<<<<< HEAD
 
                 kd.appendCaptures(localFunCaptures, OCL_LOCAL_JOB, localFunInits, localFunCtypes);
-=======
-//TODO store types of loop boudaries
-                //kd.appendCaptures(localFunCaptures, OCL_LOCAL, localFunInits, localFunCtypes);
->>>>>>> ad0c5990
 
                 core::FunctionTypePtr lpfType = builder.functionType(localFunCtypes, core::TypeList(), builder.getNodeManager().basic.getUnit());
 
                 core::LambdaExprPtr localParFct = builder.lambdaExpr(lpfType, localPfor, localFunCaptures, core::Lambda::ParamList());
 //                        builder.lambdaExpr(newStmt, captures, Lambda::ParamList());
-
 
                 // initialize captured variables
                 core::CaptureInitExprPtr localCaptureInits = builder.captureInitExpr(localParFct, localFunInits);
@@ -882,11 +829,7 @@
                 createCaptureList(globalFunCaptures, localArgs, globalFunInits, globalFunCtypes);
                 createCaptureList(globalFunCaptures, privateArgs, globalFunInits, globalFunCtypes);
                 // catch loop boundaries
-<<<<<<< HEAD
                 kd.appendCaptures(globalFunCaptures, OCL_GLOBAL_JOB, globalFunInits, globalFunCtypes);
-=======
-                //kd.appendCaptures(globalFunCaptures, OCL_GLOBAL, globalFunInits, globalFunCtypes);
->>>>>>> ad0c5990
                 // TODO catch global variables
 
                 //core::DeclarationStmtPtr localThreadGroup = builder.declarationStmt(kd.localTg, localPar); inlined, see next line, created only if needed
