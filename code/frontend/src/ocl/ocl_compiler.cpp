--- conflicted
+++ resolved
@@ -41,15 +41,6 @@
 #include "insieme/frontend/ocl/ocl_annotations.h"
 #include "insieme/frontend/utils/types_lenght.h"
 
-<<<<<<< HEAD
-#include "insieme/core/lang/basic.h"
-
-// TODO remove, only for compatibility reasons
-#include "insieme/core/lang_basic.h"
-
-
-=======
->>>>>>> ead29b9e
 namespace insieme {
 namespace frontend {
 namespace ocl {
@@ -676,17 +667,10 @@
 
             if(core::StatementPtr newBody = dynamic_pointer_cast<const core::Statement>(oldBody->substitute(builder.getNodeManager(), kernelMapper))){
                 // parallel function's type, equal for all
-<<<<<<< HEAD
                 core::TupleType::ElementTypeList parArgs;
                 parArgs.push_back(builder.getNodeManager().basic.getUInt4());
                 parArgs.push_back(builder.getNodeManager().basic.getUInt4());
                 parArgs.push_back(builder.getNodeManager().basic.getJob());
-=======
-                core::TypeList parArgs;
-                parArgs.push_back(core::lang::TYPE_UINT_4_PTR);
-                parArgs.push_back(core::lang::TYPE_UINT_4_PTR);
-                parArgs.push_back(core::lang::TYPE_JOB_PTR);
->>>>>>> ead29b9e
 
                 // type of functions inside jobs
 //                core::FunctionTypePtr funType = builder.functionType(builder.tupleType(), builder.unitType());
@@ -694,12 +678,7 @@
                 core::Lambda::ParamList funParams;
 
 
-<<<<<<< HEAD
-                core::FunctionTypePtr parFuncType= builder.functionType(builder.tupleType(parArgs),
-                        builder.getNodeManager().basic.getUInt4());
-=======
-                core::FunctionTypePtr parFuncType= builder.functionType(parArgs, builder.getNodeManager().basic.getUInt4());
->>>>>>> ead29b9e
+               core::FunctionTypePtr parFuncType= builder.functionType(parArgs, builder.getNodeManager().basic.getUInt4());
 
 // Top down generation of constructs
 
