--- conflicted
+++ resolved
@@ -134,24 +134,12 @@
 				ExpressionList newArgs;
 				bool update = false;
 				int cnt = 0;
-<<<<<<< HEAD
-				for_each(call->getArguments(), [&](const ExpressionPtr& arg){
-					const CallExprPtr& fArg = dynamic_pointer_cast<const CallExpr>(arg);
-
-					if( fArg &&	builder.getNodeManager().getLangBasic().isRefDeref(fArg->getFunctionExpr()) &&
-							!dynamic_pointer_cast<const RefType>(arg->getType()) && arg->getType()->getNodeType() != core::NT_GenericType &&
-							(!!dynamic_pointer_cast<const RefType>(params.at(cnt)))) {
-						update = true;
-						newArgs.push_back(fArg->getArgument(0));
-					} else {
-						newArgs.push_back(arg);
-=======
 
 				if(params.size() == call->getArguments().size()) { // undefined functions have an empty parameter list
 					for_each(call->getArguments(), [&](const ExpressionPtr& arg){
 						const CallExprPtr& fArg = dynamic_pointer_cast<const CallExpr>(arg);
 
-						if( fArg &&	builder.getNodeManager().basic.isRefDeref(fArg->getFunctionExpr()) &&
+						if( fArg &&	builder.getNodeManager().getLangBasic().isRefDeref(fArg->getFunctionExpr()) &&
 								(!dynamic_pointer_cast<const RefType>(arg->getType()) && arg->getType()->getNodeType() != core::NT_GenericType ) &&
 								(!!dynamic_pointer_cast<const RefType>(params.at(cnt)))) {
 							update = true;
@@ -163,7 +151,6 @@
 					});
 					if(update) {
 						return builder.callExpr(call->getType(), call->getFunctionExpr(), newArgs)->substitute(builder.getNodeManager(), *h);
->>>>>>> c2b0fb99
 					}
 				}
 			}
@@ -186,8 +173,8 @@
 			if(const CallExprPtr& call = dynamic_pointer_cast<const CallExpr>(element)) {
 				if(const LambdaExprPtr& lambda = dynamic_pointer_cast<const LambdaExpr>(call->getFunctionExpr())) {
 					ExpressionList newArgs;
-					Lambda::ParamList newParams;
-					const Lambda::ParamList& oldParams = lambda->getParameterList();
+					core::VariableList newParams;
+					const core::VariableList& oldParams = lambda->getParameterList()->getElements();
 					TypeList paramTypes;
 					bool update = false;
 					int cnt = 0;
