/**
 * Copyright (c) 2002-2013 Distributed and Parallel Systems Group,
 *                Institute of Computer Science,
 *               University of Innsbruck, Austria
 *
 * This file is part of the INSIEME Compiler and Runtime System.
 *
 * We provide the software of this file (below described as "INSIEME")
 * under GPL Version 3.0 on an AS IS basis, and do not warrant its
 * validity or performance.  We reserve the right to update, modify,
 * or discontinue this software at any time.  We shall have no
 * obligation to supply such updates or modifications or any other
 * form of support to you.
 *
 * If you require different license terms for your intended use of the
 * software, e.g. for proprietary commercial or industrial use, please
 * contact us at:
 *                   insieme@dps.uibk.ac.at
 *
 * We kindly ask you to acknowledge the use of this software in any
 * publication or other disclosure of results by referring to the
 * following citation:
 *
 * H. Jordan, P. Thoman, J. Durillo, S. Pellegrini, P. Gschwandtner,
 * T. Fahringer, H. Moritsch. A Multi-Objective Auto-Tuning Framework
 * for Parallel Codes, in Proc. of the Intl. Conference for High
 * Performance Computing, Networking, Storage and Analysis (SC 2012),
 * IEEE Computer Society Press, Nov. 2012, Salt Lake City, USA.
 *
 * All copyright notices must be kept intact.
 *
 * INSIEME depends on several third party software packages. Please 
 * refer to http://www.dps.uibk.ac.at/insieme/license.html for details 
 * regarding third party software licenses.
 */

#include "insieme/annotations/c/naming.h"
#include "insieme/annotations/ocl/ocl_annotations.h"
#include "insieme/frontend/ocl/ocl_host_utils.h"
#include "insieme/frontend/ocl/ocl_host_2nd_pass.h"

namespace ba = boost::algorithm;

namespace insieme {
namespace frontend {
namespace ocl {
using namespace insieme::core;

void Host2ndPass::mapNamesToLambdas(const vector<ExpressionPtr>& kernelEntries)
{
//	std::cout << "kernelNames:\n" << kernelNames << std::endl;
	std::map<string, int> checkDuplicates;
	for_each(kernelEntries, [&](ExpressionPtr entryPoint) {
			if(const LambdaExprPtr& lambdaEx = dynamic_pointer_cast<const LambdaExpr>(entryPoint))
			if(auto cname = lambdaEx->getLambda()->getAnnotation(annotations::c::CNameAnnotation::KEY)) {
//std::cout << "Cname: " << cname->getName() << std::endl;
				assert(checkDuplicates[cname->getName()] == 0 && "Multiple kernels with the same name not supported");
				checkDuplicates[cname->getName()] = 1;
//std::cout << "found " << kernelNames[cname->getName()];
				if(ExpressionPtr clKernel = kernelNames[cname->getName()]) {
					kernelLambdas[clKernel] = lambdaEx;
				}
			}
		});
}

ClmemTable& Host2ndPass::getCleanedStructures() {
	for_each(cl_mems, [&](std::pair<const VariablePtr, VariablePtr>& var) {
			if(StructTypePtr type = dynamic_pointer_cast<const StructType>(getNonRefType(var.second))) {
				// delete all unneccessary cl_* fields form the struct
				StructType::Entries entries = type->getEntries(); // actual fields of the struct
				StructType::Entries newEntries;

<<<<<<< HEAD
				for_each(entries, [&](const NamedTypePtr& entry) {
					// todo remove kernel for irt_ version
						if(entry->getType()->toString().find("_cl_") == string::npos || entry->getType()->toString().find("_cl_kernel") != string::npos) {
=======
				for_each(entries, [&](std::pair<IdentifierPtr, TypePtr>& entry) {
					// todo removing kernel for irt_ version is untested
						if((entry.second->toString().find("_cl_") == string::npos && entry.second->toString().find("irt_ocl"))
								|| entry.second->toString().find("_cl_kernel") != string::npos) {
>>>>>>> c2b0fb99
							newEntries.push_back(entry);
						}
					});

				// update struct in replacement map
				NodePtr replacement = builder.variable(builder.refType(builder.structType(newEntries)));
				copyAnnotations(var.second, replacement);
				var.second = static_pointer_cast<const Variable>(replacement);
			}
		});

	return cl_mems;
}

} //namespace ocl
} //namespace frontend
} //namespace insieme<|MERGE_RESOLUTION|>--- conflicted
+++ resolved
@@ -71,16 +71,10 @@
 				StructType::Entries entries = type->getEntries(); // actual fields of the struct
 				StructType::Entries newEntries;
 
-<<<<<<< HEAD
 				for_each(entries, [&](const NamedTypePtr& entry) {
-					// todo remove kernel for irt_ version
-						if(entry->getType()->toString().find("_cl_") == string::npos || entry->getType()->toString().find("_cl_kernel") != string::npos) {
-=======
-				for_each(entries, [&](std::pair<IdentifierPtr, TypePtr>& entry) {
 					// todo removing kernel for irt_ version is untested
-						if((entry.second->toString().find("_cl_") == string::npos && entry.second->toString().find("irt_ocl"))
-								|| entry.second->toString().find("_cl_kernel") != string::npos) {
->>>>>>> c2b0fb99
+						if((entry->getType()->toString().find("_cl_") == string::npos && entry->getType()->toString().find("irt_ocl"))
+								|| entry->getType()->toString().find("_cl_kernel") != string::npos) {
 							newEntries.push_back(entry);
 						}
 					});
