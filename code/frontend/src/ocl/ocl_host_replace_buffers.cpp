/**
 * Copyright (c) 2002-2015 Distributed and Parallel Systems Group,
 *                Institute of Computer Science,
 *               University of Innsbruck, Austria
 *
 * This file is part of the INSIEME Compiler and Runtime System.
 *
 * We provide the software of this file (below described as "INSIEME")
 * under GPL Version 3.0 on an AS IS basis, and do not warrant its
 * validity or performance.  We reserve the right to update, modify,
 * or discontinue this software at any time.  We shall have no
 * obligation to supply such updates or modifications or any other
 * form of support to you.
 *
 * If you require different license terms for your intended use of the
 * software, e.g. for proprietary commercial or industrial use, please
 * contact us at:
 *                   insieme@dps.uibk.ac.at
 *
 * We kindly ask you to acknowledge the use of this software in any
 * publication or other disclosure of results by referring to the
 * following citation:
 *
 * H. Jordan, P. Thoman, J. Durillo, S. Pellegrini, P. Gschwandtner,
 * T. Fahringer, H. Moritsch. A Multi-Objective Auto-Tuning Framework
 * for Parallel Codes, in Proc. of the Intl. Conference for High
 * Performance Computing, Networking, Storage and Analysis (SC 2012),
 * IEEE Computer Society Press, Nov. 2012, Salt Lake City, USA.
 *
 * All copyright notices must be kept intact.
 *
 * INSIEME depends on several third party software packages. Please
 * refer to http://www.dps.uibk.ac.at/insieme/license.html for details
 * regarding third party software licenses.
 */

#include "insieme/utils/logging.h"
#include "insieme/analysis/cba/analysis.h"

#include "insieme/core/ir_visitor.h"
#include "insieme/core/pattern/ir_pattern.h"
#include "insieme/core/pattern/pattern_utils.h"
#include "insieme/core/transform/node_replacer.h"
#include "insieme/core/types/subtyping.h"
#include "insieme/core/transform/node_replacer.h"
#include "insieme/core/printer/pretty_printer.h"
#include "insieme/core/types/cast_tool.h"

#include "insieme/frontend/ocl/ocl_host_replace_buffers.h"
#include "insieme/frontend/ocl/ocl_host_utils1.h"

using namespace insieme::core;
using namespace insieme::core::pattern;

namespace insieme {
namespace frontend {
namespace ocl {

namespace {





template<typename Enum>
void recursiveFlagCheck(const NodePtr& flagExpr, std::set<Enum>& flags) {
	if (const CallExprPtr call = dynamic_pointer_cast<const CallExpr>(flagExpr)) {
		const lang::BasicGenerator& gen = flagExpr->getNodeManagerPtr()->getLangBasic();
		// check if there is an lshift -> flag reached
		if (call->getFunctionExpr() == gen.getGenLShift() ||
					call->getFunctionExpr() == gen.getSignedIntLShift() || call->getFunctionExpr() == gen.getUnsignedIntLShift()) {
			if (const LiteralPtr flagLit = dynamic_pointer_cast<const Literal>(call->getArgument(1))) {
				int flag = flagLit->getValueAs<int>();
				if (flag < Enum::size) // last field of enum to be used must be size
					flags.insert(Enum(flag));
				else
					LOG(ERROR) << "Flag " << flag << " is out of range. Max value is " << CreateBufferFlags::size - 1;
			}
		} else if (call->getFunctionExpr() == gen.getGenOr() ||
				call->getFunctionExpr() == gen.getSignedIntOr() || call->getFunctionExpr() == gen.getUnsignedIntOr()) {
			// two flags are ored, search flags in the arguments
			recursiveFlagCheck(call->getArgument(0), flags);
			recursiveFlagCheck(call->getArgument(1), flags);
		} else
			LOG(ERROR) << "Unexpected operation in flag argument: " << call->getFunctionExpr() << "\nUnable to deduce flags, using default settings";

	}
}

template<typename Enum>
std::set<Enum> getFlags(const NodePtr& flagExpr) {

	const lang::BasicGenerator& gen = flagExpr->getNodeManagerPtr()->getLangBasic();
	std::set<Enum> flags;
	// remove cast to uint<8>
	if (flagExpr.isa<CallExprPtr>() && gen.isScalarCast(flagExpr.as<CallExprPtr>()->getFunctionExpr())){
		recursiveFlagCheck(flagExpr.as<CallExprPtr>()->getArgument(0), flags);
	}else
	if (const CastExprPtr cast = dynamic_pointer_cast<const CastExpr>(flagExpr)) {
		recursiveFlagCheck(cast->getSubExpression(), flags);
	} else
		LOG(ERROR) << "No flags found in " << flagExpr << "\nUsing default settings";
	return flags;
}


ExpressionPtr getClCreateBuffer(bool copyHostPtr, bool setErrcodeRet, IRBuilder builder) {
	// read/write flags ignored
	// errcorcode always set to 0 = CL_SUCCESS for clCreatBuffer and ignored for icl_create_buffer

	std::string returnErrorcode = setErrcodeRet ? "		errorcode_ret[0u] = 0; " : "";

	if (copyHostPtr)
		return builder.parseExpr(
		"lambda ("
		"       	type<'a> 				elemType, "
		"       	uint<8> 				size, "
		"       	ref<any> 				hostPtr, "
		"       	ref<array<int<4>,1> > 	errorcode_ret"
		"       ) -> ref<array<'a, 1> >  { "
		"	decl ref<array<'a,1>> devicePtr = new( array_create_1D( elemType, size ) ); "
		"	decl ref<array<'a,1>> 		hp = ref_reinterpret(hostPtr, lit(array<'a,1>)); "
		"	for(uint<8> i = 0u .. size) { "
		"		devicePtr[i] = *(hp[i]); "
		"	} "
		+ returnErrorcode +
		"		return devicePtr; "
	 	"}");

	return builder.parseExpr(
		"lambda ( "
		"   	type<'a>				elemType, "
		"   	uint<8> 				size, "
		"   	ref<array<int<4>, 1> >  errorcode_ret"
		"   ) -> ref<array<'a, 1> > { "
		+ returnErrorcode +
		"	return new( array_create_1D( elemType, size )); "
       	"}");
}

ExpressionPtr getCreateBuffer(const TypePtr& type, const ExpressionPtr& size, const bool copyPtr,
		const ExpressionPtr& hostPtr, const ExpressionPtr& errcode_ret) {
	NodeManager& mgr = size->getNodeManager();
	IRBuilder builder(mgr);

	ExpressionPtr fun = getClCreateBuffer(copyPtr, core::types::isNullPtrExpression(errcode_ret), builder);

	vector<ExpressionPtr> args;
	args.push_back(builder.getTypeLiteral(type));
	args.push_back(size);
	if(copyPtr) args.push_back(hostPtr);
	args.push_back(errcode_ret);

	return builder.callExpr(builder.refType(builder.arrayType(type)), fun, args);
}
}

const NodePtr BufferMapper::resolveElement(const NodePtr& ptr) {
	return ptr;
}

BufferReplacer::BufferReplacer(NodePtr prog) : prog(prog) {}

core::NodePtr BufferReplacer::getTransformedProgram() {
	NodeManager& mgr = prog->getNodeManager();
	IRBuilder builder(mgr);

	TreePattern clCreateBuffer = pattern::var("createBuffer", 
                                              irp::callExpr(pattern::any, 
                                                            irp::literal("clCreateBuffer"),
			                                                pattern::any << 
                                                            pattern::var("flags", pattern::any) << 
                                                            pattern::var("size", pattern::any) <<
			                                                pattern::var("host_ptr", pattern::any) << 
                                                            pattern::var("err", pattern::any) 
                                               ));
	collectInformation(clCreateBuffer);

	TypePtr clMemTy = builder.genericType("_cl_mem");
	generateReplacements(clMemTy);

	performReplacements();

	//printer::PrettyPrinter pp(prog);
	//	std::cout << "\nPrETTy: \n" <<  pp << std::endl;

	return prog;
}

void BufferReplacer::collectInformation(TreePattern& clCreateBuffer) {
	NodeManager& mgr = prog->getNodeManager();

	NodeAddress pA(prog);
	IRBuilder builder(mgr);

	const lang::BasicGenerator& gen = builder.getLangBasic();

	TreePattern bufferDecl = pattern::var("type", irp::declarationStmt(pattern::var("buffer", pattern::any),
			irp::callExpr(pattern::any, irp::atom(gen.getRefVar()), pattern::single(clCreateBuffer))));
	TreePattern bufferAssign = irp::callExpr(pattern::any, pattern::var("type", irp::atom(gen.getRefAssign())),
			pattern::var("buffer", pattern::any) << clCreateBuffer);
	TreePattern bufferPattern = bufferDecl | bufferAssign;

	irp::matchAllPairs(bufferPattern, pA, [&](const NodeAddress& matchAddress, const AddressMatch& createBuffer) {

		NodePtr flagArg = createBuffer["flags"].getValue();

		std::set<enum CreateBufferFlags> flags = getFlags<enum CreateBufferFlags>(flagArg);
		// check if CL_MEM_USE_HOST_PTR is set
		bool usePtr = flags.find(CreateBufferFlags::CL_MEM_USE_HOST_PTR) != flags.end();
		// check if CL_MEM_COPY_HOST_PTR is set
		bool copyPtr = flags.find(CreateBufferFlags::CL_MEM_COPY_HOST_PTR) != flags.end();

		ExpressionPtr hostPtr;
		if(usePtr || copyPtr) {
			hostPtr = utils::tryRemove(gen.getRefReinterpret(), createBuffer["host_ptr"].getValue().as<ExpressionPtr>());
			if(CastExprPtr c = dynamic_pointer_cast<const CastExpr>(hostPtr)) {
				assert_false(copyPtr) << "When CL_MEM_COPY_HOST_PTR is set, host_ptr parameter must be a valid pointer";
				if(c->getSubExpression()->getType() != gen.getAnyRef()) {// a scalar (probably NULL) has been passed as hostPtr arg
					hostPtr = builder.callExpr(gen.getRefVar(), c->getSubExpression());
				}
			}
		}


		// extract type form size argument
		ExpressionPtr size;
		TypePtr type;
		__unused bool check = utils::extractSizeFromSizeof(createBuffer["size"].getValue().as<ExpressionPtr>(), size, type, false);

<<<<<<< HEAD
		assert(check && "cannot extract size and type from size paramater for clCreateBuffer");
=======
		assert_true(check) << "cannot extract size and type from size paramater fo clCreateBuffer";
>>>>>>> 6b53a216

// 			std::cout << "\nyipieaiey: " << lhs << std::endl << std::endl;

		ExpressionPtr errRet = createBuffer.isVarBound("err") ? createBuffer["err"].getValue().as<ExpressionPtr>() :
				builder.callExpr(builder.refType(builder.arrayType(gen.getInt4())), gen.getScalarToArray(), builder.undefinedVar(builder.refType(gen.getInt4())));

		ExpressionPtr deviceMemAlloc = usePtr ? hostPtr :
				getCreateBuffer(type, size, copyPtr, hostPtr, errRet);
		generalReplacements[createBuffer["createBuffer"].getValue()] = deviceMemAlloc;

		// get the buffer expression address relative to root node of the pattern query
		ExpressionAddress lhs = matchAddress >> createBuffer["buffer"].getValue().as<ExpressionAddress>();
//std::cout << "\nvariable " << *lhs << std::endl;
		// generate new init expression in  case of declaration
		ExpressionPtr initExpr;
		if(createBuffer["type"].getValue().isa<DeclarationStmtAddress>()) {
			initExpr = builder.refVar(deviceMemAlloc);
//std::cout << "Init: " << *initExpr << std::endl;
		}
		// add gathered information to clMemMetaMap
		clMemMeta[lhs] = ClMemMetaInfo(size, type, flags, initExpr);
	});

}

bool BufferReplacer::alreadyThereAndCorrect(ExpressionAddress& bufferExpr, const TypePtr& newType) {
	bool correct = false;

	// check if there is already a replacement for the current expression (or an alias of it) with a different type
//std::cout << "\nnewTy " << *bufferExpr << std::endl;
	for_each(clMemReplacements, [&](std::pair<ExpressionAddress, ExpressionPtr> replacement) {
//std::cout << "\tchecking " << *replacement.first << std::endl;
		if(*replacement.first == *bufferExpr /*|| analysis::cba::isAlias(replacement.first, bufferExpr)*/) {
			ExpressionPtr repExpr = replacement.second;
			if(*repExpr->getType() != *newType) {
/* FORBID subtypes, too complicated in terms of size to allocate and memory layout anyway
				if(types::isSubTypeOf(repExpr->getType(), newType)) { // if the new type is subtype of the current one, replace the type
					//newType = replacement.second->getType();
					bufferExpr = replacement.first; // do not add aliases to the replacement map
				} else if(types::isSubTypeOf(newType, repExpr->getType())) { // if the current type is subtype of the new type, do nothing
					correct = true;
					return;
				} else*/ // if the types are not related, fail
					assert_fail() << "Buffer used twice with different types. Not supported by Insieme.";
			} else
				correct = true;
		}
	});

	return false;
}


void BufferReplacer::generateReplacements(TypePtr clMemTy) {
	NodeManager& mgr = prog.getNodeManager();
	IRBuilder builder(mgr);

	TreePattern subscriptPattern = aT(irp::subscript1D("operation",
			pattern::var("variable", irp::variable()) | irp::callExpr(pattern::any, pattern::var("variable", irp::variable()))));

	for_each(clMemMeta, [&](std::pair<ExpressionAddress, ClMemMetaInfo> meta) {
		ExpressionAddress bufferExpr = utils::extractVariable(meta.first);

		AddressMatchOpt subscript = subscriptPattern.matchAddress(bufferExpr);
		if(subscript) {
			ExpressionAddress expr = dynamic_address_cast<const Expression>(subscript.get()["variable"].getValue());
			TypePtr newArrType = transform::replaceAll(mgr, expr->getType(), clMemTy, meta.second.type).as<TypePtr>();

//std::cout << "arr: " << expr << " root " << getRootVariable(expr) << std::endl;
			expr = utils::getRootVariable(expr).as<ExpressionAddress>();
			assert_true(expr) << "cannot found root variable";

			if(alreadyThereAndCorrect(expr, newArrType)) return;

//std::cout << "\nall: " << *expr << "\n" << newArrType << std::endl;
			clMemReplacements[expr] = builder.variable(newArrType);
			return;
		}
		ExpressionAddress rootExpr = utils::getRootVariable(bufferExpr).as<ExpressionAddress>();
		assert_true(rootExpr) << "cannot found root variable";

		TypePtr newType = transform::replaceAll(mgr, bufferExpr->getType(), clMemTy, meta.second.type).as<TypePtr>();
		// update structs if required
		if(utils::tryDeref(rootExpr)->getType().isa<StructTypePtr>()) {
			CallExprPtr structAccess = bufferExpr.as<CallExprPtr>();
			ExpressionPtr identifier = structAccess->getArgument(1);
			newType = newType.as<RefTypePtr>()->getElementType().as<RefTypePtr>()->getElementType();
			utils::updateStruct(rootExpr, newType, identifier);
		}

		if(alreadyThereAndCorrect(rootExpr, newType)) return;

		// local variable case
		if(VariableAddress variable = dynamic_address_cast<const Variable>(rootExpr)) {

			VariablePtr newBuffer = builder.variable(newType);
			clMemReplacements[rootExpr] = newBuffer;

			// if clCreateBuffer was called at initialization, update it now
			if(meta.second.initExpr) {
				declInitReplacements[newBuffer] = meta.second.initExpr;

//std::cout << "initializing " << *newBuffer << " with ";
//dumpPretty(meta.second.initExpr);
//std::cout << std::endl;
			}
			return;
		}
		// global variable case
		if(LiteralAddress lit = dynamic_address_cast<const Literal>(rootExpr)) {
			clMemReplacements[rootExpr] = builder.literal(newType, lit->getStringValue());
			return;
		}
	});

/*
	for_each(clMemReplacements, [&](std::pair<NodePtr, ExpressionPtr> replacement) {
		std::cout << printer::PrettyPrinter(replacement.first.as<ExpressionPtr>()) << " -> " << printer::PrettyPrinter(replacement.second) << std::endl;
	});
*/

}

void BufferReplacer::performReplacements() {
	ExpressionMap em;
	for_each(clMemReplacements, [&](std::pair<core::ExpressionPtr, core::ExpressionPtr> replacement){
//			std::cout << "toll " << (replacement.first) << " -> " << (replacement.second) << std::endl;
		// use pointer in replacements to replace all occurrences of the addressed expression
	//		prog = transform::replaceAll(prog->getNodeManager(), prog, NodePtr(replacement.first), replacement.second, false);
		em[replacement.first] = replacement.second;
	});

	prog = transform::replaceVarsRecursive(prog->getNodeManager(), prog, em, false, transform::defaultTypeRecovery, id<StatementPtr>(), declInitReplacements);
	prog = transform::replaceAll(prog->getNodeManager(), prog, generalReplacements, false);
}

IclBufferReplacer::IclBufferReplacer(NodePtr prog) : BufferReplacer(prog) { }

TypePtr IclBufferReplacer::getIclDeviceType() {
	NodeManager& mgr = prog->getNodeManager();
	IRBuilder builder(mgr);
	const lang::BasicGenerator& gen = mgr.getLangBasic();

	std::vector<NamedTypePtr> iclDeviceMembers;
	iclDeviceMembers.push_back(builder.namedType("device", builder.refType(builder.arrayType( builder.genericType("_cl_device_id")))));
	iclDeviceMembers.push_back(builder.namedType("context", builder.refType(builder.arrayType( builder.genericType("_cl_context")))));
	iclDeviceMembers.push_back(builder.namedType("queue", builder.refType(builder.arrayType( builder.genericType("_cl_command_queue")))));
	iclDeviceMembers.push_back(builder.namedType("mem_size", gen.getUInt8()));
	iclDeviceMembers.push_back(builder.namedType("mem_available", gen.getUInt8()));
	iclDeviceMembers.push_back(builder.namedType("max_buffer_size", gen.getUInt8()));
	iclDeviceMembers.push_back(builder.namedType("name", builder.refType(builder.arrayType( gen.getChar()))));
	iclDeviceMembers.push_back(builder.namedType("type", gen.getUInt8()));
	iclDeviceMembers.push_back(builder.namedType("vendor", builder.refType(builder.arrayType( gen.getChar()))));
	iclDeviceMembers.push_back(builder.namedType("version", builder.refType(builder.arrayType( gen.getChar()))));
	iclDeviceMembers.push_back(builder.namedType("driver_version", builder.refType(builder.arrayType( gen.getChar()))));
	iclDeviceMembers.push_back(builder.namedType("profile", builder.refType(builder.arrayType( gen.getChar()))));
	iclDeviceMembers.push_back(builder.namedType("max_compute_units", gen.getUInt4()));
	iclDeviceMembers.push_back(builder.namedType("max_clock_frequency", gen.getUInt4()));
	iclDeviceMembers.push_back(builder.namedType("max_work_item_dimensions", gen.getUInt4()));
	iclDeviceMembers.push_back(builder.namedType("max_work_item_sizes", builder.refType(builder.arrayType( gen.getUInt8()))));
	iclDeviceMembers.push_back(builder.namedType("max_work_group_size", gen.getUInt8()));
	iclDeviceMembers.push_back(builder.namedType("image_support", gen.getUInt4()));
	iclDeviceMembers.push_back(builder.namedType("single_fp_config", gen.getUInt8()));
	iclDeviceMembers.push_back(builder.namedType("endian_little", gen.getUInt4()));
	iclDeviceMembers.push_back(builder.namedType("extensions", builder.refType(builder.arrayType( gen.getChar()))));
	iclDeviceMembers.push_back(builder.namedType("mem_cache_type", gen.getUInt4()));
	iclDeviceMembers.push_back(builder.namedType("global_mem_cacheline_size", gen.getUInt8()));
	iclDeviceMembers.push_back(builder.namedType("global_mem_cache_size", gen.getUInt8()));
	iclDeviceMembers.push_back(builder.namedType("max_constant_buffer_size", gen.getUInt8()));
	iclDeviceMembers.push_back(builder.namedType("local_mem_type", gen.getUInt4()));
	iclDeviceMembers.push_back(builder.namedType("local_mem_size", gen.getUInt8()));
	TypePtr iclDeviceTy = builder.structType(builder.stringValue("_icl_device"), iclDeviceMembers);

	return iclDeviceTy;
}

TypePtr IclBufferReplacer::getIclBufferType() {
	NodeManager& mgr = prog->getNodeManager();
	IRBuilder builder(mgr);
	const lang::BasicGenerator& gen = mgr.getLangBasic();

	TypePtr iclBufferTy = builder.structType(builder.stringValue("_icl_buffer"), toVector(
			builder.namedType("mem", builder.refType(builder.arrayType(builder.genericType("_cl_mem")))),
			builder.namedType("size", gen.getUInt8()),
			builder.namedType("dev", builder.refType(builder.arrayType(getIclDeviceType())))));

	return iclBufferTy;
}
core::NodePtr IclBufferReplacer::getTransformedProgram() {
	TreePattern iclCreateBuffer = pattern::var("createBuffer", irp::callExpr(pattern::any, irp::literal("icl_create_buffer"),
			pattern::any << pattern::var("flags", pattern::any) << pattern::var("size", pattern::any)));

	collectInformation(iclCreateBuffer);

	generateReplacements(getIclBufferType());

	performReplacements();

	return prog;
}


} //namespace ocl
} //namespace frontend
} //namespace insieme
<|MERGE_RESOLUTION|>--- conflicted
+++ resolved
@@ -228,11 +228,7 @@
 		TypePtr type;
 		__unused bool check = utils::extractSizeFromSizeof(createBuffer["size"].getValue().as<ExpressionPtr>(), size, type, false);
 
-<<<<<<< HEAD
-		assert(check && "cannot extract size and type from size paramater for clCreateBuffer");
-=======
 		assert_true(check) << "cannot extract size and type from size paramater fo clCreateBuffer";
->>>>>>> 6b53a216
 
 // 			std::cout << "\nyipieaiey: " << lhs << std::endl << std::endl;
 
