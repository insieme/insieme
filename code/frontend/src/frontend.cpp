--- conflicted
+++ resolved
@@ -92,24 +92,20 @@
         registerFrontendPlugin<extensions::ASMExtension>();
         registerFrontendPlugin<CppRefsCleanup>();   //FIXME: make it only if cpp
         registerFrontendPlugin<extensions::BuiltinFunctionExtension>();
-<<<<<<< HEAD
-
-=======
+
         if(hasOption(ConversionJob::GemCrossCompile)) {
             registerFrontendPlugin<GemsclaimPlugin>();
         }
->>>>>>> d14d76fb
+
         if (hasOption(ConversionSetup::StrictSemanticChecks)) {
             registerFrontendPlugin<extensions::SemanticCheckPlugin>();
         }
 
         if(flags & OpenCL) {
         	registerFrontendPlugin<extensions::OclHostPlugin>();
-<<<<<<< HEAD
 		}
        
        	registerFrontendPlugin<FrontendCleanup>();
-=======
 
 	    for(auto plugin : getPlugins()) {
             for(auto kidnappedHeader : plugin->getKidnappedHeaderList()) {
@@ -117,7 +113,6 @@
             }
         }
 
->>>>>>> d14d76fb
     }
 
     void ConversionSetup::setStandard(const Standard& standard) {
