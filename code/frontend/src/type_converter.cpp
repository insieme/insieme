/**
 * Copyright (c) 2002-2013 Distributed and Parallel Systems Group,
 *                Institute of Computer Science,
 *               University of Innsbruck, Austria
 *
 * This file is part of the INSIEME Compiler and Runtime System.
 *
 * We provide the software of this file (below described as "INSIEME")
 * under GPL Version 3.0 on an AS IS basis, and do not warrant its
 * validity or performance.  We reserve the right to update, modify,
 * or discontinue this software at any time.  We shall have no
 * obligation to supply such updates or modifications or any other
 * form of support to you.
 *
 * If you require different license terms for your intended use of the
 * software, e.g. for proprietary commercial or industrial use, please
 * contact us at:
 *                   insieme@dps.uibk.ac.at
 *
 * We kindly ask you to acknowledge the use of this software in any
 * publication or other disclosure of results by referring to the
 * following citation:
 *
 * H. Jordan, P. Thoman, J. Durillo, S. Pellegrini, P. Gschwandtner,
 * T. Fahringer, H. Moritsch. A Multi-Objective Auto-Tuning Framework
 * for Parallel Codes, in Proc. of the Intl. Conference for High
 * Performance Computing, Networking, Storage and Analysis (SC 2012),
 * IEEE Computer Society Press, Nov. 2012, Salt Lake City, USA.
 *
 * All copyright notices must be kept intact.
 *
 * INSIEME depends on several third party software packages. Please 
 * refer to http://www.dps.uibk.ac.at/insieme/license.html for details 
 * regarding third party software licenses.
 */

#include "insieme/frontend/type_converter.h"

#include "insieme/frontend/utils/source_locations.h"
#include "insieme/frontend/utils/debug.h"
#include "insieme/frontend/utils/clang_utils.h"
#include "insieme/frontend/utils/header_tagger.h"
#include "insieme/frontend/utils/macros.h"

#include "insieme/utils/numeric_cast.h"
#include "insieme/utils/container_utils.h"
#include "insieme/utils/logging.h"

#include "insieme/core/ir_types.h"
#include "insieme/core/ir_cached_visitor.h"
#include "insieme/core/analysis/type_utils.h"
#include "insieme/core/transform/node_replacer.h"
#include "insieme/core/annotations/naming.h"
#include "insieme/annotations/c/include.h"
#include "insieme/core/lang/complex_extension.h"

#include "insieme/core/lang/simd_vector.h"
#include "insieme/core/lang/enum_extension.h"

#include <clang/AST/Decl.h>
#include <clang/AST/Expr.h>

#include <clang/AST/DeclCXX.h>
#include <clang/AST/ExprCXX.h>
#include <clang/AST/DeclTemplate.h>


using namespace clang;
using namespace insieme;

namespace std {

std::ostream& operator<<(std::ostream& out, const clang::TagDecl* decl) {
	return out << decl->getNameAsString();
}

} // end std namespace


namespace {

const clang::TagDecl* findDefinition(const clang::TagType* tagType) {

	// typedef std::map<std::pair<std::string, unsigned>, const clang::TagDecl*> DeclLocMap;
	// static DeclLocMap locMap;

	const clang::TagDecl* decl = tagType->getDecl();

	TagDecl::redecl_iterator i,e = decl->redecls_end();
	for(i = decl->redecls_begin(); i != e && !i->isCompleteDefinition(); ++i) ;

	if (i!=e) {
		const clang::TagDecl* def = (*i)->getDefinition();
	//	clang::SourceLocation loc = def->getLocation();

	//	auto fit = locMap.find({ def->getNameAsString(), loc.getRawEncoding() });
	//	if (fit != locMap.end()) {
	//		return fit->second;
	//	}
		// add this definition to the map
	//	locMap.insert({ { def->getNameAsString(), loc.getRawEncoding()}, def });
		return def;
	}

	return NULL;
}

} // end anonymous namespace

namespace insieme {
namespace frontend {
namespace conversion {

//---------------------------------------------------------------------------------------------------------------------
//											CLANG TYPE CONVERTER
//---------------------------------------------------------------------------------------------------------------------

Converter::TypeConverter::TypeConverter(Converter& fact):
	convFact( fact ), mgr(fact.mgr), builder(fact.builder), gen(fact.mgr.getLangBasic()) { }

//~~~~~~~~~~~~~~~~~~~~~~~~~~~~~~~~~~~~~~~~~~~~~~~~~~~~~~~~~~~~~~~~~~~~~~~~~
//								BUILTIN TYPES
//~~~~~~~~~~~~~~~~~~~~~~~~~~~~~~~~~~~~~~~~~~~~~~~~~~~~~~~~~~~~~~~~~~~~~~~~~
core::TypePtr Converter::TypeConverter::VisitBuiltinType(const BuiltinType* buldInTy) {
    LOG_BUILTIN_TYPE_CONVERSION(buldInTy);

	switch(buldInTy->getKind()) {
	case BuiltinType::Void:			return gen.getUnit();
	case BuiltinType::Bool:			return gen.getBool();

	// char types
	case BuiltinType::Char_U:
	case BuiltinType::UChar:		return gen.getUInt1();
	case BuiltinType::Char16:		return gen.getWChar16();
	case BuiltinType::Char32:		return gen.getWChar32();
	case BuiltinType::Char_S:
	case BuiltinType::SChar:		return gen.getChar();
	case BuiltinType::WChar_S:		return gen.getWChar32();
	case BuiltinType::WChar_U:		return gen.getWChar32();

	// integer types
	case BuiltinType::UShort:		return gen.getUInt2();
	case BuiltinType::Short:		return gen.getInt2();
	case BuiltinType::UInt:			return gen.getUInt4();
	case BuiltinType::Int:			return gen.getInt4();
	case BuiltinType::UInt128:		return gen.getUInt16();
	case BuiltinType::Int128:		return gen.getInt16();
	case BuiltinType::ULong:		return gen.getUInt8();
	case BuiltinType::Long:			return gen.getInt8();

									// long long is packed in a struct to avoid aliases with just long
	case BuiltinType::LongLong:		return builder.structType(toVector( builder.namedType("longlong_val", gen.getInt8()))); 
	case BuiltinType::ULongLong:	return builder.structType(toVector( builder.namedType("longlong_val", gen.getUInt8()))); 

	// real types
	case BuiltinType::Float:		return gen.getFloat();
	case BuiltinType::Double:		return gen.getDouble();
	case BuiltinType::LongDouble:	return gen.getLongDouble();

	// not supported types
	case BuiltinType::NullPtr:		return builder.typeVariable("nullptr_t"); //gen.getAnyRef(); //FIXME how do we handle the std::nullptr_t??
	case BuiltinType::Overload:
	case BuiltinType::Dependent:
	default:
		throw "type not supported"; //todo introduce exception class
	}
	frontend_assert(false) << "Built-in type conversion not supported!\n";
}

//~~~~~~~~~~~~~~~~~~~~~~~~~~~~~~~~~~~~~~~~~~~~~~~~~~~~~~~~~~~~~~~~~~~~~~~~~
//								COMPLEX TYPE
//~~~~~~~~~~~~~~~~~~~~~~~~~~~~~~~~~~~~~~~~~~~~~~~~~~~~~~~~~~~~~~~~~~~~~~~~~
core::TypePtr Converter::TypeConverter::VisitComplexType(const ComplexType* bulinTy) {
    //extract the real type
    const core::TypePtr& type = convert(bulinTy->getElementType().getTypePtr());
    frontend_assert(type) << "Conversion of complex element type failed.\n";
    return  mgr.getLangExtension<core::lang::ComplexExtension>().getComplexType(type);
}

// ------------------------   ARRAYS  -------------------------------------
//~~~~~~~~~~~~~~~~~~~~~~~~~~~~~~~~~~~~~~~~~~~~~~~~~~~~~~~~~~~~~~~~~~~~~~~~~
// 					CONSTANT ARRAY TYPE
//
// This method handles the canonical version of C arrays with a specified
// constant size. For example, the canonical type for 'int A[4 + 4*100]' is
// a ConstantArrayType where the element type is 'int' and the size is 404
//
// The IR representation for such array will be: vector<int<4>,404>
//~~~~~~~~~~~~~~~~~~~~~~~~~~~~~~~~~~~~~~~~~~~~~~~~~~~~~~~~~~~~~~~~~~~~~~~~~
core::TypePtr Converter::TypeConverter::VisitConstantArrayType(const ConstantArrayType* arrTy) {
	if(arrTy->isSugared())
		// if the type is sugared, we Visit the desugared type
		return convFact.convertType( arrTy->desugar().getTypePtr() );

	size_t arrSize = *arrTy->getSize().getRawData();
	core::TypePtr&& elemTy = convert( arrTy->getElementType().getTypePtr() );
	frontend_assert(elemTy) << "Conversion of array element type failed.\n";

	core::TypePtr&& retTy = builder.vectorType(
			elemTy, core::ConcreteIntTypeParam::get(mgr, arrSize)
		);
	LOG_TYPE_CONVERSION( arrTy, retTy );
	return retTy;
}

//~~~~~~~~~~~~~~~~~~~~~~~~~~~~~~~~~~~~~~~~~~~~~~~~~~~~~~~~~~~~~~~~~~~~~~~~~
//						INCOMPLETE ARRAY TYPE
// This method handles C arrays with an unspecified size. For example
// 'int A[]' has an IncompleteArrayType where the element type is 'int'
// and the size is unspecified.
//
// The representation for such array will be: ref<array<int<4>,1>>
//~~~~~~~~~~~~~~~~~~~~~~~~~~~~~~~~~~~~~~~~~~~~~~~~~~~~~~~~~~~~~~~~~~~~~~~~~
core::TypePtr Converter::TypeConverter::VisitIncompleteArrayType(const IncompleteArrayType* arrTy) {
	if(arrTy->isSugared())
		// if the type is sugared, we Visit the desugared type
		return convert( arrTy->desugar().getTypePtr() );

	auto elemTy = convert( arrTy->getElementType().getTypePtr() );
	frontend_assert(elemTy ) << "Conversion of array element type failed.\n";

	auto retTy = builder.arrayType( elemTy );
	LOG_TYPE_CONVERSION( arrTy, retTy );
	return retTy;
}

//~~~~~~~~~~~~~~~~~~~~~~~~~~~~~~~~~~~~~~~~~~~~~~~~~~~~~~~~~~~~~~~~~~~~~~~~~
//							VARIABLE ARRAY TYPE
// This class represents C arrays with a specified size which is not an
// integer-constant-expression. For example, 'int s[x+foo()]'. Since the
// size expression is an arbitrary expression, we store it as such.
// Note: VariableArrayType's aren't uniqued (since the expressions aren't)
// and should not be: two lexically equivalent variable array types could
// mean different things, for example, these variables do not have the same
// type dynamically:
//				void foo(int x) { int Y[x]; ++x; int Z[x]; }
//
// he representation for such array will be: array<int<4>,1>( expr() )
//~~~~~~~~~~~~~~~~~~~~~~~~~~~~~~~~~~~~~~~~~~~~~~~~~~~~~~~~~~~~~~~~~~~~~~~~~
core::TypePtr Converter::TypeConverter::VisitVariableArrayType(const VariableArrayType* arrTy) {
	if(arrTy->isSugared())
		// if the type is sugared, we Visit the desugared type
		return convert( arrTy->desugar().getTypePtr() );

	core::TypePtr&& elemTy = convert( arrTy->getElementType().getTypePtr() );
	frontend_assert(elemTy ) << "Conversion of array element type failed.\n";

	core::TypePtr retTy = builder.arrayType( elemTy );
	LOG_TYPE_CONVERSION( arrTy, retTy );
	return retTy;
}

// --------------------  FUNCTIONS  ---------------------------------------
//~~~~~~~~~~~~~~~~~~~~~~~~~~~~~~~~~~~~~~~~~~~~~~~~~~~~~~~~~~~~~~~~~~~~~~~~~
//				FUNCTION PROTO TYPE
// Represents a prototype with argument type info, e.g. 'int foo(int)' or
// 'int foo(void)'. 'void' is represented as having no arguments, not as
// having a single void argument. Such a type can have an exception
// specification, but this specification is not part of the canonical type.
//~~~~~~~~~~~~~~~~~~~~~~~~~~~~~~~~~~~~~~~~~~~~~~~~~~~~~~~~~~~~~~~~~~~~~~~~~
core::TypePtr Converter::TypeConverter::VisitFunctionProtoType(const FunctionProtoType* funcTy) {

	core::TypePtr&& retTy = convert( funcTy->getResultType().getTypePtr() );
	LOG_TYPE_CONVERSION( funcTy, retTy );

	frontend_assert(retTy) <<  "Function has no return type!\n";

	// If the return type is of type vector or array we need to add a reference
	// so that the semantics of C argument passing is maintained
	if((retTy->getNodeType() == core::NT_VectorType || retTy->getNodeType() == core::NT_ArrayType)) {
		// exceptions are OpenCL vectors and gcc-vectors
		if( !funcTy->getResultType()->getUnqualifiedDesugaredType()->isExtVectorType()
			&& !funcTy->getResultType()->getUnqualifiedDesugaredType()->isVectorType())
		{
			retTy = builder.refType(retTy);
		}
	}

	frontend_assert(retTy ) <<  "Function has no return type!\n";

	core::TypeList argTypes;
	std::for_each(funcTy->arg_type_begin(), funcTy->arg_type_end(),
		[ &argTypes, this ] (const QualType& currArgType) {
			core::TypePtr&& argTy = this->convert( currArgType.getTypePtr() );

			// If the argument is of type vector or array we need to add a reference
			if(argTy->getNodeType() == core::NT_VectorType || argTy->getNodeType() == core::NT_ArrayType) {
				// exceptions are OpenCL vectors and gcc-vectors
				if( !currArgType->getUnqualifiedDesugaredType()->isExtVectorType()
					&& !currArgType->getUnqualifiedDesugaredType()->isVectorType())
				{
					argTy = builder.refType(argTy);
				}
			}

			argTypes.push_back( argTy );
		}
	);

	if( argTypes.size() == 1 && mgr.getLangBasic().isUnit(argTypes.front())) {
		// we have only 1 argument, and it is a unit type (void), remove it from the list
		argTypes.clear();
	}

	if( funcTy->isVariadic() )
		argTypes.push_back( gen.getVarList() );

	retTy = builder.functionType( argTypes, retTy);
	return retTy;
}

//~~~~~~~~~~~~~~~~~~~~~~~~~~~~~~~~~~~~~~~~~~~~~~~~~~~~~~~~~~~~~~~~~~~~~~~~~
//					FUNCTION NO PROTO TYPE
// Represents a K&R-style 'int foo()' function, which has no information
// available about its arguments.
//~~~~~~~~~~~~~~~~~~~~~~~~~~~~~~~~~~~~~~~~~~~~~~~~~~~~~~~~~~~~~~~~~~~~~~~~~
core::TypePtr Converter::TypeConverter::VisitFunctionNoProtoType(const FunctionNoProtoType* funcTy) {
	core::TypePtr&& retTy = convert( funcTy->getResultType().getTypePtr() );
	LOG_TYPE_CONVERSION( funcTy, retTy );

	// If the return type is of type vector or array we need to add a reference
	// so that the semantics of C argument passing is mantained
	if(retTy->getNodeType() == core::NT_VectorType || retTy->getNodeType() == core::NT_ArrayType)
		retTy = builder.refType(retTy);

	frontend_assert(retTy) << "Function has no return type!\n";

	retTy = builder.functionType( core::TypeList(), retTy);
	return retTy;
}

//~~~~~~~~~~~~~~~~~~~~~~~~~~~~~~~~~~~~~~~~~~~~~~~~~~~~~~~~~~~~~~~~~~~~~~~~~
// 							VECTOR TYPE
//~~~~~~~~~~~~~~~~~~~~~~~~~~~~~~~~~~~~~~~~~~~~~~~~~~~~~~~~~~~~~~~~~~~~~~~~~
core::TypePtr Converter::TypeConverter::VisitVectorType(const VectorType* vecTy) {
	//VectorType - GCC generic vector type
	//This type is created using __attribute__((vector_size(n)) where "n" specifies the vector size in bytes
	//or from an Altivec __vector or vector declaration
	//Since the constructor takes the number of vector elements, the client is responsible for converting the size into the number of elements.
	core::TypePtr retIr;
	LOG_TYPE_CONVERSION( vecTy, retIr);

    // get vector datatype
	const QualType qt = vecTy->getElementType();
	const BuiltinType* buildInTy = dyn_cast<const BuiltinType>( qt->getUnqualifiedDesugaredType() );
	core::TypePtr&& subType = convert(const_cast<BuiltinType*>(buildInTy));

	// get the number of elements
	size_t num = vecTy->getNumElements();
	core::IntTypeParamPtr numElem = core::ConcreteIntTypeParam::get(mgr, num);

	auto irVecTy = builder.vectorType( subType, numElem);
	return (retIr = core::lang::toSIMDVector(irVecTy));
}

//~~~~~~~~~~~~~~~~~~~~~~~~~~~~~~~~~~~~~~~~~~~~~~~~~~~~~~~~~~~~~~~~~~~~~~~~~
// 							EXTENDEND VECTOR TYPE
//~~~~~~~~~~~~~~~~~~~~~~~~~~~~~~~~~~~~~~~~~~~~~~~~~~~~~~~~~~~~~~~~~~~~~~~~~
core::TypePtr Converter::TypeConverter::VisitExtVectorType(const ExtVectorType* vecTy) {
   // get vector datatype
	const QualType qt = vecTy->getElementType();
	const BuiltinType* buildInTy = dyn_cast<const BuiltinType>( qt->getUnqualifiedDesugaredType() );
	core::TypePtr&& subType = convert(const_cast<BuiltinType*>(buildInTy));

	// get the number of elements
	size_t num = vecTy->getNumElements();
	core::IntTypeParamPtr numElem = core::ConcreteIntTypeParam::get(mgr, num);

	//note: members of OpenCL vectors are never refs
	return builder.vectorType( subType, numElem);
}

//~~~~~~~~~~~~~~~~~~~~~~~~~~~~~~~~~~~~~~~~~~~~~~~~~~~~~~~~~~~~~~~~~~~~~~~~~
// 								TYPEDEF TYPE
//~~~~~~~~~~~~~~~~~~~~~~~~~~~~~~~~~~~~~~~~~~~~~~~~~~~~~~~~~~~~~~~~~~~~~~~~~
core::TypePtr Converter::TypeConverter::VisitTypedefType(const TypedefType* typedefType) {
	core::TypePtr subType = convert( typedefType->getDecl()->getUnderlyingType().getTypePtr() );
	LOG_TYPE_CONVERSION( typedefType, subType );
	frontend_assert(subType);

	// typedefs take ownership of the inner type, this way, same anonimous types along translation units will
	// be named as the typdef if any
	if (core::GenericTypePtr symb = subType.isa<core::GenericTypePtr>()){
		core::TypePtr trgty =  convFact.lookupTypeDetails(symb);

		// a new generic type will point to the previous translation unit decl
		if (trgty.isa<core::StructTypePtr>()){
			std::string name = utils::getNameForRecord(typedefType->getDecl(), typedefType);
			core::GenericTypePtr gen = builder.genericType(name);

			core::TypePtr impl = symb;
			// if target is an annonymous type, we create a new type with the name of the typedef
			if (trgty.as<core::StructTypePtr>()->getName()->getValue().substr(0,4) == "_anon"){
				impl = builder.structType ( builder.stringValue( name), trgty.as<core::StructTypePtr>()->getParents(), trgty.as<core::StructTypePtr>()->getEntries());
			}

			convFact.getIRTranslationUnit().addType(gen, impl);
			return gen;
		}
	}

    //it may happen that we have something like 'typedef enum {...} name;'
    //in this case we can forget the annotation
    //typedef name annotation for struct/union messes with recursive type resolution
    //as typeDef is syntactic sugar drop the name annotation
    /*
    if( !mgr.getLangExtension<core::lang::EnumExtension>().isEnumType(subType)
		&& !subType.isa<core::StructTypePtr>() && !subType.isa<core::UnionTypePtr>()) {
        // Adding the name of the typedef as annotation
        core::annotations::attachName(subType,typedefType->getDecl()->getNameAsString());
    }
    */
    return  subType;
}

//~~~~~~~~~~~~~~~~~~~~~~~~~~~~~~~~~~~~~~~~~~~~~~~~~~~~~~~~~~~~~~~~~~~~~~~~~
// 								TYPE OF TYPE
//~~~~~~~~~~~~~~~~~~~~~~~~~~~~~~~~~~~~~~~~~~~~~~~~~~~~~~~~~~~~~~~~~~~~~~~~~
core::TypePtr Converter::TypeConverter::VisitTypeOfType(const TypeOfType* typeOfType) {
	core::TypePtr retTy = gen.getUnit();
	LOG_TYPE_CONVERSION( typeOfType, retTy );
	return retTy;
}

//~~~~~~~~~~~~~~~~~~~~~~~~~~~~~~~~~~~~~~~~~~~~~~~~~~~~~~~~~~~~~~~~~~~~~~~~~
// 							TYPE OF EXPRESSION TYPE
//~~~~~~~~~~~~~~~~~~~~~~~~~~~~~~~~~~~~~~~~~~~~~~~~~~~~~~~~~~~~~~~~~~~~~~~~~
core::TypePtr Converter::TypeConverter::VisitTypeOfExprType(const TypeOfExprType* typeOfType) {
	core::TypePtr&& retTy = convert( GET_TYPE_PTR(typeOfType->getUnderlyingExpr()) );
	LOG_TYPE_CONVERSION( typeOfType, retTy );
	return retTy;
}

//~~~~~~~~~~~~~~~~~~~~~~~~~~~~~~~~~~~~~~~~~~~~~~~~~~~~~~~~~~~~~~~~~~~~~~~~~
//					TAG TYPE: STRUCT | UNION | CLASS | ENUM
//~~~~~~~~~~~~~~~~~~~~~~~~~~~~~~~~~~~~~~~~~~~~~~~~~~~~~~~~~~~~~~~~~~~~~~~~~
 core::TypePtr Converter::TypeConverter::VisitTagType(const TagType* tagType) {

	// test whether we can get a definiton
	auto def = findDefinition(tagType);
	if (!def) {
		// We didn't find any definition for this type, so we use a name and define it as a generic type
		core::TypePtr retTy = builder.genericType( tagType->getDecl()->getNameAsString() );
		if (!tagType->getDecl()->getNameAsString().empty()) {
			core::annotations::attachName(retTy,tagType->getDecl()->getNameAsString());
		}
        return retTy;
	}

	// handle enums => always just integers
	if(def->getTagKind() == clang::TTK_Enum) {
		//TODO splitup TagType visitor into EnumType-visitor and RecordType-visitor

		const EnumDecl* enumDecl = llvm::cast<clang::EnumDecl>(def);
		frontend_assert(enumDecl) << "TagType decl is a EnumDecl type!\n";

       	bool systemHeaderOrigin = convFact.getSourceManager().isInSystemHeader(enumDecl->getSourceRange().getBegin());


        const string& enumTypeName = utils::buildNameForEnum(enumDecl);
		const auto& ext= mgr.getLangExtension<core::lang::EnumExtension>();

		core::TypePtr enumTy = ext.getEnumType(enumTypeName);
		LOG_TYPE_CONVERSION( tagType, enumTy );

		if(systemHeaderOrigin) {
			//if the enumType comes from a system provided header we don't convert it
			//TODO let interceptor take care of
       		return enumTy;
		}

		//takes a enumConstantDecl and appends "enumConstantName=enumConstantInitValue" to the stream
		auto enumConstantPrinter = [&](std::ostream& out, const clang::EnumConstantDecl* ecd) {
					const string& enumConstantName = utils::buildNameForEnumConstant(ecd);
					const string& enumConstantInitVal = ecd->getInitVal().toString(10);
					out << enumConstantName << "=" << enumConstantInitVal;
				};

		//enumTypes can be shadowed if redeclared in different scope (similar to variables)
		//we add all enumTypes to the global scope so the enumconstants need a distinguishable name
		//(delivered by buildNameForEnumConstant)
		if(!core::annotations::hasNameAttached(enumTy)) {
			std::stringstream ss;
			ss << join(", ", enumDecl->enumerator_begin(), enumDecl->enumerator_end(), enumConstantPrinter);
			core::annotations::attachName(enumTy, ss.str());
		} else {
			std::stringstream annotation;
			annotation << core::annotations::getAttachedName(enumTy);
			// go through all possible enumConstants and attach them to the enumTy, if they aren't
			// there already
			for(EnumDecl::enumerator_iterator it=enumDecl->enumerator_begin(), end=enumDecl->enumerator_end();it!=end;it++) {
				const clang::EnumConstantDecl* enumConstant = *it;
				std::stringstream attachment;
                enumConstantPrinter(attachment, enumConstant);

                //check if element is already in enum list
                if(annotation.str().find(attachment.str()) == std::string::npos) {
                    annotation << ", " << attachment.str();
                }
			}
			core::annotations::attachName(enumTy, annotation.str());
		}
		VLOG(2) << "enumType " << enumTy << " attachedName: " << core::annotations::getAttachedName(enumTy) << "(" << tagType << ")";

		//return enum type
        return enumTy;
   	}

	// handle struct/union/class
	const RecordDecl* recDecl = dyn_cast<const RecordDecl>(def);
	frontend_assert(recDecl) << "TagType decl is not of a RecordDecl type!\n";


	// Visit the type of the fields recursively
	// Note: if a field is referring one of the type in the cyclic dependency, a reference
	//       to the TypeVar will be returned.
	core::NamedCompositeType::Entries structElements;

	unsigned mid = 0;
	for(RecordDecl::field_iterator it=recDecl->field_begin(), end=recDecl->field_end(); it != end; ++it) {
		RecordDecl::field_iterator::value_type curr = *it;
		core::TypePtr&& fieldType = convert( GET_TYPE_PTR(curr) );

		core::StringValuePtr id = builder.stringValue(
				curr->getIdentifier() ? curr->getNameAsString() : "__m"+insieme::utils::numeric_cast<std::string>(mid));
		structElements.push_back(builder.namedType(id, fieldType));
		mid++;
	}

	// build a struct or union IR type
	core::TypePtr retTy = handleTagType(def, structElements);

	// Adding the name of the C struct as annotation
	if (!recDecl->getNameAsString().empty()) {
        core::annotations::attachName(retTy,recDecl->getName());
	}
	return retTy;
}

//~~~~~~~~~~~~~~~~~~~~~~~~~~~~~~~~~~~~~~~~~~~~~~~~~~~~~~~~~~~~~~~~~~~~~~~~~
//							ELABORATED TYPE (TODO)
//
// Represents a type that was referred to using an elaborated type keyword, e.g.,
// struct S, or via a qualified name, e.g., N::M::type, or both
//~~~~~~~~~~~~~~~~~~~~~~~~~~~~~~~~~~~~~~~~~~~~~~~~~~~~~~~~~~~~~~~~~~~~~~~~~
core::TypePtr Converter::TypeConverter::VisitElaboratedType(const ElaboratedType* elabType) {

	// elabType->dump();
	//elabType->desugar().getTypePtr()->dump();
	//std::cerr << elabType->getBaseElementTypeUnsafe() << std::endl <<"ElaboratedType not yet handled!!!!\n";

	VLOG(2) << "elabtype " << elabType << "\n";
	return convert( elabType->getNamedType().getTypePtr() );
}


//~~~~~~~~~~~~~~~~~~~~~~~~~~~~~~~~~~~~~~~~~~~~~~~~~~~~~~~~~~~~~~~~~~~~~~~~~
//							   PAREN TYPE
//~~~~~~~~~~~~~~~~~~~~~~~~~~~~~~~~~~~~~~~~~~~~~~~~~~~~~~~~~~~~~~~~~~~~~~~~~
core::TypePtr Converter::TypeConverter::VisitParenType(const ParenType* parenTy) {
	core::TypePtr&& retTy = convert( parenTy->getInnerType().getTypePtr() );
	LOG_TYPE_CONVERSION( parenTy, retTy );
	return retTy;
}
//~~~~~~~~~~~~~~~~~~~~~~~~~~~~~~~~~~~~~~~~~~~~~~~~~~~~~~~~~~~~~~~~~~~~~~~~~
//							POINTER TYPE (FIXME)
// Pointer types need to be converted into reference types within the IR.
// Essentially there are two options. If the pointer is pointing to a single
// element, e.g. int* pointing to one integer, the resulting type should be
//		pointer to scalar (rvalue):   int*  ---->   ref<int<4>>
//		pointer to scalar (lvalue):   int*  ---->   ref<ref<int<4>>>
//
// However, if the target is an array of values, the result should be
//		pointer to array (rvalue):   int*  ---->   ref<array<int<4>,1>>
//		pointer to array (lvalue):   int*  ---->   ref<ref<array<int<4>,1>>>
//
// Since the actual case can not be determined based on the type, the
// more general case (the array case) has to be conservatively considered.
//~~~~~~~~~~~~~~~~~~~~~~~~~~~~~~~~~~~~~~~~~~~~~~~~~~~~~~~~~~~~~~~~~~~~~~~~~
core::TypePtr Converter::TypeConverter::VisitPointerType(const PointerType* pointerTy) {
	core::TypePtr&& subTy = convert( pointerTy->getPointeeType().getTypePtr() );
	// ~~~~~ Handling of special cases ~~~~~~~
	// void* -> array<'a>
	if( gen.isUnit(subTy) ) {
		return gen.getAnyRef();
	}
	//~~~~~~~~~~~~~~~~~~~~~~~~~~~~~~~~~~~~~~~~
	core::TypePtr&& retTy = (subTy->getNodeType() == core::NT_FunctionType)?
		subTy : builder.refType(builder.arrayType( subTy ));

	LOG_TYPE_CONVERSION( pointerTy, retTy );
	return retTy;
}


core::TypePtr Converter::TypeConverter::handleTagType(const TagDecl* tagDecl, const core::NamedCompositeType::Entries& structElements) {
	if( tagDecl->getTagKind() == clang::TTK_Struct || tagDecl->getTagKind() ==  clang::TTK_Class ) {
		std::string name = utils::getNameForRecord(llvm::cast<clang::RecordDecl>(tagDecl), tagDecl->getTypeForDecl());
		return builder.structType( builder.stringValue(name), structElements );
	} else if( tagDecl->getTagKind() == clang::TTK_Union ) {
		return builder.unionType( structElements );
	}
	frontend_assert(false && "TagType not supported");
	return core::TypePtr();
}

core::TypePtr Converter::CTypeConverter::convertInternal(const clang::Type* type) {
   	assert(type && "Calling TypeConverter::Visit with a NULL pointer");
   	
    return TypeVisitor<CTypeConverter, core::TypePtr>::Visit(type);
}


namespace {

	const RecordDecl* toRecordDecl(const clang::Type* type) {
		if (auto tagType = dyn_cast<const clang::TagType>(type)) {
			if (auto def = findDefinition(tagType)) {
				return dyn_cast<const RecordDecl>(def);
			}
		}
		return nullptr;
	}

}

core::TypePtr Converter::TypeConverter::convertImpl(const clang::Type* type) {
	auto& typeCache = convFact.typeCache;

	// look up type within typeCache
	auto pos = typeCache.find(type);
	if (pos != typeCache.end()) {
		return pos->second;
	}

	// create result location
	core::TypePtr res;

<<<<<<< HEAD
=======
	//check if type is intercepted
	if(convFact.getInterceptor().isIntercepted(type)) {
		VLOG(2) << type << " isIntercepted";
		res = convFact.getInterceptor().intercept(type, convFact);
		typeCache[type] = res;
		return res;
	}

>>>>>>> 5ee34181
	// assume a recursive construct for record declarations
	if (auto recDecl = toRecordDecl(type)) {
		std::string name = utils::getNameForRecord(recDecl, type);

		// create a (temporary) type variable for this type
		core::GenericTypePtr symbol = builder.genericType(name);
		if (!name.empty()) {
			core::annotations::attachName(symbol,name);
		}

		// bind recursive variable within the typeCache
		typeCache[type] = symbol;

		// resolve the type recursively
		res = convertInternal(type);

		//check if type is defined in a system header --> if so add includeAnnotation which is used
		//in backend to avoid redeclaration of type
		if( utils::isDefinedInSystemHeader(recDecl, convFact.getHeaderTagger()) ) {
			VLOG(2) << "isDefinedInSystemHeaders " << name << " " << res;
			utils::addHeaderForDecl(res, recDecl, convFact.getHeaderTagger());
		}

		frontend_assert(res.isa<core::StructTypePtr>() || res.isa<core::UnionTypePtr>());

	//	// give the type a name to structs
	//	if (core::StructTypePtr strTy = res.isa<core::StructTypePtr>())
	//		res = core::transform::replaceNode(mgr, core::StructTypeAddress(strTy)->getName(), builder.stringValue(name)).as<core::TypePtr>();

		// check typeCache consistency
		frontend_assert(typeCache[type] == symbol); // should not change in the meantime

		// register type within resulting translation unit
		convFact.getIRTranslationUnit().addType(symbol, res);

		// run post-conversion actions
		postConvertionAction(type, res);

		// but the result is just the symbol
		return symbol;


	} else {

		// for all others no recursive definitions need to be considered
		res = convertInternal(type);

		// update typeCache
		typeCache[type] = res;
	}

	// run post-conversion actions
	postConvertionAction(type, res);

	// be done
	return res;
}

core::TypePtr Converter::TypeConverter::convert(const clang::Type* type) {
    core::TypePtr irType;

    //iterate clang handler list and check if a handler wants to convert the type
	for(auto plugin : convFact.getConversionSetup().getPlugins()) {
	    irType = plugin->Visit(type, convFact);
        if(irType) break;
	}

    if(!irType)
        irType = convertImpl(type);

    for(auto plugin : convFact.getConversionSetup().getPlugins()) {
        irType = plugin->PostVisit(type, irType, convFact);
    }

	return irType;
}

//core::TypePtr Converter::CTypeConverter::handleTagType(const TagDecl* tagDecl, const core::NamedCompositeType::Entries& structElements) {
//	if( tagDecl->getTagKind() == clang::TTK_Struct || tagDecl->getTagKind() ==  clang::TTK_Class ) {
//		return builder.structType( structElements );
//	} else if( tagDecl->getTagKind() == clang::TTK_Union ) {
//		return builder.unionType( structElements );
//	}
//	frontend_assert(false && "TagType not supported");
//	return core::TypePtr();
//}

} // End conversion namespace
} // End frontend namespace
} // End insieme namespace<|MERGE_RESOLUTION|>--- conflicted
+++ resolved
@@ -636,8 +636,6 @@
 	// create result location
 	core::TypePtr res;
 
-<<<<<<< HEAD
-=======
 	//check if type is intercepted
 	if(convFact.getInterceptor().isIntercepted(type)) {
 		VLOG(2) << type << " isIntercepted";
@@ -646,7 +644,6 @@
 		return res;
 	}
 
->>>>>>> 5ee34181
 	// assume a recursive construct for record declarations
 	if (auto recDecl = toRecordDecl(type)) {
 		std::string name = utils::getNameForRecord(recDecl, type);
