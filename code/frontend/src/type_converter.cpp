--- conflicted
+++ resolved
@@ -376,7 +376,6 @@
 	LOG_TYPE_CONVERSION( typedefType, subType );
 	assert(subType);
 
-<<<<<<< HEAD
 	// typedefs take ownership of the inner type, this way, same anonimous types along translation units will
 	// be named as the typdef if any
 	if (core::GenericTypePtr symb = subType.isa<core::GenericTypePtr>()){
@@ -385,6 +384,11 @@
 		if (it != convFact.getIRTranslationUnit().getTypes().end())
 			trgty = it->second;
 
+
+		//	core::GenericTypePtr gen = builder.genericType(utils::getNameForRecord(llvm::cast<clang::RecordDecl>(typedefType->getDecl()), typedefType));
+		//	convFact.getIRTranslationUnit().addType(gen, trgty);
+		//  return gen;
+
 		if (trgty.isa<core::StructTypePtr>()){
 			std::string name =  typedefType->getDecl()->getQualifiedNameAsString();
 			subType = core::transform::replaceNode(mgr, core::StructTypeAddress(trgty.as<core::StructTypePtr>())->getName(), 
@@ -392,8 +396,6 @@
 		}
 	}
 
-=======
->>>>>>> c8abb517
     //it may happen that we have something like 'typedef enum {...} name;'
     //in this case we can forget the annotation
     //typedef name annotation for struct/union messes with recursive type resolution
@@ -538,7 +540,8 @@
 
 core::TypePtr Converter::TypeConverter::handleTagType(const TagDecl* tagDecl, const core::NamedCompositeType::Entries& structElements) {
 	if( tagDecl->getTagKind() == clang::TTK_Struct || tagDecl->getTagKind() ==  clang::TTK_Class ) {
-		return builder.structType( structElements );
+		std::string name = utils::getNameForRecord(llvm::cast<clang::RecordDecl>(tagDecl), tagDecl->getTypeForDecl());
+		return builder.structType( builder.stringValue(name), structElements );
 	} else if( tagDecl->getTagKind() == clang::TTK_Union ) {
 		return builder.unionType( structElements );
 	}
@@ -581,15 +584,7 @@
 	if(convFact.program.getInterceptor().isIntercepted(type)) {
 		VLOG(2) << type << " isIntercepted";
 		res = convFact.program.getInterceptor().intercept(type, convFact);
-<<<<<<< HEAD
 		typeCache[type] = res;
-=======
-
-		if(annotations::c::hasIncludeAttached(res)) {
-			VLOG(2) << res << " header " << annotations::c::getAttachedInclude(res);
-		}
-		cache[type] = res;
->>>>>>> c8abb517
 		return res;
 	}
 
@@ -598,16 +593,10 @@
 		std::string name = utils::getNameForRecord(recDecl, type);
 
 		// create a (temporary) type variable for this type
-<<<<<<< HEAD
 		core::GenericTypePtr symbol = builder.genericType(name);
-=======
-		string name = utils::getNameForRecord(recDecl, type);
-		core::GenericTypePtr symbol = builder.genericType(name);
-
 		if (!name.empty()) {
 			core::annotations::attachName(symbol,name);
 		}
->>>>>>> c8abb517
 
 		// bind recursive variable within the typeCache
 		typeCache[type] = symbol;
@@ -619,14 +608,14 @@
 		//in backend to avoid redeclaration of type
 		if( utils::isDefinedInSystemHeader(recDecl, convFact.getProgram().getStdLibDirs(), convFact.getProgram().getUserIncludeDirs()) ) {
 			VLOG(2) << "isDefinedInSystemHeaders " << name << " " << res;
-			utils::addHeaderForDecl(res, recDecl, convFact.getProgram().getStdLibDirs(), convFact.getProgram().getUserIncludeDirs());
+			utils::addHeaderForDecl(res, recDecl, convFact.getProgram().getStdLibDirs());
 		}
 
 		assert(res.isa<core::StructTypePtr>() || res.isa<core::UnionTypePtr>());
 
-		// give the type a name to structs
-		if (core::StructTypePtr strTy = res.isa<core::StructTypePtr>())
-			res = core::transform::replaceNode(mgr, core::StructTypeAddress(strTy)->getName(), builder.stringValue(name)).as<core::TypePtr>();
+	//	// give the type a name to structs
+	//	if (core::StructTypePtr strTy = res.isa<core::StructTypePtr>())
+	//		res = core::transform::replaceNode(mgr, core::StructTypeAddress(strTy)->getName(), builder.stringValue(name)).as<core::TypePtr>();
 
 		// check typeCache consistency
 		assert(typeCache[type] == symbol); // should not change in the meantime
