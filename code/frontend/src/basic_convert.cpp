--- conflicted
+++ resolved
@@ -29,8 +29,8 @@
  *
  * All copyright notices must be kept intact.
  *
- * INSIEME depends on several third party software packages. Please
- * refer to http://www.dps.uibk.ac.at/insieme/license.html for details
+ * INSIEME depends on several third party software packages. Please 
+ * refer to http://www.dps.uibk.ac.at/insieme/license.html for details 
  * regarding third party software licenses.
  */
 
@@ -594,24 +594,6 @@
 		// initialization value
 		core::ExpressionPtr&& initExpr = convertInitExpr(definition->getType().getTypePtr(), definition->getInit(), var->getType(), false);
 		assert(initExpr && "not correct initialization of the variable");
-<<<<<<< HEAD
-=======
-
-		// ~~~~~~~~~~~~~~~~~~~~~~~~~~~~~~ HANDLE SPETIAL CASES ~~~~~~~~~~~~~~~~~~~~~~~~~~~~~~~~~~~
-
-		// allocation of a single Object
-		// if is is a new operator, and is not an array, we can be sure that it will be a pointer to
-		// a single element, so drop the array[1]  thing
-		if (definition->getInit() &&
-			llvm::isa<clang::CXXNewExpr>(definition->getInit()) &&
-			!llvm::cast<clang::CXXNewExpr>(definition->getInit())->isArray() ){
-
-			var = builder.variable(initExpr->getType());
-			ctx.varDeclMap[definition] = var;
-		}
-		// ~~~~~~~~~~~~~~~~~~~~~~~~~~~~~~~~~~~~~~~~~~~~~~~~~~~~~~~~~~~~~~~~~
-
->>>>>>> 027bab7a
 		retStmt = builder.declarationStmt(var, initExpr);
 	} else {
 		// this variable is extern
