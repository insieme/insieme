/**
 * Copyright (c) 2002-2013 Distributed and Parallel Systems Group,
 *                Institute of Computer Science,
 *               University of Innsbruck, Austria
 *
 * This file is part of the INSIEME Compiler and Runtime System.
 *
 * We provide the software of this file (below described as "INSIEME")
 * under GPL Version 3.0 on an AS IS basis, and do not warrant its
 * validity or performance.  We reserve the right to update, modify,
 * or discontinue this software at any time.  We shall have no
 * obligation to supply such updates or modifications or any other
 * form of support to you.
 *
 * If you require different license terms for your intended use of the
 * software, e.g. for proprietary commercial or industrial use, please
 * contact us at:
 *                   insieme@dps.uibk.ac.at
 *
 * We kindly ask you to acknowledge the use of this software in any
 * publication or other disclosure of results by referring to the
 * following citation:
 *
 * H. Jordan, P. Thoman, J. Durillo, S. Pellegrini, P. Gschwandtner,
 * T. Fahringer, H. Moritsch. A Multi-Objective Auto-Tuning Framework
 * for Parallel Codes, in Proc. of the Intl. Conference for High
 * Performance Computing, Networking, Storage and Analysis (SC 2012),
 * IEEE Computer Society Press, Nov. 2012, Salt Lake City, USA.
 *
 * All copyright notices must be kept intact.
 *
 * INSIEME depends on several third party software packages. Please 
 * refer to http://www.dps.uibk.ac.at/insieme/license.html for details 
 * regarding third party software licenses.
 */

#include "insieme/frontend/convert.h"

#include "insieme/frontend/utils/source_locations.h"
#include "insieme/frontend/analysis/global_variables.h"
#include "insieme/frontend/omp/omp_pragma.h"
#include "insieme/annotations/ocl/ocl_annotations.h"
#include "insieme/frontend/utils/ir_cast.h"
#include "insieme/frontend/utils/error_report.h"

#include "insieme/utils/container_utils.h"
#include "insieme/utils/numeric_cast.h"
#include "insieme/utils/logging.h"
#include "insieme/utils/map_utils.h"

#include "insieme/utils/timer.h"

#include "insieme/core/ir_program.h"
#include "insieme/core/transform/node_replacer.h"
#include "insieme/core/analysis/ir_utils.h"
#include "insieme/core/type_utils.h"

#include "insieme/annotations/c/naming.h"
#include "insieme/annotations/c/location.h"

#include "clang/Basic/FileManager.h"

#include "clang/AST/ASTConsumer.h"
#include "clang/AST/ASTContext.h"

#include "clang/Index/Entity.h"
#include "clang/Index/Indexer.h"

#include <clang/Frontend/TextDiagnosticPrinter.h>

using namespace clang;
using namespace insieme;

namespace fe = insieme::frontend;

namespace {

// Covert clang source location into a annotations::c::SourceLocation object to be inserted in an CLocAnnotation
annotations::c::SourceLocation convertClangSrcLoc(SourceManager& sm,
		const SourceLocation& loc) {
	FileID&& fileId = sm.getMainFileID();
	assert(!fileId.isInvalid() && "File is not valid!");
	const clang::FileEntry* fileEntry = sm.getFileEntryForID(fileId);
	assert(fileEntry);
	return annotations::c::SourceLocation(fileEntry->getName(), sm.getSpellingLineNumber(loc), sm.getSpellingColumnNumber(loc));
};

} // End empty namespace

namespace insieme {
namespace frontend {
namespace conversion {

bool existInScopeObjectsStack2(core::ExpressionPtr var,
		std::stack<core::VariablePtr> scopeObjects,
		const core::IRBuilder& builder) {

	while (!scopeObjects.empty()) {

		core::VariablePtr stackVar = scopeObjects.top();

		VLOG(2)
			<< builder.refVar(stackVar);
		scopeObjects.pop();
		if (var == stackVar || var == builder.refVar(stackVar)) {
			VLOG(2)
				<< var << " found";
			return true;
		}
	}
	return false;
}

void removeFromScopeObjectsStack(core::VariablePtr var,
		std::stack<core::VariablePtr>* scopeObjects,
		const core::IRBuilder& builder) {

	std::vector<core::VariablePtr> emptyScopeObjects;
	std::vector<core::VariablePtr>::iterator it;

	std::stack<core::VariablePtr> emptyScopeObjectsStack;

	while (!scopeObjects->empty()) {
		VLOG(2)
			<< "chack";
		core::VariablePtr stackVar = scopeObjects->top();
		scopeObjects->pop();
		if (var == stackVar || var == builder.refVar(stackVar)) {
			emptyScopeObjects.push_back(var);
			VLOG(2)
				<< var << " found";
		}
	}

	for (it = emptyScopeObjects.end(); it != emptyScopeObjects.begin(); it--) {

		emptyScopeObjectsStack.push(*it);
		VLOG(2)
			<< var << " found";

	}
	*(scopeObjects) = emptyScopeObjectsStack;
}

const clang::idx::TranslationUnit* ConversionFactory::getTranslationUnitForDefinition(
		FunctionDecl*& funcDecl) {
	/*
	 * if the function is not defined in this translation unit, maybe it is defined in another we already
	 * loaded use the clang indexer to lookup the definition for this function declarations
	 */
	clang::idx::Entity&& funcEntity = clang::idx::Entity::get(funcDecl, program.getClangProgram());
	ConversionFactory::TranslationUnitPair&& ret = program.getClangIndexer().getDefinitionFor(funcEntity);

	// function declaration not found. return the current translation unit
	if ( !ret.first ) {return NULL;}

	assert(ret.first && ret.second && "Translation unit for function not found");

	// update the funcDecl pointer to point to the correct function declaration 
	funcDecl = ret.first;
	return ret.second;
}

core::ProgramPtr ASTConverter::handleFunctionDecl(
		const clang::FunctionDecl* funcDecl, bool isMain) {
	/*
	 * Handling of the translation unit: we have to make sure to load the translation unit where the function is
	 * defined before starting the parser otherwise reading literals results in wrong values.
	 */
	FunctionDecl* def = const_cast<FunctionDecl*>(funcDecl);
	const clang::idx::TranslationUnit* clangTU =
			mFact.getTranslationUnitForDefinition(def);
	assert(clangTU && "Translation unit for function not found.");
	const TranslationUnit* oldTU = mFact.currTU;

	mFact.setTranslationUnit(Program::getTranslationUnit(clangTU));

	// Extract globals starting from this entry point
	mFact.ctx.globalFuncMap.clear();
<<<<<<< HEAD
	analysis::GlobalVarCollector globColl(mFact, clangTU,
			mFact.program.getClangIndexer(), mFact.ctx.globalFuncMap);
=======
	analysis::GlobalVarCollector globColl(
			mFact,
			clangTU,
			mFact.program.getClangIndexer(),
			mFact.ctx.globalFuncMap,
			mFact.ctx.polymorphicClassMap,
			mFact.ctx.offsetMap,
			mFact.ctx.virtualFunctionIdMap,
			mFact.ctx.finalOverriderMap);
>>>>>>> 0cec172e

	insieme::utils::Timer t("Globals.collect");
	globColl(def);

	VLOG(1)
		<< globColl;

	//~~~~ Handling of OMP thread private ~~~~~~~~~~~~~~~~~~~~~~~~~~~~~~~~~~~~~~~~~~~~~~~~~~~~~
	// Thread private requires to collect all the variables which are marked to be threadprivate
	omp::collectThreadPrivate(mFact.getPragmaMap(), mFact.ctx.thread_private);

	//~~~~ Handling of OMP flush  ~~~~~~~~~~~~~~~~~~~~~~~~~~~~~~~~~~~~~~~~~~~~~~~~~~~~~~~~~~~~~
	//Omp flush clause forces the flushed variable to be volatile 
	//omp::collectVolatile(mFact.getPragmaMap(), mFact.ctx.volatiles);
	//~~~~~~~~~~~~~~~~ end hack ~~~~~~~~~~~~~~~~~~~~~~~~~~~~~~~~~~~~~~~~~~~~~~~~~~~~~~~~~~~~~~~

	mFact.ctx.globalStruct = globColl.createGlobalStruct();
	if (mFact.ctx.globalStruct.first) {
<<<<<<< HEAD
		mFact.ctx.globalVar = mFact.builder.variable(
				mFact.builder.refType(mFact.ctx.globalStruct.first));
=======
		mFact.ctx.globalVar = mFact.builder.variable( mFact.builder.refType(mFact.ctx.globalStruct.first) );

		if( !mFact.ctx.polymorphicClassMap.empty() ) {
			// access to offsetTable
			core::StringValuePtr ident = mFact.builder.stringValue("__vfunc_offset");
			const core::TypePtr& memberTy =
					core::static_pointer_cast<const core::NamedCompositeType>( core::analysis::getReferencedType(mFact.ctx.globalVar->getType()) )->getTypeOfMember(ident);
			core::TypePtr resType = mFact.builder.refType(memberTy);
			core::ExpressionPtr op = mFact.builder.getLangBasic().getCompositeRefElem();
			mFact.ctx.offsetTableExpr = mFact.builder.callExpr(resType, op, mFact.ctx.globalVar, mFact.builder.getIdentifierLiteral(ident), mFact.builder.getTypeLiteral(memberTy));

			// access to vFuncTable
			ident = mFact.builder.stringValue("__vfunc_table");
			const core::TypePtr& memberTy2 =
					core::static_pointer_cast<const core::NamedCompositeType>( core::analysis::getReferencedType(mFact.ctx.globalVar->getType()) )->getTypeOfMember(ident);
			resType = mFact.builder.refType(memberTy2);
			op = mFact.builder.getLangBasic().getCompositeRefElem();
			mFact.ctx.vFuncTableExpr = mFact.builder.callExpr(resType, op, mFact.ctx.globalVar, mFact.builder.getIdentifierLiteral(ident), mFact.builder.getTypeLiteral(memberTy2));
		}
>>>>>>> 0cec172e
	}
	mFact.ctx.globalIdentMap = globColl.getIdentifierMap();
	VLOG(2)
		<< mFact.ctx.globalStruct.first;

	t.stop();
	LOG(INFO)
		<< t;

	const core::ExpressionPtr& expr = core::static_pointer_cast<
			const core::Expression>(mFact.convertFunctionDecl(def, true));

	core::ExpressionPtr&& lambdaExpr = core::dynamic_pointer_cast<const core::LambdaExpr>(expr);

	// A marker node is allowed if it contains a lambda expression
	if (!lambdaExpr) {
		lambdaExpr = dynamic_pointer_cast<const core::MarkerExpr>(expr);

		if (lambdaExpr) {
			assert(
					static_pointer_cast<const core::MarkerExpr>(expr)->getSubExpression()->getNodeType() == core::NT_LambdaExpr && "Conversion of function returned a marker expression which does not contain a lambda expression");
		}
	}assert(
			lambdaExpr && "Conversion of function did not return a lambda expression");
	mProgram = core::Program::addEntryPoint(mFact.getNodeManager(), mProgram,
			lambdaExpr /*, isMain */);
	mFact.currTU = oldTU;
	return mProgram;
}

// ------------------------------------ ConversionFactory ---------------------------

ConversionFactory::ConversionFactory(core::NodeManager& mgr, Program& prog) :
		// cppcheck-suppress exceptNew
		stmtConv(ConversionFactory::makeStmtConvert(*this)),
		// cppcheck-suppress exceptNew
		typeConv(ConversionFactory::makeTypeConvert(*this, prog)),
		// cppcheck-suppress exceptNew
		exprConv(ConversionFactory::makeExprConvert(*this, prog)),
		// cppcheck-suppress exceptNew
		mgr(mgr), builder(mgr), program(prog), pragmaMap(prog.pragmas_begin(),
				prog.pragmas_end()), currTU(NULL) {
}

ConversionFactory::~ConversionFactory() {
	// dealloc StmtConverter
	ConversionFactory::cleanStmtConvert(stmtConv);
	// dealloc StmtConverter
	ConversionFactory::cleanTypeConvert(typeConv);
	// dealloc StmtConverter
	ConversionFactory::cleanExprConvert(exprConv);
}

core::ExpressionPtr ConversionFactory::tryDeref(
		const core::ExpressionPtr& expr) const {
	// core::ExpressionPtr retExpr = expr;
	if ( core::RefTypePtr&& refTy = core::dynamic_pointer_cast<const core::RefType>(expr->getType())) {
		return builder.callExpr(refTy->getElementType(),
				mgr.getLangBasic().getRefDeref(), expr);
	}
	return expr;
}

core::TypePtr ConversionFactory::tryDeref(const core::TypePtr& type) const {
	if( core::RefTypePtr&& refTy = core::dynamic_pointer_cast<const core::RefType>(type) ) {
		return refTy->getElementType();
	}
	return type;
}

/*  
 *  Register call expression handlers to be used during the clang to IR conversion
 */
//void ConversionFactory::registerCallExprHandler(const clang::FunctionDecl* funcDecl, CustomFunctionHandler& handler) {
//	auto it = callExprHanlders.insert( std::make_pair(funcDecl, handler) );
//	assert( !it.second && "Handler for function declaration already registered." );
//}
/* Function to convert Clang attributes of declarations to IR annotations (local version) currently used for:
 * 	-> OpenCL address spaces
 */
insieme::core::NodeAnnotationPtr ConversionFactory::convertAttribute(
		const clang::ValueDecl* varDecl) const {
	if (!varDecl->hasAttrs()) {
		return insieme::core::NodeAnnotationPtr();
	}

	std::ostringstream ss;
	annotations::ocl::BaseAnnotation::AnnotationList declAnnotation;
	try {
		for (AttrVec::const_iterator I = varDecl->attr_begin(), E =
				varDecl->attr_end(); I != E; ++I) {
			if (AnnotateAttr * attr = dyn_cast<AnnotateAttr>(*I)) {
				std::string&& sr = attr->getAnnotation().str();

				//check if the declaration has attribute __private
				if ( sr == "__private" ) {
					VLOG(2) << "           OpenCL address space __private";
					declAnnotation.push_back(
							std::make_shared<annotations::ocl::AddressSpaceAnnotation>( annotations::ocl::AddressSpaceAnnotation::addressSpace::PRIVATE )
					);
					continue;
				}

				//check if the declaration has attribute __local
				if ( sr == "__local" ) {
					VLOG(2) << "           OpenCL address space __local";
					declAnnotation.push_back(
							std::make_shared<annotations::ocl::AddressSpaceAnnotation>( annotations::ocl::AddressSpaceAnnotation::addressSpace::LOCAL )
					);
					continue;
				}

				// TODO global also for global variables

				//check if the declaration has attribute __global
				if ( sr == "__global" ) {
					// keywords global and local are only allowed for parameters

					if(isa<const clang::ParmVarDecl>(varDecl) || varDecl->getType().getTypePtr()->isPointerType()) {
						VLOG(2) << "           OpenCL address space __global";
						declAnnotation.push_back(
								std::make_shared<annotations::ocl::AddressSpaceAnnotation>( annotations::ocl::AddressSpaceAnnotation::addressSpace::GLOBAL )
						);
						continue;
					}
					ss << "Address space __global not allowed for local scalar variable";
					throw &ss;
				}

				//check if the declaration has attribute __constant
				if ( sr == "__constant" ) {
					if ( isa<const clang::ParmVarDecl>(varDecl) ) {
						VLOG(2) << "           OpenCL address space __constant";
						declAnnotation.push_back(
								std::make_shared<annotations::ocl::AddressSpaceAnnotation>( annotations::ocl::AddressSpaceAnnotation::addressSpace::CONSTANT )
						);
						continue;
					}
					ss << "Address space __constant not allowed for local variable";
					throw &ss;
				}
			}

			// Throw an error if an unhandled attribute is found
			ss << "Unexpected attribute";
			throw &ss;// FIXME define an exception class for this error
		}}
	catch ( std::ostringstream *errMsg ) {
		//show errors if unexpected patterns were found
		fe::utils::compilerMessage(fe::utils::DiagnosticLevel::Warning,
				varDecl->getLocStart(),
				errMsg->str(),
				currTU->getCompiler()
		);
	}
	return std::make_shared < annotations::ocl::BaseAnnotation
			> (declAnnotation);
}

//~~~~~~~~~~~~~~~~~~~~~~~~~~~~~~~~~~~~~~~~~~~~~~~~~~~~~~~~~~~~~~~~~~~~~~~~~~~~~~~~~~~~~~~~~~~~~~~~~~~~~~~~~~~~~~~~~~~~~
//													Lookup Variable
//~~~~~~~~~~~~~~~~~~~~~~~~~~~~~~~~~~~~~~~~~~~~~~~~~~~~~~~~~~~~~~~~~~~~~~~~~~~~~~~~~~~~~~~~~~~~~~~~~~~~~~~~~~~~~~~~~~~~~
core::ExpressionPtr ConversionFactory::lookUpVariable(
		const clang::ValueDecl* valDecl) {
	/*
	 * Lookup the map of declared variable to see if the current varDecl is already associated with an IR entity
	 */
	ConversionContext::VarDeclMap::const_iterator fit = ctx.varDeclMap.find(
			valDecl);
	if (fit != ctx.varDeclMap.end()) {
		// variable found in the map
		return fit->second;
	}

	/*
	 * The variable has not been converted into IR variable yet, therefore we create the IR variable and insert it
	 * to the map for successive lookups
	 *
	 * Conversion of the variable type
	 */
	QualType&& varTy = valDecl->getType();
	VLOG(2)
		<< varTy.getAsString(); // cm

	core::TypePtr&& irType = convertType( varTy.getTypePtr() );

	//auto&& vit = std::find(getVolatiles().begin(), getVolatiles().end(), valDecl);
	//// check wether the variable is marked to be volatile 
	if (varTy.isVolatileQualified()) {
		irType = builder.volatileType(irType);
	}

	if (!(varTy.isConstQualified()
			|| (isa<const clang::ParmVarDecl>(valDecl)
					&& irType->getNodeType() != core::NT_VectorType
					&& irType->getNodeType() != core::NT_ArrayType))) {
		// if the variable is not const, or a function parameter or an array type we enclose it in a ref type
		irType = builder.refType(irType);
	}

	/*
	 * Check whether this is variable is defined as global or static. If static, it means the variable has been already
	 * defined in the global data structure so we don't have to create an IR variable but access (via the memberAccess
	 * operation) the relative member of the global data structure.
	 */
	const clang::VarDecl* varDecl = cast<clang::VarDecl>(valDecl);

	if (varDecl && varDecl->hasGlobalStorage()) {
		assert(
				ctx.globalVar && "Accessing global variable within a function not receiving the global struct");
		// access the global data structure
		const core::lang::BasicGenerator& gen = builder.getLangBasic();

		auto&& fit = ctx.globalIdentMap.find(varDecl);
		assert(
				fit != ctx.globalIdentMap.end() && "Variable not within global identifiers");

		// std::cout << fit->second << std::endl;
		const core::TypePtr& memberTy = ctx.globalStruct.first->getTypeOfMember(
				fit->second);
		assert(memberTy && "Member not found within global struct");

		assert(
				ctx.globalVar->getType()->getNodeType() == core::NT_RefType && "Global data structure passed as a non-ref");

		core::ExpressionPtr&& retExpr = builder.callExpr(
				builder.refType( memberTy ),
				gen.getCompositeRefElem(),
				toVector<core::ExpressionPtr>(
						ctx.globalVar, builder.getIdentifierLiteral(fit->second), builder.getTypeLiteral(memberTy)
				)
		);

		auto&& vit = std::find(ctx.thread_private.begin(), ctx.thread_private.end(), varDecl);
		if (vit != ctx.thread_private.end()) {
			omp::addThreadPrivateAnnotation(retExpr);
		}

		return utils::cast(retExpr, irType);
	}

	/*
	 * The variable is not in the map and not defined as global (or static) therefore we proceed with the creation of
	 * the IR variable and insert it into the map for future lookups
	 */
	core::VariablePtr&& var = builder.variable( irType );
	VLOG(2)
		<< "IR variable" <<var.getType()->getNodeType() << "" <<var;

	ctx.varDeclMap.insert(std::make_pair(valDecl, var));

	// Add the C name of this variable as annotation
	var->addAnnotation(
			std::make_shared < annotations::c::CNameAnnotation
					> (valDecl->getNameAsString()));

	// Add OpenCL attributes
	insieme::core::NodeAnnotationPtr&& attr = convertAttribute(valDecl);
	if (attr) {
		var->addAnnotation(attr);
	}

	return var;
}

//~~~~~~~~~~~~~~~~~~~~~~~~~~~~~~~~~~~~~~~~~~~~~~~~~~~~~~~~~~~~~~~~~~~~~~~~~~~~~~~~~~~~~~~~~~~~~~~~~~~~~~~~~~~~~~~~~~~~~
//											CONVERT VARIABLE DECLARATION
//~~~~~~~~~~~~~~~~~~~~~~~~~~~~~~~~~~~~~~~~~~~~~~~~~~~~~~~~~~~~~~~~~~~~~~~~~~~~~~~~~~~~~~~~~~~~~~~~~~~~~~~~~~~~~~~~~~~~~
core::ExpressionPtr ConversionFactory::defaultInitVal(
		const core::TypePtr& type) const {
	//if ( mgr.getLangBasic().isAnyRef(type) ) {
	//return mgr.getLangBasic().getNull();
	//}
	// handle integers initialization
	if (mgr.getLangBasic().isInt(type)) {
		// initialize integer value
		return builder.literal("0", type);
	}
	if (mgr.getLangBasic().isChar(type)) {
		// initialize integer value
		return builder.literal("\'\\0\'", type);
	}
	// handle reals initialization
	if (mgr.getLangBasic().isReal(type)) {
		// in case of floating types we initialize with a zero value
		return builder.literal("0.0", type);
	}
	// handle refs initialization
	if ( core::RefTypePtr&& refTy = core::dynamic_pointer_cast<const core::RefType>(type)) {
		// initialize pointer/reference types with undefined
		core::TypePtr elemType = refTy->getElementType();

		core::ExpressionPtr initValue;
		if (elemType->getNodeType() == core::NT_RefType) {
			// ref<ref<...>> => this is a pointer, init with 0 (null)
			initValue = builder.callExpr(elemType,
					mgr.getLangBasic().getUndefined(),
					builder.getTypeLiteral(elemType));
		} else {
			initValue = defaultInitVal(elemType);
		}

		return builder.refVar(initValue);
	}
	// handle strings initializationvalDec
	if (mgr.getLangBasic().isString(type)) {
		return builder.literal("", type);
	}
	// handle booleans initialization
	if (mgr.getLangBasic().isBool(type)) {
		// boolean values are initialized to false
		return builder.literal("false", mgr.getLangBasic().getBool());
	}

	// Handle structs initialization
	if ( core::StructTypePtr&& structTy = core::dynamic_pointer_cast<const core::StructType>(type)) {
		return builder.callExpr(structTy, mgr.getLangBasic().getInitZero(),
				builder.getTypeLiteral(structTy));
	}

	// Handle unions initialization
	if ( core::UnionTypePtr&& unionTy = core::dynamic_pointer_cast<const core::UnionType>(type)) {
		assert(unionTy);
		// TODO: for now silent compiler warning
	}

	// handle vectors initialization
	if ( core::VectorTypePtr&& vecTy = core::dynamic_pointer_cast<const core::VectorType>(type)) {
		core::ExpressionPtr&& initVal = defaultInitVal(vecTy->getElementType());
		core::ExpressionPtr ret = builder.callExpr(vecTy,
				mgr.getLangBasic().getVectorInitUniform(),
				initVal,
				builder.getIntTypeParamLiteral(vecTy->getSize())
		);
		return ret;
	}

	// handle arrays initialization
	if ( core::ArrayTypePtr&& arrTy = core::dynamic_pointer_cast<const core::ArrayType>(type)) {
		if (arrTy->getElementType()->getNodeType() == core::NT_RefType) {
			const core::RefTypePtr& ref = core::static_pointer_cast<
					const core::RefType>(arrTy->getElementType());
			if (ref->getElementType()->getNodeType() != core::NT_VectorType) {
				return builder.callExpr(mgr.getLangBasic().getGetNull(),
						builder.getTypeLiteral(arrTy));
			}
		}
		return builder.callExpr(arrTy, mgr.getLangBasic().getUndefined(),
				builder.getTypeLiteral(arrTy));
	}

	// handle any-ref initialization
	if (mgr.getLangBasic().isAnyRef(type)) {
		return mgr.getLangBasic().getNull();
	}

	// Initialization for volatile types
	if (core::analysis::isVolatileType(type)) {
		return builder.callExpr(mgr.getLangBasic().getVolatileMake(),
				defaultInitVal(core::analysis::getVolatileType(type)));
	}

	LOG(ERROR)
		<< "Default initializer for type: '" << *type << "' not supported!";
	assert(false && "Default initialization type not defined");
}

core::DeclarationStmtPtr ConversionFactory::convertVarDecl(
		const clang::VarDecl* varDecl) {

	// logging
	VLOG(1)
				<< "\n****************************************************************************************\n"
				<< "Converting VarDecl [class: '" << varDecl->getDeclKindName()
				<< "']\n" << "-> at location: ("
				<< utils::location(varDecl->getLocation(),
						currTU->getCompiler().getSourceManager()) << "): ";
	if (VLOG_IS_ON(2)) {
		VLOG(2)
			<< "Dump of clang VarDecl: \n"
					<< "~~~~~~~~~~~~~~~~~~~~~~~~~~~~~~~~~~~~~~~~~~~~~~~~~~~~~~~~~~~~~~~~~~~~~~~~~~~~~~~~~~~~~~~~\n";
		varDecl->dump();
	}

	core::DeclarationStmtPtr retStmt;

	if ( const VarDecl* definition = varDecl->getDefinition()) {
		clang::QualType clangType = definition->getType();
		if (!clangType.isCanonical()) {
			clangType = clangType->getCanonicalTypeInternal();
		}

		if (definition->hasGlobalStorage()) {
			// once we encounter static variables we do remove the declaration
			throw GlobalVariableDeclarationException();
		}

		// lookup for the variable in the map
		core::VariablePtr&& var = core::dynamic_pointer_cast<const core::Variable>(lookUpVariable(definition));

		if (var.getType()->getNodeType() == core::NT_StructType
		/*|| var.getType()->getNodeType() == core::NT_RefType*/) {
					if (!existInScopeObjectsStack2(var, ctx.scopeObjects, builder)) {
			ctx.scopeObjects.push(var);
			VLOG(2)
				<< "pushed" << var;
					}
		}

		assert(var);
		/* removed due to match OpenCL standard
		 // flag to determine if a variable should be initialized with zeros instead of uninitialized
		 bool zeroInit = false;

		 core::NodeType kind = var->getNodeType();
		 if (kind == core::NT_RefType) {
		 kind = core::static_pointer_cast<const core::RefType>(var->getType())->getElementType()->getNodeType();
		 }
		 // check for annotations which would lead to a zero init annotation
		 if(kind == core::NT_ArrayType || kind == core::NT_VectorType) {
		 if(var->hasAnnotation(annotations::ocl::BaseAnnotation::KEY)){
		 auto&& declarationAnnotation = var->getAnnotation(annotations::ocl::BaseAnnotation::KEY);
		 for(annotations::ocl::BaseAnnotation::AnnotationList::const_iterator I = declarationAnnotation->getAnnotationListBegin();
		 I < declarationAnnotation->getAnnotationListEnd(); ++I) {
		 if(annotations::ocl::AddressSpaceAnnotationPtr&& as = std::dynamic_pointer_cast<annotations::ocl::AddressSpaceAnnotation>(*I)){
		 if(annotations::ocl::AddressSpaceAnnotation::addressSpace::LOCAL == as->getAddressSpace() ||
		 annotations::ocl::AddressSpaceAnnotation::addressSpace::PRIVATE == as->getAddressSpace()) {
		 //TODO check why this fails:
		 //assert(!definition->getInit() && "OpenCL local variables cannot have an initialization expression");
		 zeroInit = true;
		 }
		 }
		 }
		 }
		 }
		 */
		/*
		 if(definition->getAnnotation().str() == "__local") {
		 zeroInit = true;
		 */

		const Type* typePtr = clangType.getTypePtr();
		// check if we have a reference or pointer -> need the pointee-type
		if (typePtr->isPointerType() || typePtr->isReferenceType()) {
			//VLOG(2) << var << " isPointerType " << typePtr->isPointerType();
			//VLOG(2) << var << " isReferenceType " << typePtr->isReferenceType();

			// get pointeetype ("deref" pointerType)
			typePtr = typePtr->getPointeeType().getTypePtr();
			//VLOG(2) << var << " PointeeType->isStructOrClassType " << typePtr->isStructureOrClassType();
		}

		//change thisstack2 only if we have a CXX object, pointer-to-CXX object, reference-to-CXX-object
		if (typePtr->isStructureOrClassType()) {
			VLOG(2)
				<< "VarDecl: " << ctx.thisStack2 << "var " << var;
			ctx.thisStack2 = var;

		}

		// initialization value
		core::ExpressionPtr&& initExpr = convertInitExpr(definition->getInit(), var->getType(), false);
		assert(initExpr && "not correct initialization of the variable");

		retStmt = builder.declarationStmt(var, initExpr);

		if (GET_TYPE_PTR(varDecl)->isReferenceType()) {
			VLOG(2)
				<< var << " refExpr" << initExpr;
			//	core::VariablePtr&& referencedVar = core::dynamic_pointer_cast<const core::Variable>((initExpr));
			if (/*!referencedVar ||*/!existInScopeObjectsStack2(initExpr,
					ctx.scopeObjects, builder)) {
				VLOG(2)
					<< "pushed" << var;
				ctx.scopeObjects.push(var);
			}
		}
	}

	else {
		// this variable is extern
		assert(varDecl->isExternC() && "Variable declaration is not extern");

	}
// logging
	VLOG(2)
		<< "End of converting VarDecl";
	VLOG(1)
		<< "Converted into IR stmt: ";
	VLOG(1)
		<< "\t" << *retStmt;
	return retStmt;
}

core::ExpressionPtr ConversionFactory::attachFuncAnnotations(
		const core::ExpressionPtr& node, const clang::FunctionDecl* funcDecl) {
// ----------------------------------- Add annotations to this function -------------------------------------------
// check Attributes of the function definition
	annotations::ocl::BaseAnnotation::AnnotationList kernelAnnotation;

	if (funcDecl->hasAttrs()) {
		const clang::AttrVec attrVec = funcDecl->getAttrs();

		for (AttrVec::const_iterator I = attrVec.begin(), E = attrVec.end();
				I != E; ++I) {
			if (AnnotateAttr * attr = dyn_cast<AnnotateAttr>(*I)) {
				//get annotate string
				llvm::StringRef&& sr = attr->getAnnotation();

				//check if it is an OpenCL kernel function
				if ( sr == "__kernel" ) {
					VLOG(1) << "is OpenCL kernel function";
					kernelAnnotation.push_back( std::make_shared<annotations::ocl::KernelFctAnnotation>() );
				}
			}
			else if ( ReqdWorkGroupSizeAttr* attr = dyn_cast<ReqdWorkGroupSizeAttr>(*I) ) {
				kernelAnnotation.push_back(
						std::make_shared<annotations::ocl::WorkGroupSizeAnnotation>( attr->getXDim(), attr->getYDim(), attr->getZDim() )
				);
			}
		}
	}

// -------------------------------------------------- C NAME ------------------------------------------------------

// check for overloaded operator "function" (normal function has kind OO_None)
	clang::OverloadedOperatorKind operatorKind =
			funcDecl->getOverloadedOperator();
	if (operatorKind != OO_None) {
		string operatorAsString = boost::lexical_cast<string>(operatorKind);
		node->addAnnotation(
				std::make_shared < annotations::c::CNameAnnotation
						> ("operator" + operatorAsString));
	} else {
		// annotate with the C name of the function
		node->addAnnotation(
				std::make_shared < annotations::c::CNameAnnotation
						> (funcDecl->getNameAsString()));
	}

// ---------------------------------------- SourceLocation Annotation ---------------------------------------------
	/*
	 * for each entry function being converted we register the location where it was originally defined in the C program
	 */
	std::pair<SourceLocation, SourceLocation>&& loc = std::make_pair(funcDecl->getLocStart(), funcDecl->getLocEnd());
	fe::pragma::PragmaStmtMap::DeclMap::const_iterator fit =
			pragmaMap.getDeclarationMap().find(funcDecl);

	if (fit != pragmaMap.getDeclarationMap().end()) {
		// the statement has a pragma associated with, when we do the rewriting, the pragma needs to be overwritten
		loc.first = fit->second->getStartLocation();
	}

	assert(currTU && "Translation unit not correctly set");
	node->addAnnotation(
			std::make_shared < annotations::c::CLocAnnotation
					> (convertClangSrcLoc(
							currTU->getCompiler().getSourceManager(),
							loc.first), convertClangSrcLoc(
							currTU->getCompiler().getSourceManager(),
							loc.second)));

// ---------------------------------------------------- OPENCL ----------------------------------------------------
// if OpenCL related annotations have been found, create OclBaseAnnotation and add it to the funciton's attribute
	if (!kernelAnnotation.empty()) {
		// create new marker node
		core::MarkerExprPtr&& marker = builder.markerExpr(node);
		marker->addAnnotation( std::make_shared<annotations::ocl::BaseAnnotation>(kernelAnnotation) );
		return marker;
	}

	return node;
}

core::LambdaExprPtr ASTConverter::handleBody(const clang::Stmt* body,
		const TranslationUnit& tu) {
	mFact.currTU = &tu;
//	core::StatementPtr&& bodyStmt = mFact.convertStmt( body );
//	core::ExpressionPtr&& callExpr = mFact.createCallExpr( toVector<core::StatementPtr>(bodyStmt), mgr.getLangBasic().getUnit() );

//	annotations::c::CLocAnnotation::ArgumentList args;
//	if(core::CaptureInitExprPtr&& captureExpr = core::dynamic_pointer_cast<const core::CaptureInitExpr>(callExpr)) {
//		// look for variable names
//		for_each(captureExpr->getArguments().begin(), captureExpr->getArguments().end(), [ &args ](const core::ExpressionPtr& expr){
//			// because this callexpr was created out of a stmt block, we are sure
//			// input arguments are Variables
//			core::VariablePtr&& var = core::dynamic_pointer_cast<const core::Variable>(expr);
//			assert(var && "Argument of call expression is not a variable.");
//			// we also have to look at the CNameAnnotation in order to find the name of the original variable
//
//			std::shared_ptr<annotations::c::CNameAnnotation>&& nameAnn = var->getAnnotation(annotations::c::CNameAnnotation::KEY);
//			assert(nameAnn && "Variable has not CName associated");
//			args.push_back( nameAnn->getName() );
//		});
//	}

//	core::LambdaExprPtr&& lambdaExpr = core::dynamic_pointer_cast<const core::LambdaExpr>( callExpr->getFunctionExpr() );
//	// ------ Adding source location annotation (CLocAnnotation) -------
//	std::pair<SourceLocation, SourceLocation> loc = std::make_pair(body->getLocStart(), body->getLocEnd());
//	PragmaStmtMap::StmtMap::const_iterator fit = mFact.getPragmaMap().getStatementMap().find(body);
//	if(fit != mFact.getPragmaMap().getStatementMap().end()) {
//		// the statement has a pragma associated with, when we do the rewriting, the pragma needs to be overwritten
//		loc.first = fit->second->getStartLocation();
//	}
//
//	lambdaExpr.addAnnotation( std::make_shared<annotations::c::CLocAnnotation>(
//		convertClangSrcLoc(tu.getCompiler().getSourceManager(), loc.first),
//		convertClangSrcLoc(tu.getCompiler().getSourceManager(), loc.second),
//		false, // this is not a function decl
//		args)
//	);
//
//	return lambdaExpr;
	return core::LambdaExprPtr();
}

} // End conversion namespace
} // End frontend namespace
} // End insieme namespace<|MERGE_RESOLUTION|>--- conflicted
+++ resolved
@@ -98,48 +98,12 @@
 	while (!scopeObjects.empty()) {
 
 		core::VariablePtr stackVar = scopeObjects.top();
-
-		VLOG(2)
-			<< builder.refVar(stackVar);
 		scopeObjects.pop();
 		if (var == stackVar || var == builder.refVar(stackVar)) {
-			VLOG(2)
-				<< var << " found";
 			return true;
 		}
 	}
 	return false;
-}
-
-void removeFromScopeObjectsStack(core::VariablePtr var,
-		std::stack<core::VariablePtr>* scopeObjects,
-		const core::IRBuilder& builder) {
-
-	std::vector<core::VariablePtr> emptyScopeObjects;
-	std::vector<core::VariablePtr>::iterator it;
-
-	std::stack<core::VariablePtr> emptyScopeObjectsStack;
-
-	while (!scopeObjects->empty()) {
-		VLOG(2)
-			<< "chack";
-		core::VariablePtr stackVar = scopeObjects->top();
-		scopeObjects->pop();
-		if (var == stackVar || var == builder.refVar(stackVar)) {
-			emptyScopeObjects.push_back(var);
-			VLOG(2)
-				<< var << " found";
-		}
-	}
-
-	for (it = emptyScopeObjects.end(); it != emptyScopeObjects.begin(); it--) {
-
-		emptyScopeObjectsStack.push(*it);
-		VLOG(2)
-			<< var << " found";
-
-	}
-	*(scopeObjects) = emptyScopeObjectsStack;
 }
 
 const clang::idx::TranslationUnit* ConversionFactory::getTranslationUnitForDefinition(
@@ -177,10 +141,6 @@
 
 	// Extract globals starting from this entry point
 	mFact.ctx.globalFuncMap.clear();
-<<<<<<< HEAD
-	analysis::GlobalVarCollector globColl(mFact, clangTU,
-			mFact.program.getClangIndexer(), mFact.ctx.globalFuncMap);
-=======
 	analysis::GlobalVarCollector globColl(
 			mFact,
 			clangTU,
@@ -190,7 +150,6 @@
 			mFact.ctx.offsetMap,
 			mFact.ctx.virtualFunctionIdMap,
 			mFact.ctx.finalOverriderMap);
->>>>>>> 0cec172e
 
 	insieme::utils::Timer t("Globals.collect");
 	globColl(def);
@@ -209,12 +168,8 @@
 
 	mFact.ctx.globalStruct = globColl.createGlobalStruct();
 	if (mFact.ctx.globalStruct.first) {
-<<<<<<< HEAD
 		mFact.ctx.globalVar = mFact.builder.variable(
 				mFact.builder.refType(mFact.ctx.globalStruct.first));
-=======
-		mFact.ctx.globalVar = mFact.builder.variable( mFact.builder.refType(mFact.ctx.globalStruct.first) );
-
 		if( !mFact.ctx.polymorphicClassMap.empty() ) {
 			// access to offsetTable
 			core::StringValuePtr ident = mFact.builder.stringValue("__vfunc_offset");
@@ -232,7 +187,6 @@
 			op = mFact.builder.getLangBasic().getCompositeRefElem();
 			mFact.ctx.vFuncTableExpr = mFact.builder.callExpr(resType, op, mFact.ctx.globalVar, mFact.builder.getIdentifierLiteral(ident), mFact.builder.getTypeLiteral(memberTy2));
 		}
->>>>>>> 0cec172e
 	}
 	mFact.ctx.globalIdentMap = globColl.getIdentifierMap();
 	VLOG(2)
@@ -633,13 +587,11 @@
 		// lookup for the variable in the map
 		core::VariablePtr&& var = core::dynamic_pointer_cast<const core::Variable>(lookUpVariable(definition));
 
-		if (var.getType()->getNodeType() == core::NT_StructType
-		/*|| var.getType()->getNodeType() == core::NT_RefType*/) {
+		if (var.getType()->getNodeType() == core::NT_StructType) {
 					if (!existInScopeObjectsStack2(var, ctx.scopeObjects, builder)) {
 			ctx.scopeObjects.push(var);
-			VLOG(2)
-				<< "pushed" << var;
-					}
+
+			}
 		}
 
 		assert(var);
@@ -700,13 +652,9 @@
 		retStmt = builder.declarationStmt(var, initExpr);
 
 		if (GET_TYPE_PTR(varDecl)->isReferenceType()) {
-			VLOG(2)
-				<< var << " refExpr" << initExpr;
-			//	core::VariablePtr&& referencedVar = core::dynamic_pointer_cast<const core::Variable>((initExpr));
-			if (/*!referencedVar ||*/!existInScopeObjectsStack2(initExpr,
+			if (!existInScopeObjectsStack2(initExpr,
 					ctx.scopeObjects, builder)) {
-				VLOG(2)
-					<< "pushed" << var;
+
 				ctx.scopeObjects.push(var);
 			}
 		}
