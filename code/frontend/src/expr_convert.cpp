/**
 * Copyright (c) 2002-2013 Distributed and Parallel Systems Group,
 *                Institute of Computer Science,
 *               University of Innsbruck, Austria
 *
 * This file is part of the INSIEME Compiler and Runtime System.
 *
 * We provide the software of this file (below described as "INSIEME")
 * under GPL Version 3.0 on an AS IS basis, and do not warrant its
 * validity or performance.  We reserve the right to update, modify,
 * or discontinue this software at any time.  We shall have no
 * obligation to supply such updates or modifications or any other
 * form of support to you.
 *
 * If you require different license terms for your intended use of the
 * software, e.g. for proprietary commercial or industrial use, please
 * contact us at:
 *                   insieme@dps.uibk.ac.at
 *
 * We kindly ask you to acknowledge the use of this software in any
 * publication or other disclosure of results by referring to the
 * following citation:
 *
 * H. Jordan, P. Thoman, J. Durillo, S. Pellegrini, P. Gschwandtner,
 * T. Fahringer, H. Moritsch. A Multi-Objective Auto-Tuning Framework
 * for Parallel Codes, in Proc. of the Intl. Conference for High
 * Performance Computing, Networking, Storage and Analysis (SC 2012),
 * IEEE Computer Society Press, Nov. 2012, Salt Lake City, USA.
 *
 * All copyright notices must be kept intact.
 *
 * INSIEME depends on several third party software packages. Please 
 * refer to http://www.dps.uibk.ac.at/insieme/license.html for details 
 * regarding third party software licenses.
 */

#include "insieme/frontend/convert.h"

#include "insieme/annotations/ocl/ocl_annotations.h"

#include "insieme/frontend/utils/source_locations.h"
#include "insieme/frontend/utils/dep_graph.h"
#include "insieme/frontend/utils/clang_utils.h"
#include "insieme/frontend/analysis/expr_analysis.h"
#include "insieme/frontend/omp/omp_pragma.h"
#include "insieme/frontend/ocl/ocl_compiler.h"

#include "insieme/frontend/insieme_pragma.h"

#include "insieme/utils/container_utils.h"
#include "insieme/utils/logging.h"
#include "insieme/utils/numeric_cast.h"
#include "insieme/utils/functional_utils.h"

#include "insieme/core/lang/basic.h"
#include "insieme/core/transform/node_replacer.h"
#include "insieme/core/analysis/ir_utils.h"
#include "insieme/core/arithmetic/arithmetic_utils.h"

#include "insieme/annotations/c/naming.h"

#include "clang/AST/StmtVisitor.h"

#include "clang/Index/Entity.h"
#include "clang/Index/Indexer.h"

#include <clang/AST/DeclCXX.h>
#include <clang/AST/ExprCXX.h>

using namespace clang;
using namespace insieme;
namespace fe = insieme::frontend;

namespace std {

std::ostream& operator<<(std::ostream& out, const clang::FunctionDecl* funcDecl) {
	return out << funcDecl->getNameAsString() << "(" << funcDecl->param_size() << ")";
}

} // end std namespace

#define GET_REF_ELEM_TYPE(type) \
	(core::static_pointer_cast<const core::RefType>(type)->getElementType())

#define GET_VEC_ELEM_TYPE(type) \
	(core::static_pointer_cast<const core::VectorType>(type)->getElementType())

#define GET_ARRAY_ELEM_TYPE(type) \
	(core::static_pointer_cast<const core::ArrayType>(type)->getElementType())

#define LOG_CONVERSION(retIr) \
	FinalActions attachLog( [&] () { END_LOG_EXPR_CONVERSION(retIr); } )

namespace {

// Returns a string of the text within the source range of the input stream
std::string GetStringFromStream(const SourceManager& srcMgr, const SourceLocation& start) {
	/*
	 *  we use the getDecomposedSpellingLoc() method because in case we read macros values we have
	 *  to read the expanded value
	 */
	std::pair<FileID, unsigned>&& startLocInfo = srcMgr.getDecomposedSpellingLoc(start);
	llvm::StringRef&& startBuffer = srcMgr.getBufferData(startLocInfo.first);
	const char *strDataStart = startBuffer.begin() + startLocInfo.second;

	return string(strDataStart,
			clang::Lexer::MeasureTokenLength(srcMgr.getSpellingLoc(start), srcMgr, clang::LangOptions())
		);
}

/*
 * In case the the last argument of the function is a var_arg, we try pack the exceeding arguments
 * with the pack operation provided by the IR.
 */
vector<core::ExpressionPtr>
tryPack(const core::IRBuilder& builder, core::FunctionTypePtr funcTy, const ExpressionList& args) {

	// check if the function type ends with a VAR_LIST type
	const core::TypeList& argsTy = funcTy->getParameterTypes()->getElements();
	// assert(argsTy && "Function argument is of not type TupleType");

	// if the tuple type is empty it means we cannot pack any of the arguments
	if( argsTy.empty() ) { return args; }

	const core::lang::BasicGenerator& gen = builder.getLangBasic();
	if ( gen.isVarList(argsTy.back()) ) {
		ExpressionList ret;
		assert(args.size() >= argsTy.size()-1 && "Function called with fewer arguments than necessary");
		// last type is a var_list, we have to do the packing of arguments

		// we copy the first N-1 arguments, the remaining will be unpacked
		std::copy(args.begin(), args.begin()+argsTy.size()-1, std::back_inserter(ret));

		ExpressionList toPack;
		if ( args.size() > argsTy.size()-1 ) {
			std::copy(args.begin()+argsTy.size()-1, args.end(), std::back_inserter(toPack));
		}

		// arguments has to be packed into a tuple expression, and then inserted into a pack expression
		ret.push_back(
			builder.callExpr(gen.getVarList(), gen.getVarlistPack(), builder.tupleExpr(toPack))
		);
		return ret;
	}
	return args;
}

core::CallExprPtr getSizeOfType(const core::IRBuilder& builder, const core::TypePtr& type) {
	core::LiteralPtr size;

	const core::lang::BasicGenerator& gen = builder.getLangBasic();
	if ( core::VectorTypePtr&& vecTy = core::dynamic_pointer_cast<const core::VectorType>(type) ) {
		return builder.callExpr(
			gen.getUnsignedIntMul(),
			builder.literal( gen.getUInt8(), toString(*(vecTy->getSize())) ),
			getSizeOfType( builder, vecTy->getElementType() )
		);
	}
	// in case of ref<'a>, recurr on 'a
	if ( core::RefTypePtr&& refTy = core::dynamic_pointer_cast<const core::RefType>(type) ) {
		return getSizeOfType( builder, refTy->getElementType() );
	}

	return builder.callExpr( gen.getSizeof(), builder.getTypeLiteral(type) );
}

core::ExpressionPtr
handleMemAlloc(const core::IRBuilder& builder, const core::TypePtr& type, const core::ExpressionPtr& subExpr) {

	if( core::CallExprPtr&& callExpr = core::dynamic_pointer_cast<const core::CallExpr>(subExpr) ) {

		if ( core::LiteralPtr&& lit = core::dynamic_pointer_cast<const core::Literal>(callExpr->getFunctionExpr()) ) {

			if ( lit->getStringValue() == "malloc" || lit->getStringValue() == "calloc" ) {
                assert(((lit->getStringValue() == "malloc" && callExpr->getArguments().size() == 1) ||
						(lit->getStringValue() == "calloc" && callExpr->getArguments().size() == 2)) &&
							"malloc() and calloc() takes respectively 1 and 2 arguments"
					  );

				const core::lang::BasicGenerator& gen = builder.getLangBasic();
				// The type of the cast should be ref<array<'a>>, and the sizeof('a) need to be derived
				assert(type->getNodeType() == core::NT_RefType);
				assert(core::analysis::getReferencedType(type)->getNodeType() == core::NT_ArrayType);

				const core::RefTypePtr& refType = core::static_pointer_cast<const core::RefType>(type);
				const core::ArrayTypePtr& arrayType = core::static_pointer_cast<const core::ArrayType>(refType->getElementType());
				const core::TypePtr& elemType = arrayType->getElementType();

				/*
				 * The number of elements to be allocated of type 'targetType' is:
				 * 		-> 	expr / sizeof(targetType)
				 */
				core::CallExprPtr&& size = builder.callExpr(
					gen.getUInt8(), gen.getUnsignedIntDiv(), callExpr->getArguments().front(), getSizeOfType(builder, elemType)
				);

				return builder.refNew(builder.callExpr(arrayType, gen.getArrayCreate1D(),
						builder.getTypeLiteral(elemType), size)
					);
			}
		}
	}
	return core::ExpressionPtr();
}

core::ExpressionPtr getCArrayElemRef(const core::IRBuilder& builder, const core::ExpressionPtr& expr) {
	const core::TypePtr& exprTy = expr->getType();
	if (exprTy->getNodeType() == core::NT_RefType) {
		const core::TypePtr& subTy = GET_REF_ELEM_TYPE(exprTy);

		if(subTy->getNodeType() == core::NT_VectorType || subTy->getNodeType() == core::NT_ArrayType ) {
			core::TypePtr elemTy = core::static_pointer_cast<const core::SingleElementType>(subTy)->getElementType();

			return builder.callExpr( 
				builder.refType(elemTy), 
			 	( subTy->getNodeType() == core::NT_VectorType ? 
				 	builder.getLangBasic().getVectorRefElem():
				 	builder.getLangBasic().getArrayRefElem1D() ), 
			 	expr, 
				builder.uintLit(0)
			);
		}
	}
	return expr;
}

/**
 * This function tries to restructure the given expression of a reference to a scalar
 * into a reference to an array - if possible without using the scalar.to.ref.array literal.
 *
 * @param expr the expression to be converted
 * @return the rewritten, equivalent expression exposing a reference to an array
 */
core::ExpressionPtr convertRefScalarToRefArray(const core::IRBuilder& builder, const core::ExpressionPtr& expr) {
	assert(expr->getType()->getNodeType() == core::NT_RefType);

	// construct result type
	core::TypePtr resType = builder.refType(builder.arrayType(core::analysis::getReferencedType(expr->getType())));

	// simple case distinction among structure of expression
	if (expr->getNodeType() == core::NT_CallExpr) {
		const core::lang::BasicGenerator& basic = builder.getLangBasic();
		core::CallExprPtr call = static_pointer_cast<const core::CallExpr>(expr);

		// check invoked function
		try {

			// if it is vector-ref-element:
			if (basic.isVectorRefElem(call->getFunctionExpr()) && core::arithmetic::toFormula(call->getArgument(1)).isZero()) {
				// convert vector to array instead
				return builder.callExpr(resType, basic.getRefVectorToRefArray(), call->getArgument(0));
			}

			// ... or array.ref.element ...
			if (basic.isArrayRefElem1D(call->getFunctionExpr()) && core::arithmetic::toFormula(call->getArgument(1)).isZero()) {
				// skip this step!
				return call->getArgument(0);
			}

		} catch (const core::arithmetic::NotAFormulaException& ne) {
			// => subscript is not zero => use default handling
		}
	}

	// fall-back solution => use scalar to array literal
	return builder.callExpr(resType, builder.getLangBasic().getScalarToArray(), expr);
}

// This function performs the requires type conversion, from converting an expression. 
core::ExpressionPtr 
convertExprTo(const core::IRBuilder& builder, const core::TypePtr& trgTy, 	const core::ExpressionPtr& expr) {
	// list the all possible conversions 
	VLOG(2)<< "\t~ Starting converting into Type "<< trgTy->getNodeType();
	const core::TypePtr& argTy = expr->getType();
	const core::lang::BasicGenerator& gen = builder.getLangBasic();
	
	if ( *trgTy == *argTy ) { return expr; }

	if ( gen.isVarList(trgTy) ) { 
		// what to do here? deref or not deref?
		if (argTy->getNodeType() == core::NT_RefType) {
			// because ref<array<>> are used to represent R-value C pointers we can pass it 
			// to the caller function, the semantics is that the function can potentially 
			// change the content of the array
			if (GET_REF_ELEM_TYPE(argTy)->getNodeType() != core::NT_ArrayType) {
				return builder.deref( expr );
			}
		}
		return expr;
	}
		
	// in the case of FuncType check against the return type
	if ( argTy->getNodeType() == core::NT_FunctionType && 
			*core::static_pointer_cast<const core::FunctionType>(argTy)->getReturnType() == *trgTy ) 
	{
		return expr;
	}

	VLOG(1) << "\t~ CAST expr '" << *expr << "' : " << *argTy  << " -> " << *trgTy;

	// [ ref<array<'a>> -> Boolean ]
	// 
	// This happens when a reference is used in a conditional operation. In those situation 
	// the case is invalid and we hare to replace it with a comparison with the NULL reference.
	// therefore:
	//		if( ref )  ->  if( ref != Null )
	if ( gen.isBool(trgTy) && argTy->getNodeType() == core::NT_RefType && 
			GET_REF_ELEM_TYPE(argTy)->getNodeType() == core::NT_ArrayType ) 
	{
		// convert NULL (of type AnyRef) to the same ref type as the LHS expression
		return builder.callExpr(gen.getBoolLNot(), builder.callExpr( gen.getBool(), gen.getIsNull(), expr ) );
	}

	// [ anyref -> Boolean ]
	// 
	//		if( ref )  ->  if( ref != Null )
	if ( gen.isBool(trgTy) && gen.isAnyRef(argTy) ) {
		return builder.callExpr(gen.getBoolLNot(), 
				builder.callExpr( gen.getBool(), gen.getIsNull(), convertExprTo(builder, builder.refType(gen.getUnit()), expr) ) );
	}

	// [ Signed integer -> Boolean ]
	//
	// cast a signed integer to boolean value, this happens for integer numbers when appear in conditional
	// expressions, for loop exit conditions or while stmt
	if ( gen.isBool(trgTy) && gen.isSignedInt(argTy) ) {
		return builder.callExpr(gen.getBool(), gen.getSignedIntNe(), toVector(expr, builder.intLit(0)));
	}
	
	// [ Unsigned integer -> Boolean ]
	//
	// cast an unsigned integer to boolean value, this happens for integer numbers when appear in conditional
	// expressions, for loop exit conditions or while stmt
	if ( gen.isBool(trgTy) && gen.isUnsignedInt(argTy) ) {
		return builder.callExpr(gen.getBool(), gen.getUnsignedIntNe(), toVector(expr, builder.uintLit(0)));
	}

	// [ Boolean -> Int ]
	//
	// cast a boolean value to an integer
	if ( gen.isInt(trgTy) && gen.isBool(argTy) ) {
		return builder.castExpr(trgTy, builder.callExpr(gen.getInt4(), gen.getBoolToInt(), toVector(expr) ) );
	}

	// [ Char -> Generic Integer ] 
	// 
	// Take the integer value of the char literal and create an int literal out of it (int)c
	if ( gen.isChar(argTy) && gen.isInt(trgTy) &&  expr->getNodeType() == core::NT_Literal ) {
		const core::LiteralPtr& lit = core::static_pointer_cast<const core::Literal>(expr);
		char val;
		if ( lit->getStringValue().length() == 3) {
			val = lit->getStringValue()[1]; // chars are encoded as 'V', therefore position 1 always contains the char value
		} else if ( lit->getStringValue().length() == 4 ) {
			// this char literal contains some escaped sequence which is represented with 2 chars' 
			std::string strVal = lit->getStringValue().substr(1,2);
			assert(strVal.at(0) == '\\' && "Wrong encoding");
			switch (strVal.at(1) ) {
				case '\\': val = '\\';   break;
				case 'n' : val = '\n';   break;
				case 'r' : val = '\r';   break;
				case 't' : val = '\t';   break;
				case '0' : val = '\0';   break;
				case 'v' : val = '\v';   break;
				default :
					assert(false && "missing escape sequence.");
			}
		} else {
			assert(false && "Wrong encoding for char literals!");
		}	

		return builder.literal( utils::numeric_cast<std::string>(static_cast<short>(val)), trgTy );
	}

	// [ anyRef -> ref<'a> ]
	//
	// Converts anyRef to the required ref target type. If the target type is not a ref this is 
	// considered a frontend error, therefore we are allowed to fail.
	if ( gen.isAnyRef(argTy) ) {
		assert( trgTy->getNodeType() == core::NT_RefType && 
				"AnyRef can only be converted to an L-Value (RefType)" 
			);
		const core::TypePtr& subTy = GET_REF_ELEM_TYPE(trgTy);
		return builder.callExpr(trgTy, gen.getAnyRefToRef(), 
				toVector<core::ExpressionPtr>(expr, builder.getTypeLiteral(subTy))
			);
	}
	
	// [ ref<'a> -> anyRef ]
	//
	// Convert a ref<'a> type to anyRef. 
	if ( argTy->getNodeType() == core::NT_RefType && gen.isAnyRef(trgTy) ) {
		assert( argTy->getNodeType() == core::NT_RefType && 
				"AnyRef can only be converted to an L-Value (RefType)" );
		return builder.callExpr(trgTy, gen.getRefToAnyRef(), toVector<core::ExpressionPtr>(expr));
	}

	// [ 0 -> anyRef ]
	//
	// Convert a ref<'a> type to anyRef. 
	if ( gen.isAnyRef(trgTy) && (*expr == *builder.literal(argTy,"0")) ) {
		// FIXME: not sure about this being correct, we have to get a ref from a null in order to convert it to 
		// the anyref value
		return convertExprTo(builder, trgTy, builder.callExpr( gen.getGetNull(), builder.getTypeLiteral(argTy) ) );
	}

	// [ ref<'a> -> 'a ]
	//
	// Converts a ref<'a> to a. This is required anywhere where a non ref type is needed and the 
	// current expression is of ref type. 
	if ( trgTy->getNodeType() != core::NT_RefType && argTy->getNodeType() == core::NT_RefType ) {
		// Recursively call the cast function to make sure the subtype and the target type matches
		return convertExprTo(builder, trgTy, builder.deref(expr));
	}

	// [ 'a -> ref<'a> ]
	//
	// Convert an expression of non-ref type to an expression with ref-type. This is allowed for example 
	// for string literals which can be converted to ref<arrays<>> (because of the C semantics) 
	if ( trgTy->getNodeType() == core::NT_RefType && argTy->getNodeType() != core::NT_RefType ) {
		const core::TypePtr& subTy = GET_REF_ELEM_TYPE(trgTy);
		// The function requires a refType and the current argument is of non-ref type
		if ( subTy->getNodeType() == core::NT_ArrayType && builder.getLangBasic().isString(argTy) ) {
			// If the argument is a string then we have to convert the string into a char pointer
			// because of C semantics 
			return builder.callExpr( gen.getStringToCharPointer(), expr );
		} 

		// if last call was a deref (*) => undo call
		if ( core::analysis::isCallOf(expr, gen.getRefDeref()) ) {
			return static_pointer_cast<const core::CallExpr>(expr)->getArgument(0);
		}

		// call the function recursively
		return builder.refVar( convertExprTo(builder, subTy, expr) );
	}

	// NOTE: from this point on we are sure the type of the target type and the argument type are the same 
	//       meaning that either we have a ref-type or non-ref type.

	// [ ref<vector<'a, #n>> -> ref<array<'a,1>> ]
	//
	// convert a reference to a vector to a reference to an array using the refVector2RefArray literal  
	if ( trgTy->getNodeType() == core::NT_RefType) {
		// we are sure at this point the type of arg is of ref-type as well
		const core::TypePtr& elemTy = GET_REF_ELEM_TYPE(trgTy);
		const core::TypePtr& argSubTy = GET_REF_ELEM_TYPE(argTy);
		if(elemTy->getNodeType() == core::NT_ArrayType && argSubTy->getNodeType() == core::NT_VectorType) {
			const core::TypePtr& elemVecTy = GET_VEC_ELEM_TYPE(argSubTy);

			return builder.callExpr( 
					builder.refType(builder.arrayType(elemVecTy)), gen.getRefVectorToRefArray(), expr 
				);
		}
	}

	// [ vector<'a, #n> -> array<'a,1> ]
	//
	// convert a vector to an array using the Vector2Array literal  
	if ( trgTy->getNodeType() == core::NT_ArrayType && argTy->getNodeType() == core::NT_VectorType ) {
		// we are sure at this point the type of arg is of ref-type as well
		const core::TypePtr& trgSubTy = GET_ARRAY_ELEM_TYPE(trgTy);
		const core::TypePtr& argSubTy = GET_VEC_ELEM_TYPE(argTy);
	
		assert(*trgSubTy == *argSubTy && "Cannot convert vector<'a> to array<'b>.");
		return builder.callExpr( trgTy,	gen.getVectorToArray(), expr );
	}

	// [ string -> vector<char,#n> ]
	//
	// Converts a string literal to a vector<char, #n>
	if ( trgTy->getNodeType() == core::NT_VectorType && gen.isString(argTy) ) {
		const core::VectorTypePtr& vecTy = core::static_pointer_cast<const core::VectorType>(trgTy);

		assert(vecTy->getElementType()->getNodeType() != core::NT_RefType && 
				"conversion of string literals to vector<ref<'a>> not yet supported");

		assert(vecTy->getSize()->getNodeType() == core::NT_ConcreteIntTypeParam);
		size_t vecSize = core::static_pointer_cast<const core::ConcreteIntTypeParam>(vecTy->getSize())->getValue();

		// do conversion from a string to an array of char
		const core::LiteralPtr& strLit = core::static_pointer_cast<const core::Literal>(expr);
		std::string strVal = strLit->getStringValue();
		// because string literals are stored with the corresponding " " we iterate from 1 to length()-2
		// but we need an additional character to store the string terminator \0
		
		assert(strVal.length() - 1 <= vecSize && "Target vector type not large enough to hold string literal"); 
		// FIXME: Use clang error report for this
		
		ExpressionList vals(vecSize);
		size_t it;
		for(it=0; it<strVal.length()-2; ++it) {
			char c = strVal.at(it+1);
			std::string str(1,c);
			switch(c) {
				case '\n': str = "\\n";	   break;
				case '\\': str = "\\\\";   break;
				case '\r': str = "\\r";	   break;
				case '\t': str = "\\t";	   break;
				case '\0': str = "\\0";	   break;
			}
			vals[it] = builder.literal( std::string("\'") + str + "\'", gen.getChar() );
		}
		// put '\0' terminators on the remaining elements
		for (; it<vecSize; ++it ) {
			vals[it] = builder.literal( std::string("\'") + "\\0" + "\'", gen.getChar() ); // Add the string terminator
		}
		return builder.vectorExpr(vecTy , vals);
	}

	// [ vector<'a, #n> -> vector<'b, #m> ] 
	//
	// this conversion is only valid if 'a and 'b are the same type and #m >= #n, in the rest of the cases 
	// we produce a compiler error saying this cast is not allowed within the IR type system
	if ( trgTy->getNodeType() == core::NT_VectorType && argTy->getNodeType() == core::NT_VectorType ) {
		// if we are here is because the two types are not the same, check whether the problem is the 
		// element type or the dimension
		const core::VectorTypePtr& vecTrgTy = core::static_pointer_cast<const core::VectorType>(trgTy);
		const core::VectorTypePtr& vecArgTy = core::static_pointer_cast<const core::VectorType>(argTy);
		// check the type first 
		if ( *vecArgTy->getElementType() != *vecTrgTy->getElementType() ) {
			// converting from a vector of a type to a vector of another type, this is not possible
			assert(false && "Converting from vector<'a> to vector<'b>"); 
		}
		if ( *vecArgTy->getSize() != *vecTrgTy->getSize() ) {
			// converting from a vector size X to vector size Y, only possible if X <= Y
			size_t vecTrgSize = core::static_pointer_cast<const core::ConcreteIntTypeParam>(vecTrgTy->getSize())->getValue();
			size_t vecArgSize = core::static_pointer_cast<const core::ConcreteIntTypeParam>(vecArgTy->getSize())->getValue();
			assert(vecTrgSize >= vecArgSize && "Conversion not possible");

			// TODO report it as an error ? 
			assert(false && "Casting between two different vector types not yet implemented!");
			return expr;
		}
	}

	// [ string -> array<char,1> ]
	//
	// Converts a string literal to an array of chars, we do this by converting the string to a vector of chars 
	// and then converting the vector to an array. 
	if ( trgTy->getNodeType() == core::NT_ArrayType && gen.isString(argTy) ) {
		const core::ArrayTypePtr& arrTy = core::static_pointer_cast<const core::ArrayType>(trgTy);
		assert( gen.isChar(arrTy->getElementType()) && "Converting a string to something which is not a char*" );
		
		// convert the string into a vector and then use vector.to.array to get the desired array
		core::ExpressionPtr&& ret = 
			convertExprTo(builder, builder.vectorType(gen.getChar(), 
				core::ConcreteIntTypeParam::get(
					builder.getNodeManager(), 
					core::static_pointer_cast<const core::Literal>(expr)->getStringValue().length()-1) ), expr );

		// now convert the vector<char, #n> into an array<char, #n>
		return builder.callExpr( trgTy, gen.getVectorToArray(), toVector(ret) );
	}
	
	// [ 'a -> array<'a,1> ]
	//
	// builds an array from a scalar value
	if ( trgTy->getNodeType() == core::NT_ArrayType && 	argTy->getNodeType() != core::NT_ArrayType && 
			argTy->getNodeType() != core::NT_VectorType )
	{
		// This is done by creating a wrapping array containing the argument
		const core::TypePtr& subTy = GET_ARRAY_ELEM_TYPE(trgTy);
		core::ConcreteIntTypeParamPtr&& size = core::ConcreteIntTypeParam::get(builder.getNodeManager(), 1); 
		core::ExpressionPtr vecExpr = builder.callExpr( 
				builder.vectorType(subTy, size), // vec<subTy,1>
				gen.getVectorInitUniform(), 
				toVector( convertExprTo(builder, subTy, expr), builder.getIntTypeParamLiteral(size) )
			);
		return builder.callExpr( trgTy, gen.getVectorToArray(), toVector(vecExpr) );
	}

	// [ ref<'a> -> ref<array<'a>> ]
	//
	// Use the scalarToArray literal to perform this kind of conversion
	if ( trgTy->getNodeType() == core::NT_RefType ) {
		assert( argTy->getNodeType() == core::NT_RefType );
		const core::TypePtr& subTrgTy = core::analysis::getReferencedType(trgTy);
		if ( subTrgTy->getNodeType() == core::NT_ArrayType ) {
			core::ExpressionPtr subExpr = expr;
			return convertRefScalarToRefArray(builder, expr);
		}
	}

	// [ ref<'a> -> ref<ref<'a>> ]
	if ( trgTy->getNodeType() == core::NT_RefType && argTy->getNodeType() == core::NT_RefType ) {
		const core::TypePtr& subArgTy = GET_REF_ELEM_TYPE(argTy);
		if (*subArgTy == *trgTy) {
			return builder.deref( expr );
		}
	}

	return builder.castExpr(trgTy, expr);
	//LOG(ERROR) << ": converting expression '" << *expr << "' of type '" << *expr->getType() << "' to type '" 
			   //<< *trgTy << "' not yet supported!";
	//assert(false && "Cast conversion not supported!");
}

} // end anonymous namespace

namespace insieme {
namespace frontend {

namespace utils {

namespace {

struct CallExprVisitor: public clang::StmtVisitor<CallExprVisitor> {

	clang::idx::Indexer& indexer;
	typedef std::set<const clang::FunctionDecl*> CallGraph;
	CallGraph callGraph;

	CallExprVisitor (clang::idx::Indexer& indexer): indexer(indexer) { }

	CallGraph getCallGraph (const clang::FunctionDecl* func) {
		assert(func->hasBody() && "Function in the dependency graph has no body");

		Visit(func->getBody());
		return callGraph;
	}

	void addFunctionDecl(FunctionDecl* funcDecl) {
		const clang::FunctionDecl* def = NULL;
		/*
		 * this will find function definitions if they are declared in  the same translation unit
		 * (also defined as static)
		 */
		if ( !funcDecl->hasBody(def) ) {
			/*
			 * if the function is not defined in this translation unit, maybe it is defined in another we already
			 * loaded use the clang indexer to lookup the definition for this function declarations
			 */
			clang::idx::Entity&& funcEntity = clang::idx::Entity::get( funcDecl, indexer.getProgram() );
			conversion::ConversionFactory::TranslationUnitPair&& ret = indexer.getDefinitionFor(funcEntity);
			if ( ret.first ) { def = ret.first;	}
		}

		if ( def ) { callGraph.insert(def); }
	}

	void VisitCXXConstructExpr (clang::CXXConstructExpr* ctorExpr) {
		// connects the constructor expression to the function graph
		addFunctionDecl(ctorExpr->getConstructor());
		VisitStmt(ctorExpr);

		//if there is an member with an initializer in the ctor we add it to the function graph
		clang::CXXConstructorDecl* constructorDecl = dyn_cast<CXXConstructorDecl>(ctorExpr->getConstructor());
		for (clang::CXXConstructorDecl::init_iterator iit = constructorDecl->init_begin(),
						iend = constructorDecl->init_end(); iit!=iend; iit++){
			clang::CXXCtorInitializer * initializer = *iit;

			if(initializer->isMemberInitializer()){
				Visit(initializer->getInit());
			}
		}
	}

	void VisitCXXNewExpr (clang::CXXNewExpr* callExpr) {
		// connects the constructor expression to the function graph
		addFunctionDecl(callExpr->getConstructor());
		VisitStmt(callExpr);
	}

	void VisitCXXMemberCallExpr (clang::CXXMemberCallExpr* mcExpr) {
		// connects the member call expression to the function graph
		//assert(false && "in next clang version");
		addFunctionDecl(dyn_cast<FunctionDecl>(mcExpr->getCalleeDecl()) );
		VisitStmt(mcExpr);
	}

	void VisitCallExpr (clang::CallExpr* callExpr) {
		if ( FunctionDecl* funcDecl = dyn_cast<FunctionDecl>(callExpr->getDirectCallee()) ) {
			addFunctionDecl(funcDecl);
		}
		VisitStmt(callExpr);
	}

	void VisitDeclRefExpr(DeclRefExpr* expr) {
		// if this variable is used to invoke a function (therefore is a
		// function pointer) and it has been defined here, we add a potentially
		// dependency to the current definition 
		if ( FunctionDecl* funcDecl = dyn_cast<FunctionDecl>(expr->getDecl()) ) {
			addFunctionDecl(funcDecl);
		}
	}

	void VisitStmt (clang::Stmt* stmt) {
		std::for_each(stmt->child_begin(), stmt->child_end(),
			[ this ](clang::Stmt* curr) { if(curr) this->Visit(curr); });
	}
};

} // end anonymous namespace 

/**
 * In order for DepGraph to build the dependency graph for functions the clang indexer is needed,
 * FunctionDependencyGraph adds the indexer to member functions of DependencyGraph
 */
class FunctionDepenencyGraph : public DependencyGraph<const clang::FunctionDecl*> {
	clang::idx::Indexer& idx;
public:
	FunctionDepenencyGraph(clang::idx::Indexer& idx) : DependencyGraph<const clang::FunctionDecl*>(), idx(idx) { }
	clang::idx::Indexer& getIndexer() const { return idx; }
};

template <>
void DependencyGraph<const clang::FunctionDecl*>::Handle(const clang::FunctionDecl* func,
							const DependencyGraph<const clang::FunctionDecl*>::VertexTy& v) {
	// This is potentially dangerous
	FunctionDepenencyGraph& funcDepGraph = static_cast<FunctionDepenencyGraph&>(*this);

	CallExprVisitor callExprVis(funcDepGraph.getIndexer());
	CallExprVisitor::CallGraph&& graph = callExprVis.getCallGraph(func);

	std::for_each(graph.begin(), graph.end(),
			[ this, v ](const clang::FunctionDecl* currFunc) { assert(currFunc); this->addNode(currFunc, &v); }
	);
}

} // end namespace utils

namespace conversion {

#define START_LOG_EXPR_CONVERSION(expr) \
	assert(convFact.currTU && "Translation unit not correctly set"); \
	VLOG(1) << "\n****************************************************************************************\n" \
			 << "Converting expression [class: '" << expr->getStmtClassName() << "']\n" \
			 << "-> at location: (" <<	\
				utils::location(expr->getLocStart(), convFact.currTU->getCompiler().getSourceManager()) << "): "; \
	if( VLOG_IS_ON(2) ) { \
		VLOG(2) << "Dump of clang expression: \n" \
				 << "~~~~~~~~~~~~~~~~~~~~~~~~~~~~~~~~~~~~~~~~~~~~~~~~~~~~~~~~~~~~~~~~~~~~~~~~~~~~~~~~~~~~~~~~\n"; \
		expr->dump(); \
	}

#define END_LOG_EXPR_CONVERSION(expr) \
	VLOG(1) << "Converted into IR expression: "; \
	VLOG(1) << "\t" << *expr << " type:( " << *expr->getType() << " )";


//---------------------------------------------------------------------------------------------------------------------
//										CLANG EXPRESSION CONVERTER
//---------------------------------------------------------------------------------------------------------------------
class ConversionFactory::ClangExprConverter: public StmtVisitor<ClangExprConverter, core::ExpressionPtr> {
	ConversionFactory& convFact;
	ConversionContext& ctx;

	core::ExpressionPtr wrapVariable(clang::Expr* expr) {
		const DeclRefExpr* ref = utils::skipSugar<const DeclRefExpr>(expr);
		if ( ref && isa<const ParmVarDecl>(ref->getDecl()) ) {
			const core::VariablePtr& parmVar =
				core::static_pointer_cast<const core::Variable>( convFact.convertExpr(ref) );

			auto fit = ctx.wrapRefMap.find(parmVar);
			if ( fit == ctx.wrapRefMap.end() ) {
				fit = ctx.wrapRefMap.insert(
					std::make_pair( parmVar, convFact.builder.variable(convFact.builder.refType(parmVar->getType())) )
				).first;
			}
			return fit->second;
		}
		return convFact.convertExpr(expr);
	}


	core::ExpressionPtr asLValue(const core::ExpressionPtr& value) {
		const core::IRBuilder& builder = convFact.builder;
		const core::lang::BasicGenerator& gen = convFact.mgr.getLangBasic();

		// this only works for call-expressions
		if (value->getNodeType() != core::NT_CallExpr || value->getType()->getNodeType() == core::NT_RefType) {
			return value;
		}

		// extract the call
		const core::CallExprPtr& call = static_pointer_cast<const core::CallExpr>(value);

		// check final state - deref has been encountered => drop
		if (core::analysis::isCallOf(call, gen.getRefDeref())) {
			return call->getArgument(0);
		}

		// check whether it is a array-subscript instruction and argument has been de-refernced
		if (core::analysis::isCallOf(value, gen.getArraySubscript1D())) {
			const core::ExpressionPtr arg = call->getArgument(0);
			const core::ExpressionPtr inner = asLValue(arg);
			if (*inner != *arg) {
				return builder.callExpr(
						builder.refType(value->getType()), 
						gen.getArrayRefElem1D(), 
						inner, 
						call->getArgument(1)
					);
			}
		}

		// check whether it is a vector-subscript instruction and argument has been de-refernced
		if (core::analysis::isCallOf(value, gen.getVectorSubscript())) {
			const core::ExpressionPtr arg = call->getArgument(0);
			const core::ExpressionPtr inner = asLValue(arg);
			if (*inner != *arg) {
				return builder.callExpr(
						builder.refType(value->getType()), 
						gen.getVectorRefElem(), 
						inner, 
						call->getArgument(1)
					);
			}
		}

		// check whether it is a struct element access
		if (core::analysis::isCallOf(value, gen.getCompositeMemberAccess())) {
			const core::ExpressionPtr arg = call->getArgument(0);
			const core::ExpressionPtr inner = asLValue(arg);
			if (*inner != *arg) {
				return builder.callExpr(
						builder.refType(value->getType()), 
						gen.getCompositeRefElem(), 
						inner, 
						call->getArgument(1), 
						call->getArgument(2)
					);
			}
		}

		// there is nothing to do
		return value;
	}

	core::ExpressionPtr asRValue(const core::ExpressionPtr& value) {

		// check whether value is parameter to the current function
		if (value->getNodeType() == core::NT_Variable) {
			core::VariablePtr var = static_pointer_cast<const core::Variable>(value);
			if (ctx.curParameter && contains(*ctx.curParameter, var)) {
				// => parameters are always r-values
				return var;
			}
		}

		// adds a deref to expression in case expression is of a ref type
		if (core::analysis::isRefType(value->getType())) {
			return convFact.builder.deref(value);
		}
		return value;
	}

public:

	// CallGraph for functions, used to resolved eventual recursive functions
	utils::FunctionDepenencyGraph funcDepGraph;

	ClangExprConverter(ConversionFactory& convFact, Program& program): convFact(convFact), ctx(convFact.ctx),
			funcDepGraph(program.getClangIndexer()) { }

	//~~~~~~~~~~~~~~~~~~~~~~~~~~~~~~~~~~~~~~~~~~~~~~~~~~~~~~~~~~~~~~~~~~~~~~~~~
	//								INTEGER LITERAL
	//~~~~~~~~~~~~~~~~~~~~~~~~~~~~~~~~~~~~~~~~~~~~~~~~~~~~~~~~~~~~~~~~~~~~~~~~~
	core::ExpressionPtr VisitIntegerLiteral(clang::IntegerLiteral* intLit) {
		START_LOG_EXPR_CONVERSION(intLit);
		
		core::ExpressionPtr retExpr;
		LOG_CONVERSION(retExpr);

		std::string&& strVal = 
			GetStringFromStream( convFact.currTU->getCompiler().getSourceManager(), intLit->getExprLoc() );

		core::GenericTypePtr intTy = 
			core::static_pointer_cast<const core::GenericType>(convFact.convertType( GET_TYPE_PTR(intLit) ) );

		return ( retExpr = convFact.builder.literal(
				 // retrieve the string representation from the source code
				 strVal, intTy ) 
			   );
	}

	//~~~~~~~~~~~~~~~~~~~~~~~~~~~~~~~~~~~~~~~~~~~~~~~~~~~~~~~~~~~~~~~~~~~~~~~~~
	//								FLOATING LITERAL
	//~~~~~~~~~~~~~~~~~~~~~~~~~~~~~~~~~~~~~~~~~~~~~~~~~~~~~~~~~~~~~~~~~~~~~~~~~
	core::ExpressionPtr VisitFloatingLiteral(clang::FloatingLiteral* floatLit) {
		START_LOG_EXPR_CONVERSION(floatLit);

		core::ExpressionPtr retExpr;
		LOG_CONVERSION(retExpr);

		return ( retExpr =
			// retrieve the string representation from the source code
			convFact.builder.literal(
				GetStringFromStream( convFact.currTU->getCompiler().getSourceManager(), floatLit->getExprLoc()),
				convFact.convertType( GET_TYPE_PTR(floatLit) )
			) 
		);
	}

	//~~~~~~~~~~~~~~~~~~~~~~~~~~~~~~~~~~~~~~~~~~~~~~~~~~~~~~~~~~~~~~~~~~~~~~~~~
	//								CHARACTER LITERAL
	//~~~~~~~~~~~~~~~~~~~~~~~~~~~~~~~~~~~~~~~~~~~~~~~~~~~~~~~~~~~~~~~~~~~~~~~~~
	core::ExpressionPtr VisitCharacterLiteral(CharacterLiteral* charLit) {
		START_LOG_EXPR_CONVERSION(charLit);

		core::ExpressionPtr retExpr;
		LOG_CONVERSION(retExpr);

		return (retExpr =
			convFact.builder.literal(
				// retrieve the string representation from the source code
				GetStringFromStream(convFact.currTU->getCompiler().getSourceManager(), charLit->getExprLoc()),
					(charLit->isWide() ? convFact.mgr.getLangBasic().getWChar() : convFact.mgr.getLangBasic().getChar())
			)
		);
	}

	//~~~~~~~~~~~~~~~~~~~~~~~~~~~~~~~~~~~~~~~~~~~~~~~~~~~~~~~~~~~~~~~~~~~~~~~~~
	//								STRING LITERAL
	//~~~~~~~~~~~~~~~~~~~~~~~~~~~~~~~~~~~~~~~~~~~~~~~~~~~~~~~~~~~~~~~~~~~~~~~~~
	core::ExpressionPtr VisitStringLiteral(clang::StringLiteral* stringLit) {
		START_LOG_EXPR_CONVERSION(stringLit);

		core::ExpressionPtr retExpr;
		LOG_CONVERSION(retExpr);

		std::string&& strValue = GetStringFromStream(
				convFact.currTU->getCompiler().getSourceManager(), stringLit->getExprLoc()
			);
		return (retExpr = convFact.builder.literal( strValue, convFact.mgr.getLangBasic().getString() ) ); 
	}

	//~~~~~~~~~~~~~~~~~~~~~~~~~~~~~~~~~~~~~~~~~~~~~~~~~~~~~~~~~~~~~~~~~~~~~~~~~
	//								CXX BOOLEAN LITERAL
	//~~~~~~~~~~~~~~~~~~~~~~~~~~~~~~~~~~~~~~~~~~~~~~~~~~~~~~~~~~~~~~~~~~~~~~~~~
	core::ExpressionPtr VisitCXXBoolLiteralExpr(CXXBoolLiteralExpr* boolLit) {
		START_LOG_EXPR_CONVERSION(boolLit);

		core::ExpressionPtr retExpr;
		LOG_CONVERSION(retExpr);

		return (retExpr =
			// retrieve the string representation from the source code
			convFact.builder.literal(
				GetStringFromStream(convFact.currTU->getCompiler().getSourceManager(),
						boolLit->getExprLoc()), convFact.mgr.getLangBasic().getBool()
			)
		);
	}

	//~~~~~~~~~~~~~~~~~~~~~~~~~~~~~~~~~~~~~~~~~~~~~~~~~~~~~~~~~~~~~~~~~~~~~~~~~
	//							PARENTESIS EXPRESSION
	//~~~~~~~~~~~~~~~~~~~~~~~~~~~~~~~~~~~~~~~~~~~~~~~~~~~~~~~~~~~~~~~~~~~~~~~~~
	core::ExpressionPtr VisitParenExpr(clang::ParenExpr* parExpr) {
		core::ExpressionPtr retExpr;
		
		LOG_CONVERSION(retExpr);
		return (retExpr = Visit( parExpr->getSubExpr() ));
	}

	//~~~~~~~~~~~~~~~~~~~~~~~~~~~~~~~~~~~~~~~~~~~~~~~~~~~~~~~~~~~~~~~~~~~~~~~~~
	//					      GNU NULL EXPR EXPRESSION
	//
	// GNUNullExpr - Implements the GNU __null extension, which is a name for a 
	// null pointer constant that has integral type (e.g., int or long) and is 
	// the same size and alignment as a pointer. The __null extension is 
	// typically only used by system headers, which define NULL as __null in 
	// C++ rather than using 0 (which is an integer that may not match the size 
	// of a pointer).
	//~~~~~~~~~~~~~~~~~~~~~~~~~~~~~~~~~~~~~~~~~~~~~~~~~~~~~~~~~~~~~~~~~~~~~~~~~
	core::ExpressionPtr VisitGNUNullExpr(clang::GNUNullExpr* nullExpr) {
		const core::lang::BasicGenerator& gen = convFact.mgr.getLangBasic();
		core::TypePtr&& type = convFact.convertType(GET_TYPE_PTR(nullExpr));
		assert(type->getNodeType() != core::NT_ArrayType && "C pointer type must of type array<'a,1>");
	    return convFact.builder.callExpr( gen.getGetNull(), convFact.builder.getTypeLiteral( type ) );
	}

	//~~~~~~~~~~~~~~~~~~~~~~~~~~~~~~~~~~~~~~~~~~~~~~~~~~~~~~~~~~~~~~~~~~~~~~~~~
	//						  IMPLICIT CAST EXPRESSION
	//~~~~~~~~~~~~~~~~~~~~~~~~~~~~~~~~~~~~~~~~~~~~~~~~~~~~~~~~~~~~~~~~~~~~~~~~~
	core::ExpressionPtr VisitImplicitCastExpr(clang::ImplicitCastExpr* castExpr) {
		START_LOG_EXPR_CONVERSION(castExpr);
		const core::IRBuilder& builder = convFact.builder;

		core::ExpressionPtr retExpr = Visit(castExpr->getSubExpr());

		LOG_CONVERSION(retExpr);

		core::TypePtr classTypePtr; // used for CK_DerivedToBase

		// handle implicit casts according to their kind
		switch(castExpr->getCastKind()) {
		case CK_LValueToRValue: 
			return (retExpr = asRValue(retExpr));

		case CK_DerivedToBase:
			for (CastExpr::path_iterator I = castExpr->path_begin(), E = castExpr->path_end(); I != E; ++I) {
				const CXXBaseSpecifier* base = *I;
				const CXXRecordDecl* recordDecl = cast<CXXRecordDecl>(base->getType()->getAs<RecordType>()->getDecl());

				// find the class type
				ConversionContext::ClassDeclMap::const_iterator cit = convFact.ctx.classDeclMap.find(recordDecl);
				if(cit != convFact.ctx.classDeclMap.end()){
					classTypePtr = cit->second;
				}
				assert(classTypePtr && "no class declaration to type pointer mapping");
				VLOG(2) << recordDecl->getName().data();
			}
			VLOG(2) << "DerivedToBase Cast on " << classTypePtr;
			// build ref-array to struct, if it is not lvalue
			assert(classTypePtr && "no class declaration to type pointer mapping");
			return (retExpr = builder.castExpr(builder.refType(builder.arrayType(classTypePtr)), retExpr));

		case CK_UncheckedDerivedToBase:
			VLOG(2) << "UncheckedDerivedToBase Cast on " << convFact.ctx.curTy;
			if ( convFact.ctx.curTy ) {
				convFact.ctx.curTy=0;
				return (retExpr = convFact.castToType(convFact.builder.refType(convFact.ctx.curTy), retExpr));
			}

		default : 
			// use default cast expr handling (fallback)
			return (retExpr = VisitCastExpr(castExpr));
		}
		assert(false);
	}

	//~~~~~~~~~~~~~~~~~~~~~~~~~~~~~~~~~~~~~~~~~~~~~~~~~~~~~~~~~~~~~~~~~~~~~~~~~
	//								CAST EXPRESSION
	//~~~~~~~~~~~~~~~~~~~~~~~~~~~~~~~~~~~~~~~~~~~~~~~~~~~~~~~~~~~~~~~~~~~~~~~~~
	core::ExpressionPtr VisitCastExpr(clang::CastExpr* castExpr) {
		START_LOG_EXPR_CONVERSION(castExpr);
		
		const core::lang::BasicGenerator& gen = convFact.mgr.getLangBasic();
		const core::TypePtr& type = convFact.convertType( GET_TYPE_PTR(castExpr) );

		core::ExpressionPtr retIr;
		LOG_CONVERSION(retIr);

		retIr = Visit(castExpr->getSubExpr());
		core::ExpressionPtr&& nonRefExpr = convFact.tryDeref(retIr);

		// if the cast is to a 'void*' type then we simply skip it
		if( gen.isAnyRef(type) ) { return retIr; }

		if ( ( type->getNodeType() == core::NT_RefType ) &&
				(*retIr == *convFact.builder.literal(retIr->getType(),"0")) ) 
		{
			return (retIr = convFact.builder.callExpr(gen.getGetNull(), convFact.builder.getTypeLiteral(GET_REF_ELEM_TYPE(type))));
		}

		// Mallocs/Allocs are replaced with ref.new expression
		if(core::ExpressionPtr&& retExpr = handleMemAlloc(convFact.getIRBuilder(), type, retIr))
			return (retIr = retExpr);
	
		// If the subexpression is a string, remove the implicit casts
		if ( convFact.mgr.getLangBasic().isString(retIr->getType()) ) {
			return retIr;
		}

		const core::TypePtr& nonRefType = nonRefExpr->getType();
		// if the subexpression is an array or a vector, remove all the C implicit casts
		if ( nonRefType->getNodeType() == core::NT_ArrayType || 
				nonRefType->getNodeType() == core::NT_VectorType || 
				nonRefType->getNodeType() == core::NT_FunctionType 
		) {
			return retIr;
		}

		// handle truncation of floating point numbers
		const core::TypePtr& subExprType = retIr->getType();
		if (subExprType->getNodeType() == core::NT_RefType) {
			// check whether it is a truncation
			if (gen.isReal( GET_REF_ELEM_TYPE(subExprType) ) && gen.isSignedInt(type)) {
				const core::GenericTypePtr& intType = static_pointer_cast<const core::GenericType>(type);
				return (retIr = 
							convFact.builder.callExpr(
								type, 
								gen.getRealToInt(), nonRefExpr, 
								convFact.builder.getIntTypeParamLiteral(intType->getIntTypeParameter()[0])
							)
						);
			}
		}

		// LOG(DEBUG) << *subExpr << " -> " << *type;
		// Convert casts form scalars to vectors to vector init exrpessions
		return (retIr = convFact.castToType(type, retIr));
	}

private:
	ExpressionList getFunctionArguments(const core::IRBuilder& builder, 
			clang::CallExpr* callExpr, const core::FunctionTypePtr& funcTy) 
	{
		ExpressionList args;
		for ( size_t argId = 0, end = callExpr->getNumArgs(); argId < end; ++argId ) {
			core::ExpressionPtr&& arg = Visit( callExpr->getArg(argId) );
			// core::TypePtr&& argTy = arg->getType();
			if ( argId < funcTy->getParameterTypes().size() ) {
				const core::TypePtr& funcArgTy = funcTy->getParameterTypes()[argId];
				arg = convFact.castToType(funcArgTy, arg);
			} else {
				arg = convFact.castToType(builder.getNodeManager().getLangBasic().getVarList(), arg);
			}
			args.push_back( arg );
		}
		return args;
	}

	ExpressionList getFunctionArguments(const core::IRBuilder& builder,
			clang::CXXNewExpr* callExpr, const core::FunctionTypePtr& funcTy)
	{
		ExpressionList args;
		for ( size_t argId = 0, end = callExpr->getNumConstructorArgs(); argId < end; ++argId ) {
			core::ExpressionPtr&& arg = Visit( callExpr->getConstructorArg(argId) );
			// core::TypePtr&& argTy = arg->getType();
			if ( argId < funcTy->getParameterTypes().size() ) {
				const core::TypePtr& funcArgTy = funcTy->getParameterTypes()[argId];
				arg = convFact.castToType(funcArgTy, arg);
			} else {
				arg = convFact.castToType(builder.getNodeManager().getLangBasic().getVarList(), arg);
			}
			args.push_back( arg );
		}
		return args;
	}

	ExpressionList getFunctionArguments(const core::IRBuilder& builder,
			clang::CXXConstructExpr* callExpr, const core::FunctionTypePtr& funcTy)
	{
		ExpressionList args;
		for ( size_t argId = 0, end = callExpr->getNumArgs(); argId < end; ++argId ) {
			core::ExpressionPtr&& arg = Visit( callExpr->getArg(argId) );
			// core::TypePtr&& argTy = arg->getType();
			if ( argId < funcTy->getParameterTypes().size() ) {
				const core::TypePtr& funcArgTy = funcTy->getParameterTypes()[argId];
				arg = convFact.castToType(funcArgTy, arg);
			} else {
				arg = convFact.castToType(builder.getNodeManager().getLangBasic().getVarList(), arg);
			}
			args.push_back( arg );
		}
		return args;
	}

public:
	//~~~~~~~~~~~~~~~~~~~~~~~~~~~~~~~~~~~~~~~~~~~~~~~~~~~~~~~~~~~~~~~~~~~~~~~~~
	//							FUNCTION CALL EXPRESSION
	//~~~~~~~~~~~~~~~~~~~~~~~~~~~~~~~~~~~~~~~~~~~~~~~~~~~~~~~~~~~~~~~~~~~~~~~~~
	core::ExpressionPtr VisitCallExpr(clang::CallExpr* callExpr) {
		START_LOG_EXPR_CONVERSION(callExpr);
		const core::IRBuilder& builder = convFact.builder;

		// return converted node
		core::ExpressionPtr irNode;
		LOG_CONVERSION(irNode);

		if ( callExpr->getDirectCallee() ) {

			FunctionDecl* funcDecl = dyn_cast<FunctionDecl>(callExpr->getDirectCallee());

			core::FunctionTypePtr funcTy =
				core::static_pointer_cast<const core::FunctionType>( convFact.convertType( GET_TYPE_PTR(funcDecl) ) );

			// collects the type of each argument of the expression
			ExpressionList&& args = getFunctionArguments(builder, callExpr, funcTy);
			
			assert( convFact.currTU && "Translation unit not set.");

			const TranslationUnit* oldTU = convFact.currTU;
			const FunctionDecl* definition = NULL;
			/*
			 * this will find function definitions if they are declared in  the same translation unit
			 * (also defined as static)
			 */
			if( !funcDecl->hasBody(definition) ) {
				/*
				 * if the function is not defined in this translation unit, maybe it is defined in another we already
				 * loaded use the clang indexer to lookup the definition for this function declarations
				 */
				FunctionDecl* fd = funcDecl;
				const clang::idx::TranslationUnit* clangTU = convFact.getTranslationUnitForDefinition(fd);

				if ( clangTU ) { 
					convFact.currTU = &Program::getTranslationUnit(clangTU); 
				}
				
				if ( clangTU && fd->hasBody() ) { 
					definition = fd; 
				}
			}

			if ( !definition ) {
				//-----------------------------------------------------------------------------------------------------
				//     						Handle of 'special' built-in functions
				//-----------------------------------------------------------------------------------------------------
				// free(): check whether this is a call to the free() function
				if ( funcDecl->getNameAsString() == "free" && callExpr->getNumArgs() == 1 ) {
					// in the case the free uses an input parameter
					if ( args.front()->getType()->getNodeType() == core::NT_RefType ) {
						return (irNode = builder.callExpr(builder.getLangBasic().getUnit(), builder.getLangBasic().getRefDelete(), args.front() ));
					}

					// select appropriate deref operation: AnyRefDeref for void*, RefDeref for anything else
					core::ExpressionPtr arg = wrapVariable(callExpr->getArg(0));
					core::ExpressionPtr delOp = *arg->getType() == *builder.getLangBasic().getAnyRef() ?
							builder.getLangBasic().getAnyRefDelete() : builder.getLangBasic().getRefDelete();

					// otherwise this is not a L-Value so it needs to be wrapped into a variable
					return (irNode = builder.callExpr(builder.getLangBasic().getUnit(), delOp, arg ));
				}
			}

			ExpressionList&& packedArgs = tryPack(convFact.builder, funcTy, args);

			if ( !definition ) {
				// No definition has been found in any of the translation units, we mark this function as extern!
				irNode = convFact.builder.callExpr(
						funcTy->getReturnType(), builder.literal(funcDecl->getNameAsString(), funcTy), packedArgs
					);
				convFact.currTU = oldTU;
				return irNode;
			}

			/*
			 * We find a definition, we lookup if this variable needs to access the globals, in that case the capture
			 * list needs to be initialized with the value of global variable in the current scope
			 */
			if ( ctx.globalFuncMap.find(definition) != ctx.globalFuncMap.end() ) {
				/*
				 * we expect to have a the currGlobalVar set to the value of the var keeping global definitions in the
				 * current context
				 */
				assert(ctx.globalVar && "No global definitions forwarded to this point");
				packedArgs.insert(packedArgs.begin(), ctx.globalVar);
			}

			/*
			 * If we are resolving the body of a recursive function we have to return the associated variable every
			 * time a function in the strongly connected graph of function calls is encountered.
			 */
			if ( ctx.isResolvingRecFuncBody ) {
				// check if this type has a typevar already associated, in such case return it
				ConversionContext::RecVarExprMap::const_iterator fit = ctx.recVarExprMap.find(definition);
				if( fit != ctx.recVarExprMap.end() ) {
					/*
					 * we are resolving a parent recursive type, so when one of the recursive functions in the
					 * connected components are called, the introduced mu variable has to be used instead.
					 */
					convFact.currTU = oldTU;
					return (irNode = builder.callExpr(
							funcTy->getReturnType(), static_cast<core::ExpressionPtr>(fit->second), packedArgs
						));
				}
			}

			if ( !ctx.isResolvingRecFuncBody ) {
				ConversionContext::LambdaExprMap::const_iterator fit = ctx.lambdaExprCache.find(definition);
				if ( fit != ctx.lambdaExprCache.end() ) {
					convFact.currTU = oldTU;
					irNode = builder.callExpr(funcTy->getReturnType(),
								static_cast<core::ExpressionPtr>(fit->second), packedArgs
							);
					convFact.currTU = oldTU;
					return irNode;
				}
			}

			assert(definition && "No definition found for function");
			core::ExpressionPtr lambdaExpr =
					core::static_pointer_cast<const core::LambdaExpr>( convFact.convertFunctionDecl(definition) );

			convFact.currTU = oldTU;
			return (irNode = builder.callExpr(funcTy->getReturnType(), lambdaExpr, packedArgs));

		} else if ( callExpr->getCallee() ) {
			core::ExpressionPtr funcPtr = convFact.tryDeref( Visit( callExpr->getCallee() ) );
			core::TypePtr subTy = funcPtr->getType();

			if ( subTy->getNodeType() == core::NT_VectorType || subTy->getNodeType() == core::NT_ArrayType ) {
				subTy = core::static_pointer_cast<const core::SingleElementType>( subTy )->getElementType();
				funcPtr = builder.callExpr( subTy, builder.getLangBasic().getArraySubscript1D(), funcPtr, builder.uintLit(0) );
			}
			assert(subTy->getNodeType() == core::NT_FunctionType && "Using () operator on a non function object");

			const core::FunctionTypePtr& funcTy = core::static_pointer_cast<const core::FunctionType>(subTy);
			ExpressionList&& args = getFunctionArguments(builder, callExpr, funcTy);
			return (irNode = builder.callExpr( funcPtr, args ));

		} else {
			assert(false && "Call expression not referring a function");
		}
		assert(false);
	}

	//~~~~~~~~~~~~~~~~~~~~~~~~~~~~~~~~~~~~~~~~~~~~~~~~~~~~~~~~~~~~~~~~~~~~~~~~~
	//							PREDEFINED EXPRESSION
	//
	// [C99 6.4.2.2] - A predefined identifier such as __func__.
	//~~~~~~~~~~~~~~~~~~~~~~~~~~~~~~~~~~~~~~~~~~~~~~~~~~~~~~~~~~~~~~~~~~~~~~~~~
	core::ExpressionPtr VisitPredefinedExpr(clang::PredefinedExpr* preExpr) {
		const core::lang::BasicGenerator& gen = convFact.mgr.getLangBasic();
	    return convFact.builder.callExpr(gen.getGetNull(), 
	    		convFact.builder.getTypeLiteral( convFact.convertType(GET_TYPE_PTR(preExpr)) )
			);
	}

	//~~~~~~~~~~~~~~~~~~~~~~~~~~~~~~~~~~~~~~~~~~~~~~~~~~~~~~~~~~~~~~~~~~~~~~~~~
	//						SIZEOF ALIGNOF EXPRESSION
	//~~~~~~~~~~~~~~~~~~~~~~~~~~~~~~~~~~~~~~~~~~~~~~~~~~~~~~~~~~~~~~~~~~~~~~~~~
	core::ExpressionPtr VisitSizeOfAlignOfExpr(clang::SizeOfAlignOfExpr* expr) {
		START_LOG_EXPR_CONVERSION(expr);
		
		core::ExpressionPtr irNode;
		LOG_CONVERSION(irNode);

		if ( expr->isSizeOf() ) {
			core::TypePtr&& type = expr->isArgumentType() ?
				convFact.convertType( expr->getArgumentType().getTypePtr() ) :
				convFact.convertType( expr->getArgumentExpr()->getType().getTypePtr() );
			return (irNode = getSizeOfType(convFact.getIRBuilder(), type));
		}
		assert(false && "SizeOfAlignOfExpr not yet supported");
	}

	//~~~~~~~~~~~~~~~~~~~~~~~~~~~~~~~~~~~~~~~~~~~~~~~~~~~~~~~~~~~~~~~~~~~~~~~~~
	//						CXX MEMBER CALL EXPRESSION
	//~~~~~~~~~~~~~~~~~~~~~~~~~~~~~~~~~~~~~~~~~~~~~~~~~~~~~~~~~~~~~~~~~~~~~~~~~
	core::ExpressionPtr VisitCXXMemberCallExpr(clang::CXXMemberCallExpr* callExpr) {
		START_LOG_EXPR_CONVERSION(callExpr);
		const core::lang::BasicGenerator& gen = convFact.builder.getLangBasic();

		// get record decl and store it
		core::TypePtr classType;
		// getRecordDecl() returns the RecordDecl where the method is declared
		ConversionContext::ClassDeclMap::const_iterator cit = 
				convFact.ctx.classDeclMap.find(callExpr->getRecordDecl());

		if(cit != convFact.ctx.classDeclMap.end()){
			classType = cit->second;
		}
		convFact.ctx.curTy = classType;

		// store previous THIS
		core::ExpressionPtr parentThisStack = convFact.ctx.thisStack2;

		// getting variable of THIS and store it in context
		const Expr* thisArg = callExpr->getImplicitObjectArgument();
		VLOG(2)<<thisArg;

		core::ExpressionPtr castedThisPtr;
		if ( const ImplicitCastExpr* castExpr = dyn_cast<const ImplicitCastExpr>(thisArg) ){ 
			castedThisPtr = convFact.convertExpr( thisArg );
			assert( castedThisPtr );

			thisArg = castExpr->getSubExpr();
		}
		assert(thisArg && "THIS can not be retrieved");

		// THIS can be retrieved by calling the underlying declaration reference
		if(	const DeclRefExpr* declExpr = dyn_cast<const DeclRefExpr>(thisArg) ) {
			const VarDecl* definition = dyn_cast<const VarDecl>(declExpr->getDecl());
			
			assert(definition && "Declaration is of non type VarDecl");

			clang::QualType&& clangType = definition->getType();
			if( !clangType.isCanonical() ) {
				clangType = clangType->getCanonicalTypeInternal();
			}

			// We are accessing a global variable
			if ( definition->hasGlobalStorage() ) {
				throw GlobalVariableDeclarationException();
			}

			// lookup THIS according to its definition
			core::ExpressionPtr parentThisStack = convFact.ctx.thisStack2;
			
			core::VariablePtr var = 
				core::static_pointer_cast<const core::Variable>( convFact.lookUpVariable(definition) );
		
			convFact.ctx.thisStack2 = var;
			assert(var && "Variable for THIS not set");
		}

		core::ExpressionPtr retExpr;
		const core::IRBuilder& builder = convFact.builder;

		const Expr* 		 callee = callExpr->getCallee()->IgnoreParens();
		const MemberExpr* 	 memberExpr = cast<const MemberExpr>(callee);
		const CXXMethodDecl* methodDecl = cast<const CXXMethodDecl>(memberExpr->getMemberDecl());

		assert(methodDecl && "there is no method declaration");

		if (methodDecl->isStatic()) {
			// static method
			assert(false && "Static methods not yet supported!");
		}

		const clang::FunctionDecl* funcDecl = methodDecl;
		core::FunctionTypePtr funcTy =
				core::static_pointer_cast<const core::FunctionType>( convFact.convertType(GET_TYPE_PTR(funcDecl)) );

		// get the arguments of the function
		ExpressionList&& args = getFunctionArguments(builder, callExpr, funcTy);
		assert(convFact.currTU && "Translation unit not set.");

		// convert the function declaration
		ExpressionList&& packedArgs = tryPack(builder, funcTy, args);

		// check THIS for pointer type
		VLOG(2)<< convFact.ctx.thisStack2->getType()->getNodeType();

		core::ExpressionPtr lambdaExpr =
				core::static_pointer_cast<const core::LambdaExpr>( convFact.convertFunctionDecl(funcDecl) );

		// last element in the args is the THIS pointer - should be of the correct type
		core::TypePtr curTy = convFact.ctx.thisStack2->getType();

		if (curTy->getNodeType()==core::NT_RefType && 
			GET_REF_ELEM_TYPE(curTy)->getNodeType() == core::NT_RefType &&
			GET_REF_ELEM_TYPE(GET_REF_ELEM_TYPE(curTy))->getNodeType() == core::NT_ArrayType ) {
			// prepare THIS (deref and array subscript and ref again) to match the constructor call
			core::ExpressionPtr&& thisPtr =	builder.callExpr(
					classType,
					gen.getArraySubscript1D(),
					builder.deref(builder.deref(ctx.thisStack2)),
					builder.literal("0", gen.getUInt4())
				);
			packedArgs.push_back( builder.refVar(thisPtr) );
		} else if (castedThisPtr ){
			packedArgs.push_back(castedThisPtr);
		} else {
			packedArgs.push_back(convFact.ctx.thisStack2);
		}

		retExpr = convFact.builder.callExpr(funcTy->getReturnType(), lambdaExpr, packedArgs);

		// reset previous THIS
		convFact.ctx.thisStack2 = parentThisStack;

		//assert(false && "CXXMemberCallExpr not yet handled");
		VLOG(2) << "End of expression CXXMemberCallExpr \n";
		return retExpr;
	}

	//~~~~~~~~~~~~~~~~~~~~~~~~~~~~~~~~~~~~~~~~~~~~~~~~~~~~~~~~~~~~~~~~~~~~~~~~~
	//						CXX OPERATOR CALL EXPRESSION
	//
	//  A call to an overloaded operator written using operator syntax.
	//~~~~~~~~~~~~~~~~~~~~~~~~~~~~~~~~~~~~~~~~~~~~~~~~~~~~~~~~~~~~~~~~~~~~~~~~~
	core::ExpressionPtr VisitCXXOperatorCallExpr(clang::CXXOperatorCallExpr* callExpr) {
		START_LOG_EXPR_CONVERSION(callExpr);

		core::ExpressionPtr retExpr;
		const core::IRBuilder& builder = convFact.builder;

		clang::OverloadedOperatorKind operatorKind = callExpr->getOperator();
		VLOG(2) << "operator" << getOperatorSpelling(operatorKind) << " " << operatorKind;

		clang::FunctionDecl * funcDecl = dyn_cast<clang::FunctionDecl>(callExpr->getCalleeDecl());
		core::FunctionTypePtr funcTy =
				core::static_pointer_cast<const core::FunctionType>(convFact.convertType(GET_TYPE_PTR(funcDecl)) );

		// get the arguments of the function
		ExpressionList&& args = getFunctionArguments(builder, callExpr, funcTy);

		// store THIS
		core::ExpressionPtr parentThisStack = convFact.ctx.thisStack2;

		// convert the function declaration
		ExpressionList&& packedArgs = tryPack(builder, funcTy, args);

		for (unsigned int i=0; i<callExpr->getNumArgs(); i++){
			VLOG(2) << Visit(callExpr->getArg(i));
		}

		int numOfArgs = callExpr->getNumArgs();
		if(numOfArgs == 2) {
			convFact.ctx.lhsThis = Visit(callExpr->getArg(0));
			VLOG(2)<<convFact.ctx.lhsThis << "  " << convFact.ctx.lhsThis->getType();
			convFact.ctx.thisStack2 = convFact.ctx.lhsThis;
			VLOG(2)<<convFact.ctx.thisStack2;
			if ( dyn_cast<CXXConstructExpr>(callExpr->getArg(1)) ){
				// do nothing
			} else {
				convFact.ctx.rhsThis = Visit(callExpr->getArg(1));
			}
			VLOG(2)<<convFact.ctx.rhsThis << "  " << convFact.ctx.rhsThis->getType();

			// swap the called arguments
			core::ExpressionPtr swapTmp = packedArgs[0];
			packedArgs[0] = builder.refVar(packedArgs[1]);  // refVar: a gets to &a
			packedArgs[1] = swapTmp;
		}
		VLOG(2)<< numOfArgs;
		assert(convFact.ctx.thisStack2);
		convFact.ctx.isCXXOperator=true;

		core::ExpressionPtr lambdaExpr =
				core::static_pointer_cast<const core::LambdaExpr>( convFact.convertFunctionDecl(funcDecl) );
		if(args.size()<2){
			packedArgs.push_back(convFact.ctx.thisStack2);
		}
		retExpr = convFact.builder.callExpr(funcTy->getReturnType(), lambdaExpr, packedArgs);

		// reset to parent THIS
		convFact.ctx.thisStack2 = parentThisStack;

		convFact.ctx.isCXXOperator=false;
		convFact.ctx.lhsThis = 0;
		convFact.ctx.rhsThis = 0;

		//assert(false && "CXXOperatorCallExpr not yet handled");
		VLOG(2) << "End of expression CXXOperatorCallExpr \n";
		return retExpr;
	}

	//~~~~~~~~~~~~~~~~~~~~~~~~~~~~~~~~~~~~~~~~~~~~~~~~~~~~~~~~~~~~~~~~~~~~~~~~~
	//						CXX CONSTRUCTOR CALL EXPRESSION
	//~~~~~~~~~~~~~~~~~~~~~~~~~~~~~~~~~~~~~~~~~~~~~~~~~~~~~~~~~~~~~~~~~~~~~~~~~
	core::ExpressionPtr VisitCXXConstructExpr(clang::CXXConstructExpr* callExpr) {
		START_LOG_EXPR_CONVERSION(callExpr);

		core::ExpressionPtr retExpr;

		CXXConstructorDecl* constructorDecl = dyn_cast<CXXConstructorDecl>(callExpr->getConstructor());
		assert(constructorDecl);
		VLOG(2) << constructorDecl << " number of initializers "<<constructorDecl->getNumCtorInitializers();

		FunctionDecl* funcDecl = constructorDecl;
		core::FunctionTypePtr funcTy =
			core::static_pointer_cast<const core::FunctionType>( convFact.convertType( GET_TYPE_PTR(funcDecl) ) );

		// collects the type of each argument of the expression
		ExpressionList&& args = getFunctionArguments(convFact.builder, callExpr, funcTy);

		// convert the function declaration and add THIS as last parameter
		ExpressionList&& packedArgs = tryPack(convFact.builder, funcTy, args);

		assert( convFact.currTU && "Translation unit not set.");

		ConversionContext::CtorInitializerMap parentCtorInitializerMap = convFact.ctx.ctorInitializerMap;
		convFact.ctx.ctorInitializerMap.clear();

		// handle initializers
		for (clang::CXXConstructorDecl::init_iterator iit = constructorDecl->init_begin(),
				iend = constructorDecl->init_end(); iit!=iend; iit++){
			clang::CXXCtorInitializer * initializer = *iit;

			if(initializer->isMemberInitializer()){
				FieldDecl *fieldDecl = initializer->getMember();
//				TODO: DeadCode???
//				RecordDecl *recordDecl = fieldDecl->getParent();
//
//				core::TypePtr recordTypePtr ;
//				ConversionContext::ClassDeclMap::const_iterator cit = convFact.ctx.classDeclMap.find(recordDecl);
//				if(cit != convFact.ctx.classDeclMap.end()){
//					recordTypePtr = cit->second;
//				}

				VLOG(2) << initializer << " -> " << fieldDecl->getNameAsString() << " = "<< Visit(initializer->getInit()) ;
				convFact.ctx.ctorInitializerMap.insert( std::make_pair(fieldDecl, Visit(initializer->getInit())) );
			}
		}

		// preserve THIS
		core::ExpressionPtr parentThisStack = convFact.ctx.thisStack2;

		core::ExpressionPtr ctorExpr =
				core::static_pointer_cast<const core::LambdaExpr>( convFact.convertFunctionDecl(funcDecl) );

		//VLOG(2) << "ParentThisStack "<< parentThisStack << " thisStack2 " << convFact.ctx.thisStack2 << " thisVar " << convFact.ctx.thisVar;
		//use parentThisStack (not the changed thisStack2) as argument
		packedArgs.push_back(parentThisStack);

		// reset THIS and parent ctor initializers
		convFact.ctx.thisStack2 = parentThisStack;
		convFact.ctx.ctorInitializerMap = parentCtorInitializerMap;

		retExpr = convFact.builder.callExpr(funcTy->getReturnType(), ctorExpr, packedArgs);

<<<<<<< HEAD
		//TODO: remove dead code?
//		// get class declaration
//		CXXRecordDecl * callingClass = constructorDecl->getParent();
//		assert(callingClass);
//		//callingClass->viewInheritance(callingClass->getASTContext());

		END_LOG_EXPR_CONVERSION(retExpr);
=======
		// get class declaration
		CXXRecordDecl * callingClass = constructorDecl->getParent();
		assert(callingClass);
		// callingClass->viewInheritance(callingClass->getASTContext());
>>>>>>> 9c548eea

		VLOG(2) << "End of CXXConstructExpr \n";
		return retExpr;
	}

	//~~~~~~~~~~~~~~~~~~~~~~~~~~~~~~~~~~~~~~~~~~~~~~~~~~~~~~~~~~~~~~~~~~~~~~~~~
	//						CXX NEW CALL EXPRESSION
	//~~~~~~~~~~~~~~~~~~~~~~~~~~~~~~~~~~~~~~~~~~~~~~~~~~~~~~~~~~~~~~~~~~~~~~~~~
	core::ExpressionPtr VisitCXXNewExpr(clang::CXXNewExpr* callExpr) {
		START_LOG_EXPR_CONVERSION(callExpr);

		const core::IRBuilder& builder = convFact.getIRBuilder();
		const core::lang::BasicGenerator& gen = builder.getLangBasic();
		bool isBuiltinType = callExpr->getAllocatedType().getTypePtr()->isBuiltinType();

		core::ExpressionPtr retExpr;
		core::TypePtr type;
		FunctionDecl* funcDecl;
		CXXConstructorDecl* constructorDecl;
		core::FunctionTypePtr funcTy;

		if(isBuiltinType) {
			type = convFact.convertType(callExpr->getAllocatedType().getTypePtr());
		} else {
			constructorDecl = callExpr->getConstructor();
			assert(constructorDecl);

			funcDecl = constructorDecl;

			// find the function in cache
			ConversionContext::LambdaExprMap::const_iterator fit = convFact.ctx.lambdaExprCacheNewObject.find( funcDecl );
			if ( fit != convFact.ctx.lambdaExprCacheNewObject.end() ) {
				VLOG(2) << "Already cached";
				return fit->second;
			}

			funcTy =
				core::static_pointer_cast<const core::FunctionType>( convFact.convertType( GET_TYPE_PTR(funcDecl) ) );

			// class to generate
			CXXRecordDecl * baseClassDecl = constructorDecl->getParent();
			ConversionContext::ClassDeclMap::const_iterator cit = convFact.ctx.classDeclMap.find(baseClassDecl);
			if(cit != convFact.ctx.classDeclMap.end()){
				type = cit->second;
			}
		}

		// build the malloc
		const core::RefTypePtr& refType = builder.refType(builder.arrayType(type));
		const core::ArrayTypePtr& arrayType =
				core::static_pointer_cast<const core::ArrayType>(refType->getElementType());

		const core::TypePtr& elemType = arrayType->getElementType();
		core::ExpressionPtr&& malloced = builder.refNew(
				builder.callExpr( arrayType, gen.getArrayCreate1D(),
						builder.getTypeLiteral(elemType),
						builder.literal("1", gen.getUInt4())
				)
			);

		malloced = convFact.castToType(refType, malloced);

		// create new Variable
		core::VariablePtr&& var = builder.variable( refType );
		core::StatementPtr assign = builder.declarationStmt(var, malloced);
		VLOG(2)<< var << " with assignment " << assign;

		if(isBuiltinType) {
			// build new Function
			core::CompoundStmtPtr&& body = builder.compoundStmt(
					assign,
					builder.returnStmt(var)
				);
			retExpr = builder.createCallExprFromBody(body, refType);
		} else {
			// convert the constructor
			ExpressionList args = getFunctionArguments(convFact.builder, callExpr, funcTy);

			// convert the function declaration and add THIS as last parameter
			ExpressionList packedArgs = tryPack(builder, funcTy, args);

			ConversionContext::CtorInitializerMap parentCtorInitializerMap = convFact.ctx.ctorInitializerMap;
			convFact.ctx.ctorInitializerMap.clear();

			// handle initializers
			for (clang::CXXConstructorDecl::init_iterator iit = constructorDecl->init_begin(),
					iend = constructorDecl->init_end(); iit!=iend; iit++){
				clang::CXXCtorInitializer * initializer = *iit;

				if(initializer->isMemberInitializer()){
					FieldDecl *fieldDecl = initializer->getMember();
					RecordDecl *recordDecl = fieldDecl->getParent();

					core::TypePtr recordTypePtr ;
					ConversionContext::ClassDeclMap::const_iterator cit = convFact.ctx.classDeclMap.find(recordDecl);
					if(cit != convFact.ctx.classDeclMap.end()){
						recordTypePtr = cit->second;
					}

					VLOG(2) << initializer << " -> " << fieldDecl->getNameAsString() << " = "<< Visit(initializer->getInit()) ;
					convFact.ctx.ctorInitializerMap.insert( std::make_pair(fieldDecl, Visit(initializer->getInit())) );
				}
			}

			// preserve THIS
			core::ExpressionPtr parentThisStack = convFact.ctx.thisStack2;

			convFact.ctx.thisStack2 = var;
			core::ExpressionPtr ctorExpr =
					core::static_pointer_cast<const core::LambdaExpr>( convFact.convertFunctionDecl(funcDecl) );

			// prepare THIS (deref and array subscript and ref again) to match the constructor call
			core::ExpressionPtr&& thisPtr =	builder.callExpr(
					type,
					gen.getArraySubscript1D(),
					builder.deref(ctx.thisStack2),
					builder.literal("0", gen.getUInt4())
				);
			packedArgs.push_back( builder.refVar(thisPtr) );

			convFact.ctx.thisStack2 = parentThisStack;
			convFact.ctx.ctorInitializerMap = parentCtorInitializerMap;

			ctorExpr = builder.callExpr(funcTy->getReturnType(), ctorExpr, packedArgs);
			VLOG(2) << ctorExpr;

			// build new Function
			core::CompoundStmtPtr&& body = builder.compoundStmt(
					assign,
					ctorExpr,
					builder.returnStmt(var)
				);
			retExpr = builder.createCallExprFromBody(body, refType);
			convFact.ctx.lambdaExprCacheNewObject.insert( std::make_pair(funcDecl, retExpr) );
		}

		VLOG(2) << "End of expression CXXNewExpr \n";
		return retExpr;
	}

	//~~~~~~~~~~~~~~~~~~~~~~~~~~~~~~~~~~~~~~~~~~~~~~~~~~~~~~~~~~~~~~~~~~~~~~~~~
	//						CXX DELETE CALL EXPRESSION
	//~~~~~~~~~~~~~~~~~~~~~~~~~~~~~~~~~~~~~~~~~~~~~~~~~~~~~~~~~~~~~~~~~~~~~~~~~
	core::ExpressionPtr VisitCXXDeleteExpr(clang::CXXDeleteExpr* callExpr) {
		START_LOG_EXPR_CONVERSION(callExpr);

		core::ExpressionPtr retExpr;
		const core::IRBuilder& builder = convFact.builder;
		const FunctionDecl * funcDecl = callExpr->getOperatorDelete();
		core::FunctionTypePtr funcTy =
			core::static_pointer_cast<const core::FunctionType>( convFact.convertType( GET_TYPE_PTR(funcDecl) ) );

		//check if argument is class/struct, otherwise just call "free" for builtin types
		if(callExpr->getDestroyedType().getTypePtr()->isStructureOrClassType()) {
			//TODO: add destructor call of class/struct before free-call
			assert(false && "CXXDeleteExpr not yet handled completly for struct/class types");
		}

		// build the free statement with the correct variable
		retExpr = builder.callExpr(
				builder.getLangBasic().getRefDelete(),
				builder.deref( Visit(callExpr->getArgument()) )
			);


		VLOG(2) << "End of expression CXXDeleteExpr \n";
		return retExpr;
	}

	//~~~~~~~~~~~~~~~~~~~~~~~~~~~~~~~~~~~~~~~~~~~~~~~~~~~~~~~~~~~~~~~~~~~~~~~~~
	//						CXX THIS CALL EXPRESSION
	//~~~~~~~~~~~~~~~~~~~~~~~~~~~~~~~~~~~~~~~~~~~~~~~~~~~~~~~~~~~~~~~~~~~~~~~~~
	core::ExpressionPtr VisitCXXThisExpr(clang::CXXThisExpr* callExpr) {
		START_LOG_EXPR_CONVERSION(callExpr);
		//clang::SourceLocation&& source = callExpr->getLocation();
		assert(convFact.ctx.thisStack2 && "THIS is empty");

		VLOG(2) << callExpr->getLocation().getRawEncoding();

		VLOG(2) << "CXXThisExpr: \n";
		if( VLOG_IS_ON(2) ) {
			callExpr->dump();
		}

		VLOG(2) << "THIS: " << convFact.ctx.thisStack2 ;

		VLOG(2) << "End of expression CXXThisExpr \n";
		return convFact.ctx.thisStack2;
	}

	//~~~~~~~~~~~~~~~~~~~~~~~~~~~~~~~~~~~~~~~~~~~~~~~~~~~~~~~~~~~~~~~~~~~~~~~~~
	//					EXCEPTION CXX THROW EXPRESSION
	//~~~~~~~~~~~~~~~~~~~~~~~~~~~~~~~~~~~~~~~~~~~~~~~~~~~~~~~~~~~~~~~~~~~~~~~~~
	core::ExpressionPtr VisitCXXThrowExpr(clang::CXXThrowExpr* throwExpr) {
		START_LOG_EXPR_CONVERSION(throwExpr);
		assert(false && "VisitCXXThrowExpr not yet handled");
		VLOG(2) << "End of expression\n";
	}

	//~~~~~~~~~~~~~~~~~~~~~~~~~~~~~~~~~~~~~~~~~~~~~~~~~~~~~~~~~~~~~~~~~~~~~~~~~
	//					CXX DEFAULT ARG EXPRESSION
	//~~~~~~~~~~~~~~~~~~~~~~~~~~~~~~~~~~~~~~~~~~~~~~~~~~~~~~~~~~~~~~~~~~~~~~~~~
	core::ExpressionPtr VisitCXXDefaultArgExpr(clang::CXXDefaultArgExpr* defaultArgExpr) {
		assert(convFact.currTU && "Translation unit not correctly set"); \
		VLOG(1) << "\n****************************************************************************************\n" \
				 << "Converting expression [class: '" << defaultArgExpr->getStmtClassName() << "']\n" \
				 << "-> at location: (" <<	\
					utils::location(defaultArgExpr->getUsedLocation(), convFact.currTU->getCompiler().getSourceManager()) << "): "; \
		if( VLOG_IS_ON(2) ) { \
			VLOG(2) << "Dump of clang expression: \n" \
					 << "~~~~~~~~~~~~~~~~~~~~~~~~~~~~~~~~~~~~~~~~~~~~~~~~~~~~~~~~~~~~~~~~~~~~~~~~~~~~~~~~~~~~~~~~\n"; \
			defaultArgExpr->dump(); \
		}
		assert(defaultArgExpr->getExpr() && "no default value");
		VLOG(2) << "Default value: " << Visit(defaultArgExpr->getExpr());
		VLOG(2) << "End of expression CXXDefaultArgExpr\n";

		return Visit(defaultArgExpr->getExpr());
	}

	//~~~~~~~~~~~~~~~~~~~~~~~~~~~~~~~~~~~~~~~~~~~~~~~~~~~~~~~~~~~~~~~~~~~~~~~~~
	//							MEMBER EXPRESSION
	//
	// [C99 6.5.2.3] Structure and Union Members. X->F and X.F.
	//~~~~~~~~~~~~~~~~~~~~~~~~~~~~~~~~~~~~~~~~~~~~~~~~~~~~~~~~~~~~~~~~~~~~~~~~~
	core::ExpressionPtr VisitMemberExpr(clang::MemberExpr* membExpr)  {
		START_LOG_EXPR_CONVERSION(membExpr);

		const core::IRBuilder& builder = convFact.builder;
		
		// base for "this": (CXXThisExpr 0x262e998 'class TheClass *' this)

		core::ExpressionPtr&& base = Visit(membExpr->getBase());
		VLOG(2)<<membExpr->getBase();

		const core::lang::BasicGenerator& gen = builder.getLangBasic();
		if(membExpr->isArrow()) {
			/*
			 * we have to check whether we currently have a ref or probably an array (which is used to represent
			 * C pointers)
			 */
			assert( base->getType()->getNodeType() == core::NT_RefType);
			base = getCArrayElemRef(builder, base);
		}

		core::StringValuePtr ident = builder.stringValue(membExpr->getMemberDecl()->getNameAsString());

		// Start to build the return Expression from here 
		core::ExpressionPtr retIr;
		LOG_CONVERSION(retIr);

		core::ExpressionPtr op = gen.getCompositeMemberAccess();
		core::TypePtr structTy = base->getType();
		VLOG(2)<<"Identifier of the structure " << base << " with type "<< structTy << " is " << ident;

		if (structTy->getNodeType() == core::NT_RefType) {
			// skip over reference wrapper
			structTy = core::analysis::getReferencedType( structTy );
			op = gen.getCompositeRefElem();
		}

		// we have a pointer type - unpack it
		if (structTy->getNodeType() == core::NT_RefType) {
			structTy = core::analysis::getReferencedType(structTy);
			assert(structTy->getNodeType() == core::NT_ArrayType && "must be array type for pointer");
			structTy = core::static_pointer_cast<const core::ArrayType>(structTy)->getElementType();
		}

		// There are 2 basic cases which need to be handled: Struct/Unions and Recursive Types
		assert((structTy->getNodeType() == core::NT_StructType || structTy->getNodeType() == core::NT_UnionType  ||
				structTy->getNodeType() == core::NT_RecType) &&
				"Using a member access operation on a non struct/union type"
			);

		// if the inner type is a RecType then we need to unroll it to get the contained composite type
		if ( structTy->getNodeType() == core::NT_RecType ) {
			structTy = core::static_pointer_cast<const core::RecType>(structTy)->unroll(convFact.mgr);
		}
		assert(structTy && "Struct Type not being initialized");
		VLOG(2) << structTy;

		// derive type of accessed member
		const core::TypePtr& memberTy =
				core::static_pointer_cast<const core::NamedCompositeType>(structTy)->getTypeOfMember(ident);

		// derive result type (type of accessed member)
		core::TypePtr resType = memberTy;
		assert(resType);
		if (base->getType()->getNodeType() == core::NT_RefType) {
			resType = builder.refType(resType);
		}

		// build member access expression
		return (retIr = builder.callExpr(resType, op, base, builder.getIdentifierLiteral(ident), builder.getTypeLiteral(memberTy)));
	}

	//~~~~~~~~~~~~~~~~~~~~~~~~~~~~~~~~~~~~~~~~~~~~~~~~~~~~~~~~~~~~~~~~~~~~~~~~~
	//							BINARY OPERATOR
	//~~~~~~~~~~~~~~~~~~~~~~~~~~~~~~~~~~~~~~~~~~~~~~~~~~~~~~~~~~~~~~~~~~~~~~~~~
	core::ExpressionPtr VisitBinaryOperator(clang::BinaryOperator* binOp)  {
		START_LOG_EXPR_CONVERSION(binOp);
		const core::IRBuilder& builder = convFact.builder;
		const core::lang::BasicGenerator& gen = builder.getLangBasic();

		core::ExpressionPtr retIr;
		LOG_CONVERSION(retIr);

 		core::ExpressionPtr&& rhs = Visit(binOp->getRHS());
		core::ExpressionPtr&& lhs = Visit(binOp->getLHS());

		/*
		 * if the binary operator is a comma separated expression, we convert it into a function call which returns the
		 * value of the last expression
		 */
		if ( binOp->getOpcode() == BO_Comma ) {

			core::CompoundStmtPtr&& body = builder.compoundStmt(toVector<core::StatementPtr>(lhs,
					(gen.isUnit(rhs->getType()) ? static_cast<core::StatementPtr>(rhs) : builder.returnStmt(rhs)) )
				);
			return builder.createCallExprFromBody(body, rhs->getType());
		}

		// the type of this expression is the type of the LHS expression
		core::TypePtr exprTy = lhs->getType()->getNodeType() == core::NT_RefType ?
				GET_REF_ELEM_TYPE(lhs->getType()) : lhs->getType();

		// get basic element type
        core::ExpressionPtr&& subExprLHS = convFact.tryDeref(lhs);

        /*
         * we take care of compound operators first, we rewrite the RHS expression in a normal form, i.e.:
         * 		->		a op= b  ---->  a = a op b
         */
		clang::BinaryOperatorKind baseOp;
		core::lang::BasicGenerator::Operator op;
		bool isCompound = true;

		switch ( binOp->getOpcode() ) {
		// a *= b
		case BO_MulAssign: 	op = core::lang::BasicGenerator::Mul; baseOp = BO_Mul; break;
		// a /= b
		case BO_DivAssign: 	op = core::lang::BasicGenerator::Div; baseOp = BO_Div; break;
		// a %= b
		case BO_RemAssign:	op = core::lang::BasicGenerator::Mod; baseOp = BO_Rem; break;
		// a += b
		case BO_AddAssign: 	op = core::lang::BasicGenerator::Add; baseOp = BO_Add; break;
		// a -= b
		case BO_SubAssign:	op = core::lang::BasicGenerator::Sub; baseOp = BO_Sub; break;
		// a <<= b
		case BO_ShlAssign: 	op = core::lang::BasicGenerator::LShift; baseOp = BO_Shl; break;
		// a >>= b
		case BO_ShrAssign: 	op = core::lang::BasicGenerator::RShift; baseOp = BO_Shr; break;
		// a &= b
		case BO_AndAssign: 	op = core::lang::BasicGenerator::And; baseOp = BO_And; break;
		// a |= b
		case BO_OrAssign: 	op = core::lang::BasicGenerator::Or; baseOp = BO_Or; break;
		// a ^= b
		case BO_XorAssign: 	op = core::lang::BasicGenerator::Xor; baseOp = BO_Xor; break;
		default:
			isCompound = false;
		}

		if ( isCompound ) {
			// we check if the RHS is a ref, in that case we use the deref operator
			rhs = convFact.tryDeref(rhs);
			core::ExpressionPtr&& opFunc = gen.getOperator(exprTy, op);
			rhs = builder.callExpr(exprTy, opFunc, subExprLHS, rhs);
		}

		bool isAssignment = false;
		bool isLogical = false;

		baseOp = binOp->getOpcode();

		core::ExpressionPtr opFunc;
		switch ( binOp->getOpcode() ) {
		case BO_PtrMemD:
		case BO_PtrMemI:
			assert(false && "Operator not yet supported!");

		// a * b
		case BO_Mul: 	op = core::lang::BasicGenerator::Mul;  break;
		// a / b
		case BO_Div: 	op = core::lang::BasicGenerator::Div;  break;
		// a % b
		case BO_Rem: 	op = core::lang::BasicGenerator::Mod;  break;
		// a + b
		case BO_Add: 	op = core::lang::BasicGenerator::Add;  break;
		// a - b
		case BO_Sub: 	op = core::lang::BasicGenerator::Sub;  break;
		// a << b
		case BO_Shl: 	op = core::lang::BasicGenerator::LShift;  break;
		// a >> b
		case BO_Shr: 	op = core::lang::BasicGenerator::RShift;  break;
		// a & b
		case BO_And: 	op = core::lang::BasicGenerator::And;  break;
		// a ^ b
		case BO_Xor: 	op = core::lang::BasicGenerator::Xor;  break;
		// a | b
		case BO_Or:  	op = core::lang::BasicGenerator::Or; 	 break;

		// Logic operators

		// a && b
		case BO_LAnd: 	op = core::lang::BasicGenerator::LAnd; isLogical=true; break;
		// a || b
		case BO_LOr:  	op = core::lang::BasicGenerator::LOr;  isLogical=true; break;
		// a < b
		case BO_LT:	 	op = core::lang::BasicGenerator::Lt;   isLogical=true; break;
		// a > b
		case BO_GT:  	op = core::lang::BasicGenerator::Gt;   isLogical=true; break;
		// a <= b
		case BO_LE:  	op = core::lang::BasicGenerator::Le;   isLogical=true; break;
		// a >= b
		case BO_GE:  	op = core::lang::BasicGenerator::Ge;   isLogical=true; break;
		// a == b
		case BO_EQ:  	op = core::lang::BasicGenerator::Eq;   isLogical=true; break;
		// a != b
		case BO_NE:	 	op = core::lang::BasicGenerator::Ne;   isLogical=true; break;

		case BO_MulAssign: case BO_DivAssign: case BO_RemAssign: case BO_AddAssign: case BO_SubAssign:
		case BO_ShlAssign: case BO_ShrAssign: case BO_AndAssign: case BO_XorAssign: case BO_OrAssign:
		case BO_Assign:
		{
			baseOp = BO_Assign;
			/*
			 * poor C codes assign value to function parameters, this is not allowed here as input parameters are of
			 * non REF type. What we need to do is introduce a declaration for these variables and use the created
			 * variable on the stack instead of the input parameters
			 */
			lhs = wrapVariable(binOp->getLHS());

			// make sure the lhs is a L-Value
			lhs = asLValue(lhs);

			// This is an assignment, we have to make sure the LHS operation is of type ref<a'>
			assert( lhs->getType()->getNodeType() == core::NT_RefType && "LHS operand must be of type ref<'a>.");

			rhs = convFact.castToType(GET_REF_ELEM_TYPE(lhs->getType()), rhs);	
			isAssignment = true;
			opFunc = gen.getRefAssign();
			exprTy = gen.getUnit();
			break;
		}
		default:
			assert(false && "Operator not supported");
		}
		
		// Operators && and || introduce short circuit operations, this has to be directly supported in the IR.
		if ( baseOp == BO_LAnd || baseOp == BO_LOr ) {
			lhs = convFact.castToType(gen.getBool(), lhs);
			rhs = convFact.castToType(gen.getBool(), rhs);
			// lazy evaluation of RHS
			exprTy = gen.getBool();
			rhs = builder.createCallExprFromBody(builder.returnStmt(rhs), gen.getBool(), true);
		}

		if( !isAssignment ) {

			core::TypePtr&& lhsTy = lhs->getType();
			core::TypePtr&& rhsTy = rhs->getType();
			VLOG(2) << "LHS( " << *lhs << "[" << *lhs->getType() << "]) " << opFunc <<
				      " RHS(" << *rhs << "[" << *rhs->getType() << "])";

			if ( lhsTy->getNodeType() != core::NT_RefType && rhsTy->getNodeType() != core::NT_RefType) {
				// ----------------------------- Hack begin --------------------------------
				// TODO: this is a quick solution => maybe clang allows you to determine the actual type
				// => otherwise the sub-type checks within the core may be used
				//
				// Bug fixed by this:
				//		when multiplying an integer with a double, the double is casted to an integer and the
				//		results is an integer.
				//

				// check whether result type needs to be adjusted
				if (*lhsTy != *rhsTy) {
					// if second argument is a real
					if (!gen.isReal(lhsTy) && gen.isReal(rhsTy)) {
						exprTy = rhsTy;
					}
				}
				// ----------------------------- Hack end --------------------------------
				lhs = convFact.castToType(exprTy, lhs);
				rhs = convFact.castToType(exprTy, rhs);
				// Handle pointers arithmetic
				VLOG(2) << "Lookup for operation: " << op << ", for type: " << *exprTy;
				opFunc = gen.getOperator(exprTy, op);

			} else if (lhsTy->getNodeType() == core::NT_RefType && rhsTy->getNodeType() != core::NT_RefType) {
				// Capture pointer arithmetics 
				// 	Base op must be either a + or a -
				assert( (baseOp == BO_Add || baseOp == BO_Sub) && 
						"Operators allowed in pointer arithmetic are + and - only");

				// LHS must be a ref<array<'a>>
				const core::TypePtr& subRefTy = GET_REF_ELEM_TYPE(lhsTy);

				if ( subRefTy->getNodeType() == core::NT_VectorType ) {
					lhs = builder.callExpr(gen.getRefVectorToRefArray(), lhs);
				}

				assert(GET_REF_ELEM_TYPE(lhs->getType())->getNodeType() == core::NT_ArrayType && 
						"LHS operator must be of type ref<array<'a,#l>>");

				// check whether the RHS is of integer type
				// assert( gen.isUnsignedInt(rhsTy) && "Array displacement is of non type uint");
				
				return (retIr = builder.callExpr(gen.getArrayView(), lhs, rhs));

			} else {
				assert(lhsTy->getNodeType() == core::NT_RefType
						&& rhsTy->getNodeType() == core::NT_RefType && "Comparing pointers");

				retIr = builder.callExpr( gen.getBool(), gen.getPtrEq(), lhs, rhs );
				if ( baseOp == BO_NE ) {
					// comparing two refs
					retIr = builder.callExpr( gen.getBool(), gen.getBoolLNot(), retIr );
				} 
				return retIr;
			}

			if ( DeclRefExpr* declRefExpr = utils::skipSugar<DeclRefExpr>(binOp->getLHS()) ) {
				if ( isa<ArrayType>(declRefExpr->getDecl()->getType().getTypePtr()) )
					assert(false && "Pointer arithmetic not yet supported");
			}

			if(isLogical) { exprTy = gen.getBool(); }

		} else {
		    // check if there is a kernelFile annotation
		    ocl::attatchOclAnnotation(rhs, binOp, convFact);
		}
		assert(opFunc);

		/*if ( !isAssignment ) {*/
			//// We know thie operator now we have to make sure that all the arguments are of the correct type 
			//core::FunctionTypePtr funcTy = core::static_pointer_cast<const core::FunctionType>( opFunc->getType() );
			//assert(funcTy->getParameterTypes().size() == 2);

			//core::TypePtr lhsFuncTy = funcTy->getParameterTypes()[0];
			//if (!gen.isUIntGen(lhsFuncTy) && !gen.isRealGen(lhsFuncTy) && !gen.isIntGen(lhsFuncTy)) {
				//lhs = convFact.castToType(lhsFuncTy, lhs);
			//}
			//core::TypePtr rhsFuncTy = funcTy->getParameterTypes()[1];
			//if (!gen.isUIntGen(rhsFuncTy) && !gen.isRealGen(rhsFuncTy) && !gen.isIntGen(rhsFuncTy)) {
				//rhs = convFact.castToType(rhsFuncTy, rhs);
			//}

			//if (*lhsFuncTy == *rhsFuncType && *lhs->getType() != *rhs->getType()) {
				//// we still need to adjust 

			//}
		/*}*/
		// add source code annotation to the rhs if present
		VLOG(2) << "LHS( " << *lhs << "[" << *lhs->getType() << "]) " << opFunc << 
			      " RHS(" << *rhs << "[" << *rhs->getType() << "])";

        return (retIr = convFact.builder.callExpr( exprTy, opFunc, lhs, rhs ));
	}

	//~~~~~~~~~~~~~~~~~~~~~~~~~~~~~~~~~~~~~~~~~~~~~~~~~~~~~~~~~~~~~~~~~~~~~~~~~
	//							UNARY OPERATOR
	//~~~~~~~~~~~~~~~~~~~~~~~~~~~~~~~~~~~~~~~~~~~~~~~~~~~~~~~~~~~~~~~~~~~~~~~~~
	core::ExpressionPtr VisitUnaryOperator(clang::UnaryOperator *unOp) {
		START_LOG_EXPR_CONVERSION(unOp);
		const core::IRBuilder& builder = convFact.builder;
		const core::lang::BasicGenerator& gen = builder.getLangBasic();

		core::ExpressionPtr retIr;
		LOG_CONVERSION(retIr);

		core::ExpressionPtr&& subExpr = Visit(unOp->getSubExpr());

		// build lambda expression for post/pre increment/decrement unary operators
		auto encloseIncrementOperator =
			[ this, &builder, &gen ]
			(core::ExpressionPtr subExpr, core::lang::BasicGenerator::Operator op) -> core::ExpressionPtr {
				core::TypePtr type = subExpr->getType();
				assert( type->getNodeType() == core::NT_RefType &&
						"Illegal increment/decrement operand - not a ref type" );
				core::TypePtr elementType = GET_REF_ELEM_TYPE(type);

				core::TypePtr genType;
				if ( gen.isSignedInt(elementType) ) {
					genType = gen.getIntGen();
				} else if ( gen.isUnsignedInt(elementType) ) {
					genType = gen.getUIntGen();
				} else {
					assert(false && "Illegal operand type for increment/decrement operator.");
				}
				return convFact.builder.callExpr(elementType, convFact.mgr.getLangBasic().getOperator(genType, op), subExpr);
			};

		switch ( unOp->getOpcode() ) {
		// conversion of post increment/decrement operation is done by creating a tuple expression i.e.:
		// a++ ==> (__tmp = a, a=a+1, __tmp)
		// ++a ==> ( a=a+1, a)
		// --a
		case UO_PreDec:
			return retIr = encloseIncrementOperator(subExpr, core::lang::BasicGenerator::PreDec);
		// a--
		case UO_PostDec:
			return (retIr = encloseIncrementOperator(subExpr, core::lang::BasicGenerator::PostDec));
		// a++
		case UO_PreInc:
			return (retIr = encloseIncrementOperator(subExpr, core::lang::BasicGenerator::PreInc));
		// ++a
		case UO_PostInc:
			return (retIr = encloseIncrementOperator(subExpr, core::lang::BasicGenerator::PostInc));
		// &a
		case UO_AddrOf:
		{
			/*
			 * We need to be careful paramvars are not dereferenced and the address passed around. If this happens
			 * we have to declare a variable holding the memory location for that value and replace every use of
			 * the paramvar with the newly generated variable: the structure needRef in the ctx is used for this
			 */
			retIr = wrapVariable(unOp->getSubExpr());

			// in the case we are getting the address of a function the & operator 
			// has no effects, therefore we return
			if (retIr->getType()->getNodeType() == core::NT_FunctionType) {
				return retIr;
			}

			// make sure it is a L-Value
			retIr = asLValue(retIr);

			assert(retIr->getType()->getNodeType() == core::NT_RefType);
			return (retIr = convertRefScalarToRefArray(builder, retIr));
		}
		// *a
		case UO_Deref: {
			// make sure it is a L-Value
			retIr = asLValue(subExpr);

			assert(retIr->getType()->getNodeType() == core::NT_RefType &&
					"Impossible to apply * operator to an R-Value");
			
			const core::TypePtr& subTy = GET_REF_ELEM_TYPE(retIr->getType());

			return (retIr = 
					(subTy->getNodeType() == core::NT_VectorType || subTy->getNodeType() == core::NT_ArrayType) ? 
						getCArrayElemRef(builder, retIr) : convFact.tryDeref(retIr)
					);
		}
		// +a
		case UO_Plus:
			return retIr = subExpr;
		// -a
		case UO_Minus:
			return (retIr = builder.invertSign( convFact.tryDeref(subExpr) ));
		// ~a
		case UO_Not:
			retIr = convFact.tryDeref(subExpr);
			return (retIr = builder.callExpr(
								retIr->getType(), 
								gen.getOperator(retIr->getType(), core::lang::BasicGenerator::Not), 
								retIr) 
					);
		// !a
		case UO_LNot:
			if( !gen.isBool(subExpr->getType()) ) {
				subExpr = convFact.castToType(gen.getBool(), subExpr);
			}
			assert( gen.isBool(subExpr->getType()) );

			return (retIr = builder.callExpr( subExpr->getType(), gen.getBoolLNot(), subExpr ) );
		case UO_Real:
		case UO_Imag:
		case UO_Extension: //TODO:
		default:
			assert(false && "Unary operator not supported");
		}
	}

	//~~~~~~~~~~~~~~~~~~~~~~~~~~~~~~~~~~~~~~~~~~~~~~~~~~~~~~~~~~~~~~~~~~~~~~~~~
	//							CONDITIONAL OPERATOR
	//~~~~~~~~~~~~~~~~~~~~~~~~~~~~~~~~~~~~~~~~~~~~~~~~~~~~~~~~~~~~~~~~~~~~~~~~~
	core::ExpressionPtr VisitConditionalOperator(clang::ConditionalOperator* condOp) {
		START_LOG_EXPR_CONVERSION(condOp);
		const core::IRBuilder& builder = convFact.builder;
		const core::lang::BasicGenerator& gen = builder.getLangBasic();
		
		core::ExpressionPtr retIr;
		LOG_CONVERSION(retIr);
		
		core::TypePtr retTy = convFact.convertType( GET_TYPE_PTR(condOp) );
		core::ExpressionPtr&& trueExpr = Visit(condOp->getTrueExpr());
		core::ExpressionPtr&& falseExpr = Visit(condOp->getFalseExpr());
		core::ExpressionPtr&& condExpr = Visit( condOp->getCond() );

		condExpr = convFact.castToType(gen.getBool(), condExpr);

		// Dereference eventual references
		if ( retTy->getNodeType() == core::NT_RefType ) {
			retTy = GET_REF_ELEM_TYPE(retTy);
		}

		return (retIr = 
					builder.callExpr(retTy, gen.getIfThenElse(),
						condExpr,	// Condition
						builder.createCallExprFromBody( 
							builder.returnStmt(convFact.castToType(retTy, trueExpr)), retTy, true 
						), // True
						builder.createCallExprFromBody( 
							builder.returnStmt(convFact.castToType(retTy, falseExpr)), retTy, true 
						) // False
					)
				);
	}

	//~~~~~~~~~~~~~~~~~~~~~~~~~~~~~~~~~~~~~~~~~~~~~~~~~~~~~~~~~~~~~~~~~~~~~~~~~
	//						ARRAY SUBSCRIPT EXPRESSION
	//~~~~~~~~~~~~~~~~~~~~~~~~~~~~~~~~~~~~~~~~~~~~~~~~~~~~~~~~~~~~~~~~~~~~~~~~~
	core::ExpressionPtr VisitArraySubscriptExpr(clang::ArraySubscriptExpr* arraySubExpr) {
		START_LOG_EXPR_CONVERSION(arraySubExpr);

		core::ExpressionPtr retIr;
		LOG_CONVERSION(retIr);

		const core::lang::BasicGenerator& gen = convFact.builder.getLangBasic();
		/*
		 * CLANG introduces implicit cast for the base expression of array subscripts which cast the array type into a
		 * simple pointer. As insieme supports subscripts only for array or vector types, we skip eventual implicit
		 * cast operations.
		 */
		Expr* baseExpr = arraySubExpr->getBase();

		// IDX
		core::ExpressionPtr idx = convFact.tryDeref( Visit( arraySubExpr->getIdx() ) );
		if (!gen.isUInt4(idx->getType())) {
			idx = convFact.builder.castExpr(gen.getUInt4(), idx);
		}

		// BASE
		core::ExpressionPtr base = Visit( baseExpr );

		core::TypePtr opType;
		core::LiteralPtr op;

		if ( base->getType()->getNodeType() == core::NT_RefType ) {
			// The vector/array is an L-Value so we use the array.ref.elem
			// operator to return a reference to the addressed memory location
			const core::TypePtr& refSubTy = GET_REF_ELEM_TYPE(base->getType());

			// TODO: we need better checking for vector type
			assert( (refSubTy->getNodeType() == core::NT_VectorType ||
					 refSubTy->getNodeType() == core::NT_ArrayType) &&
					"Base expression of array subscript is not a vector/array type.");

			op =  refSubTy->getNodeType() == core::NT_ArrayType ? gen.getArrayRefElem1D() : gen.getVectorRefElem();

			opType = convFact.builder.refType(
				core::static_pointer_cast<const core::SingleElementType>(refSubTy)->getElementType()
			);

		} else {
			/*
			 * The vector/array is an R-value (e.g. (int[2]){0,1}[1] ) in this case the subscript returns an R-value so
			 * the array.subscript operator must be used
			 */
			// TODO: we need better checking for vector type
			assert( (base->getType()->getNodeType() == core::NT_VectorType ||
					 base->getType()->getNodeType() == core::NT_ArrayType) &&
					"Base expression of array subscript is not a vector/array type.");

			op =  base->getType()->getNodeType() == core::NT_ArrayType ? gen.getArraySubscript1D() : gen.getVectorSubscript();

			opType = core::static_pointer_cast<const core::SingleElementType>(base->getType())->getElementType();
		}

		return (retIr = convFact.builder.callExpr( opType, op, base, idx) );
	}

	//~~~~~~~~~~~~~~~~~~~~~~~~~~~~~~~~~~~~~~~~~~~~~~~~~~~~~~~~~~~~~~~~~~~~~~~~~
	//						EXT VECTOR ELEMENT EXPRESSION
	//~~~~~~~~~~~~~~~~~~~~~~~~~~~~~~~~~~~~~~~~~~~~~~~~~~~~~~~~~~~~~~~~~~~~~~~~~
	core::ExpressionPtr VisitExtVectorElementExpr(ExtVectorElementExpr* vecElemExpr){
        START_LOG_EXPR_CONVERSION(vecElemExpr);
        core::ExpressionPtr&& base = Visit( vecElemExpr->getBase() );
        const core::lang::BasicGenerator& gen = convFact.builder.getLangBasic();
		
		core::ExpressionPtr retIr;
		LOG_CONVERSION(retIr);

        std::string pos;
        llvm::StringRef&& accessor = vecElemExpr->getAccessor().getName();

        core::TypePtr&& exprTy = convFact.convertType( GET_TYPE_PTR(vecElemExpr) );

        //translate OpenCL accessor string to index
        if ( accessor == "x" ) 		pos = "0";
        else if ( accessor == "y" ) pos = "1";
        else if ( accessor == "z" )	pos = "2";
        else if ( accessor == "w" )	pos = "3";
	    else if ( accessor.front() == 's' || accessor.front() == 'S' ){
        	// the input string is in a form sXXX
        	// we skip the s and return the value to get the number
        	llvm::StringRef numStr = accessor.substr(1,accessor.size()-1);
        	assert( insieme::utils::numeric_cast<unsigned int>(numStr.data()) >= 0 &&
        			"Vector accessing string is not a number" );
        	pos = numStr;
	    } else if ( accessor.size() <= 4 ){ // opencl vector permutation
            vector<core::ExpressionPtr> args;

            for ( auto I = accessor.begin(), E = accessor.end(); I != E; ++I ) {
                args.push_back(convFact.builder.intLit(*I == 'w' ? 3 : (*I)-'x')); //convert x, y, z, w to 0, 1, 2, 3
            }
            return (retIr = 
					 convFact.builder.callExpr(
            			gen.getVectorPermute(), convFact.tryDeref(base), convFact.builder.vectorExpr(args)
            		 )
				   );
        } else {
            assert(accessor.size() <= 4 && "ExtVectorElementExpr has unknown format");
        }

        // The type of the index is always uint<4>
        core::ExpressionPtr&& idx = convFact.builder.literal(pos, gen.getUInt4());
        // if the type of the vector is a refType, we deref it
        base = convFact.tryDeref(base);

        return (retIr = convFact.builder.callExpr(exprTy, gen.getVectorSubscript(), base, idx));
    }

    //~~~~~~~~~~~~~~~~~~~~~~~~~~~~~~~~~~~~~~~~~~~~~~~~~~~~~~~~~~~~~~~~~~~~~~~~~
	//							VAR DECLARATION REFERENCE
	//~~~~~~~~~~~~~~~~~~~~~~~~~~~~~~~~~~~~~~~~~~~~~~~~~~~~~~~~~~~~~~~~~~~~~~~~~
	core::ExpressionPtr VisitDeclRefExpr(clang::DeclRefExpr* declRef) {
		START_LOG_EXPR_CONVERSION(declRef);

		core::ExpressionPtr retIr;
		LOG_CONVERSION(retIr);

		// check whether this is a reference to a variable
		core::ExpressionPtr retExpr;
		if (ParmVarDecl* parmDecl = dyn_cast<ParmVarDecl>(declRef->getDecl())){
			VLOG(2) << "Parameter type: " << convFact.convertType(parmDecl->getOriginalType().getTypePtr() );
			return ( retIr = convFact.lookUpVariable( parmDecl ) );
		} 
		if ( VarDecl* varDecl = dyn_cast<VarDecl>(declRef->getDecl()) ) {
			return ( retIr = convFact.lookUpVariable( varDecl ) );
		} 
		if( FunctionDecl* funcDecl = dyn_cast<FunctionDecl>(declRef->getDecl()) ) {
			return (retIr = 
						core::static_pointer_cast<const core::Expression>( 
							convFact.convertFunctionDecl(funcDecl) 
						)
					);
		} 
		if (EnumConstantDecl* enumDecl = dyn_cast<EnumConstantDecl>(declRef->getDecl() ) ) {
			return (retIr = 
						convFact.builder.literal(
							enumDecl->getInitVal().toString(10), 
							convFact.builder.getLangBasic().getInt4()
						)
					);
		} 
		// todo: C++ check whether this is a reference to a class field, or method (function).
		assert(false && "DeclRefExpr not supported!");
	}

    //~~~~~~~~~~~~~~~~~~~~~~~~~~~~~~~~~~~~~~~~~~~~~~~~~~~~~~~~~~~~~~~~~~~~~~~~~
    //                  VECTOR/STRUCT INITALIZATION EXPRESSION
    //~~~~~~~~~~~~~~~~~~~~~~~~~~~~~~~~~~~~~~~~~~~~~~~~~~~~~~~~~~~~~~~~~~~~~~~~~
	core::ExpressionPtr VisitInitListExpr(clang::InitListExpr* initList) {
		assert(false && "Visiting of initializer list is not allowed!");
    }

	//~~~~~~~~~~~~~~~~~~~~~~~~~~~~~~~~~~~~~~~~~~~~~~~~~~~~~~~~~~~~~~~~~~~~~~~~~
	//                  	COMPOUND LITERAL EXPRESSION
	// Introduced in C99 6.5.2.5, used to initialize structures or arrays with
	// the { } expression, example:
	// 		strcut A a;
	// 		a = (struct A) { 10, 20, 30 };
	//
	//	or:
	//		((int [3]){1,2,3})[2]  -> 2
	//~~~~~~~~~~~~~~~~~~~~~~~~~~~~~~~~~~~~~~~~~~~~~~~~~~~~~~~~~~~~~~~~~~~~~~~~~
	core::ExpressionPtr VisitCompoundLiteralExpr(clang::CompoundLiteralExpr* compLitExpr) {
		START_LOG_EXPR_CONVERSION(compLitExpr);

		core::ExpressionPtr retIr;
		LOG_CONVERSION(retIr);

		if ( clang::InitListExpr* initList = 
				dyn_cast<clang::InitListExpr>(compLitExpr->getInitializer()) 
		) {
			return (retIr = 
						convFact.convertInitExpr(
							initList, 
							convFact.convertType(compLitExpr->getType().getTypePtr()), 
							false
				   		)	
					);
		}
		return (retIr = Visit(compLitExpr->getInitializer()));
	}

	//~~~~~~~~~~~~~~~~~~~~~~~~~~~~~~~~~~~~~~~~~~~~~~~~~~~~~~~~~~~~~~~~~~~~~~~~~
	// Overwrite the basic visit method for expression in order to automatically 
	// and transparently attach annotations to node which are annotated
	//~~~~~~~~~~~~~~~~~~~~~~~~~~~~~~~~~~~~~~~~~~~~~~~~~~~~~~~~~~~~~~~~~~~~~~~~~
	core::ExpressionPtr Visit(clang::Expr* expr) { 
		core::ExpressionPtr&& retIr = StmtVisitor<ClangExprConverter, core::ExpressionPtr>::Visit(expr);
		
		// check for OpenMP annotations 
		return omp::attachOmpAnnotation(retIr, expr, convFact);
	}
};

ConversionFactory::ClangExprConverter* ConversionFactory::makeExprConvert(ConversionFactory& fact, Program& program) {
	return new ClangExprConverter(fact, program);
}

void ConversionFactory::cleanExprConvert(ConversionFactory::ClangExprConverter* exprConv) {
	delete exprConv;
}

core::ExpressionPtr ConversionFactory::convertExpr(const clang::Expr* expr) const {
	assert(expr && "Calling convertExpr with a NULL pointer");
	return exprConv->Visit( const_cast<Expr*>(expr) );
}

/**************************************************************************************************
 * InitListExpr describes an initializer list, which can be used to initialize objects of different
 * types, InitListExpr including struct/class/union types, arrays, and vectors. For example:
 *
 * struct foo x = { 1, { 2, 3 } };
 *
 * In insieme this statement has to tranformed into a StructExpr, or VectorExpr depending on the
 * type of the LHS expression.
 **************************************************************************************************/
core::ExpressionPtr
ConversionFactory::convertInitializerList(const clang::InitListExpr* initList, const core::TypePtr& type) const {
	const ConversionFactory& convFact = *this;
	START_LOG_EXPR_CONVERSION(initList);

	core::ExpressionPtr retIr;
//	ATTACH_OMP_ANNOTATIONS(retIr, initList);
	LOG_CONVERSION(retIr);

	bool isRef = false;
	core::TypePtr currType = type;
	if ( core::RefTypePtr&& refType = core::dynamic_pointer_cast<const core::RefType>(type) ) {
		isRef = true;
		currType = refType->getElementType();
	}

	if ( currType->getNodeType() == core::NT_VectorType || currType->getNodeType() == core::NT_ArrayType ) {
	
		const core::TypePtr& elemTy =
				core::static_pointer_cast<const core::SingleElementType>(currType)->getElementType();

		ExpressionList elements;
		// get all values of the init expression
		for ( size_t i = 0, end = initList->getNumInits(); i < end; ++i ) {
			const clang::Expr* subExpr = initList->getInit(i);
			core::ExpressionPtr&& convExpr = convertInitExpr(subExpr, elemTy, false);

			assert(convExpr && "convExpr is empty");
			elements.push_back( castToType(elemTy, convExpr) );
		}
		if (elements.size() == 1 && currType->getNodeType() == core::NT_VectorType) { 
			const core::VectorTypePtr& vecTy = core::static_pointer_cast<const core::VectorType>(currType);
			// In C when the initializer list contains 1 elements then all the elements of the
			// vector (or array) must be initialized with the same value 
			const core::ConcreteIntTypeParamPtr& vecArgSize = 
				core::static_pointer_cast<const core::ConcreteIntTypeParam>(vecTy->getSize());

			retIr = builder.callExpr(
						vecTy, 
						builder.getLangBasic().getVectorInitUniform(), elements.front(),
						builder.getIntTypeParamLiteral(vecArgSize)
					);

		} else 
			retIr = builder.vectorExpr(elements);
	}

	/*
	 * in the case the initexpr is used to initialize a struct/class we need to create a structExpr to initialize the
	 * structure
	 */
	if ( core::StructTypePtr&& structTy = core::dynamic_pointer_cast<const core::StructType>(currType) ) {
		core::StructExpr::Members members;
		for ( size_t i = 0, end = initList->getNumInits(); i < end; ++i ) {
			const core::NamedTypePtr& curr = structTy->getEntries()[i];
			members.push_back(
				builder.namedValue(
					curr->getName(),
					convertInitExpr(initList->getInit(i), curr->getType(), false)
				)
			);
		}
		retIr = builder.structExpr(members);
	}

	assert(retIr && "Couldn't convert initialization expression");

	if ( isRef ) { retIr = builder.refVar( retIr ); }
	// create vector initializator
	return retIr;
}

core::ExpressionPtr 
ConversionFactory::castToType(const core::TypePtr& trgTy, const core::ExpressionPtr& expr) const {
	VLOG(1) << "@ Converting expression '" << *expr 
			<< "' with type '" << *expr->getType() 
			<< "' to target type '" << *trgTy << "'";

	core::ExpressionPtr&& ret = convertExprTo(builder, trgTy, expr);
	// assert(*trgTy == *expr->getType() && "Casting non supported!");
	
	VLOG(1) << "@ Expression converted to '" << *ret 
			<< "' with type '" << *ret->getType() << "'" << std::endl;

	return ret;
}

core::ExpressionPtr
ConversionFactory::convertInitExpr(const clang::Expr* expr, const core::TypePtr& type, const bool zeroInit) const {
	core::ExpressionPtr retIr;
	// ATTACH_OMP_ANNOTATIONS(retIr, initList);
	LOG_CONVERSION(retIr);

	// get kind of initialized value
	core::NodeType&& kind =
		(type->getNodeType() != core::NT_RefType ? type->getNodeType() : GET_REF_ELEM_TYPE(type)->getNodeType()	);

	if ( !expr ) {
		// if no init expression is provided => use undefined for given set of types
		if ( kind == core::NT_StructType || kind == core::NT_UnionType || kind == core::NT_ArrayType ||
				kind == core::NT_VectorType ) {
			if ( core::RefTypePtr&& refTy = core::dynamic_pointer_cast<const core::RefType>(type) ) {
				const core::TypePtr& res = refTy->getElementType();
				return ( retIr = 
					 	 builder.refVar(
							builder.callExpr( 
								res,
								(zeroInit ? mgr.getLangBasic().getInitZero() : mgr.getLangBasic().getUndefined()),
								builder.getTypeLiteral(res)
							)
						)
				  	   );
			}
			return (retIr = 
					builder.callExpr( 
						type,
						(zeroInit ? mgr.getLangBasic().getInitZero() : mgr.getLangBasic().getUndefined()), 
						builder.getTypeLiteral(type)
					)
				  );
		} else {
			return (retIr = defaultInitVal(type));
		}
	}

	/*
	 * if an expression is provided as initializer first check if this is an initializer list which is used for arrays,
	 * structs and unions
	 */
	if ( const clang::InitListExpr* listExpr = dyn_cast<const clang::InitListExpr>( expr ) ) {
		return (retIr = convertInitializerList( listExpr, type ));
	}

	// init the cpp class / struct - check here for enabled cpp in compiler lang options
	if(kind == core::NT_StructType && currTU->getCompiler().getPreprocessor().getLangOptions().CPlusPlus == 1 ){

		if ( core::RefTypePtr&& refTy = core::dynamic_pointer_cast<const core::RefType>(type) ) {
			const core::TypePtr& res = refTy->getElementType();
			retIr =  builder.refVar(
				builder.callExpr( res,
					(zeroInit ? mgr.getLangBasic().getInitZero() : mgr.getLangBasic().getUndefined()), builder.getTypeLiteral(res)
				)
			);
		}
		assert(retIr && "call expression is empty");
		return retIr;
	}

	// Convert the expression like any other expression
	retIr = convertExpr( expr );

	if ( core::analysis::isCallOf(retIr, mgr.getLangBasic().getArrayCreate1D()) ) {
		retIr = builder.callExpr(builder.refType(retIr->getType()), mgr.getLangBasic().getRefNew(), retIr);
	}

	// fix type if necessary (also converts "Hello" into ['H','e',...])
	core::TypePtr valueType = type;
	if (type->getNodeType() == core::NT_RefType) {
		valueType = core::analysis::getReferencedType(valueType);
	}

	retIr = castToType(valueType, retIr);

	// if result is a reference type => create new local variable
	if (type->getNodeType() == core::NT_RefType) {
		retIr = builder.callExpr(type, mgr.getLangBasic().getRefVar(), retIr);
	}

	return retIr;
}

namespace {

core::FunctionTypePtr addGlobalsToFunctionType(const core::IRBuilder& builder,
						 	 	 	 	 	   const core::TypePtr& globals,
						 	 	 	 	 	   const core::FunctionTypePtr& funcType) {

	const std::vector<core::TypePtr>& oldArgs = funcType->getParameterTypes()->getElements();

	std::vector<core::TypePtr> argTypes(oldArgs.size()+1);

	std::copy(oldArgs.begin(), oldArgs.end(), argTypes.begin()+1);
	// function is receiving a reference to the global struct as the first argument
	argTypes[0] = builder.refType(globals);
	return builder.functionType( argTypes, funcType->getReturnType() );

} // end anonumous namespace 

// The THIS argument is added on the last position of the parameters
core::FunctionTypePtr addThisArgToFunctionType(const core::IRBuilder& builder,
						 	 	 	 	 	   const core::TypePtr& structTy,
						 	 	 	 	 	   const core::FunctionTypePtr& funcType) {

	const std::vector<core::TypePtr>& oldArgs = funcType->getParameterTypes()->getElements();

	std::vector<core::TypePtr> argTypes(oldArgs.size()+1);

	std::copy(oldArgs.begin(), oldArgs.end(), argTypes.begin());
	// move THIS to the last position
	argTypes[oldArgs.size()] = builder.refType(structTy);
	return builder.functionType( argTypes, funcType->getReturnType() );

}

} // end anonymous namespace

//~~~~~~~~~~~~~~~~~~~~~~~~~~~~~~~~~~~~~~~~~~~~~~~~~~~~~~~~~~~~~~~~~~~~~~~~~
//						CONVERT FUNCTION DECLARATION
//~~~~~~~~~~~~~~~~~~~~~~~~~~~~~~~~~~~~~~~~~~~~~~~~~~~~~~~~~~~~~~~~~~~~~~~~~
core::NodePtr ConversionFactory::convertFunctionDecl(const clang::FunctionDecl* funcDecl, bool isEntryPoint) {
	// the function is not extern, a lambdaExpr has to be created
	assert(currTU && funcDecl->hasBody() && "Function has no body!");

	VLOG(1) << "~ Converting function: '" << funcDecl->getNameAsString() << "' isRec?: " << ctx.isRecSubFunc;

	VLOG(1) << "#----------------------------------------------------------------------------------#";
	VLOG(1) << "\nVisiting Function Declaration for: " << funcDecl->getNameAsString() << std::endl
			 << "-> at location: ("
			 << utils::location(funcDecl->getSourceRange().getBegin(), currTU->getCompiler().getSourceManager())
			 << "): " << std::endl
			 << "\tIsRecSubType: " << ctx.isRecSubFunc << std::endl
			 << "\tisResolvingRecFuncBody: " << ctx.isResolvingRecFuncBody << std::endl
			 << "\tEmpty map: "    << ctx.recVarExprMap.size();

	if ( !ctx.isRecSubFunc ) {
		// add this type to the type graph (if not present)
		exprConv->funcDepGraph.addNode(funcDecl);
		if( VLOG_IS_ON(2) ) {
			exprConv->funcDepGraph.print( std::cout );
		}
	}

	// check if we already resolved this function
	// look up the lambda cache to see if this function has been
	// already converted into an IR lambda expression.
	ConversionContext::LambdaExprMap::const_iterator fit = ctx.lambdaExprCache.find( funcDecl );
	if ( fit != ctx.lambdaExprCache.end() ) {
		return fit->second;
	}

	// retrieve the strongly connected components for this type
	std::set<const FunctionDecl*>&& components = exprConv->funcDepGraph.getStronglyConnectedComponents( funcDecl );

	// save the current translation unit 
	const TranslationUnit* oldTU = currTU;
	std::set<const FunctionDecl*>&& subComponents = exprConv->funcDepGraph.getSubComponents( funcDecl );

	std::for_each(subComponents.begin(), subComponents.end(),
		[&] (const FunctionDecl* cur) {

			FunctionDecl* decl = const_cast<FunctionDecl*>(cur);
			VLOG(2) << "Analyzing FuncDecl as sub component: " << decl->getNameAsString();
			const clang::idx::TranslationUnit* clangTU = this->getTranslationUnitForDefinition(decl);

			if ( clangTU && !isa<CXXConstructorDecl>(decl) ) { // not for constructors
				// update the translation unit
				this->currTU = &Program::getTranslationUnit(clangTU);
				// look up the lambda cache to see if this function has been
				// already converted into an IR lambda expression.
				ConversionContext::LambdaExprMap::const_iterator fit = ctx.lambdaExprCache.find(decl);
				if ( fit == ctx.lambdaExprCache.end() ) {
					// perform the conversion only if this is the first time this
					// function is encountred

					convertFunctionDecl(decl, false);
					ctx.recVarExprMap.clear();
				}
			}
		}
	);

	// we have a c++ method declaration and the special case constructor
	bool isCXX  = false;
	bool isCtor = false;
	 // bool isCXXOperator = false;
	const CXXRecordDecl * baseClassDecl;
	if (const CXXConstructorDecl* cxxCtorDecl =dyn_cast<CXXConstructorDecl>(funcDecl)){
		baseClassDecl = cxxCtorDecl->getParent();
		VLOG(2) << "Name of the class: " << baseClassDecl->getNameAsString();
		assert(baseClassDecl->getNameAsString()==cxxCtorDecl->getNameAsString() && "wrong constructor");
		isCtor = true;
		isCXX  = true;
	} else if (const CXXMethodDecl* cxxMethodDecl = dyn_cast<CXXMethodDecl>(funcDecl)){
		baseClassDecl = cxxMethodDecl->getParent();
		VLOG(2) << "Name of the class: " << baseClassDecl->getNameAsString();

		isCXX = true;
	}

	// check for overloaded operator "function" (normal function has kind OO_None)
	clang::OverloadedOperatorKind operatorKind = funcDecl->getOverloadedOperator();
	if(operatorKind!=OO_None){
		// isCXXOperator = true;
	}

	// reset the translation unit
	currTU = oldTU;

	if ( !components.empty() ) {
		// we are dealing with a recursive type
		VLOG(1) << "Analyzing FuncDecl: " << funcDecl->getNameAsString() << std::endl
				<< "Number of components in the cycle: " << components.size();
		std::for_each(components.begin(), components.end(),
			[ ] (std::set<const FunctionDecl*>::value_type c) {
				VLOG(2) << "\t" << c->getNameAsString( ) << "(" << c->param_size() << ")";
			}
		);

		if ( !ctx.isRecSubFunc ) {
			if ( ctx.recVarExprMap.find(funcDecl) == ctx.recVarExprMap.end() ) {
				// we create a TypeVar for each type in the mutual dependence
				core::VariablePtr&& var = builder.variable( convertType( GET_TYPE_PTR(funcDecl) ) );
				ctx.recVarExprMap.insert( std::make_pair(funcDecl, var) );
			}
		} else {
			// we expect the var name to be in currVar
			ctx.recVarExprMap.insert( std::make_pair(funcDecl, ctx.currVar) );
		}

		// when a subtype is resolved we expect to already have these variables in the map
		if ( !ctx.isRecSubFunc ) {
			std::for_each(components.begin(), components.end(),
				[ this ] (std::set<const FunctionDecl*>::value_type fd) {

					if ( this->ctx.recVarExprMap.find(fd) == this->ctx.recVarExprMap.end() ) {
						core::FunctionTypePtr funcType =
							core::static_pointer_cast<const core::FunctionType>( this->convertType(GET_TYPE_PTR(fd)) );
						// In the case the function is receiving the global variables the signature needs to be
						// modified by allowing the global struct to be passed as an argument
						if ( this->ctx.globalFuncMap.find(fd) != this->ctx.globalFuncMap.end() ) {
							funcType = addGlobalsToFunctionType(this->builder, this->ctx.globalStruct.first, funcType);
						}
						core::VariablePtr&& var = this->builder.variable( funcType );
						this->ctx.recVarExprMap.insert( std::make_pair(fd, var ) );
					}
				}
			);
		}
		if ( VLOG_IS_ON(2) ) {
			VLOG(2) << "MAP: ";
			std::for_each(ctx.recVarExprMap.begin(), ctx.recVarExprMap.end(),
				[] (ConversionContext::RecVarExprMap::value_type c) {
					VLOG(2) << "\t" << c.first->getNameAsString() << "[" << c.first << "]";
				}
			);
		}
	}

	// find the class type
	core::TypePtr classTypePtr;
	if (isCXX){
		ConversionContext::ClassDeclMap::const_iterator cit = ctx.classDeclMap.find(baseClassDecl);
		if(cit != ctx.classDeclMap.end()){
			classTypePtr = cit->second;
		}
		assert(classTypePtr && "no class declaration to type pointer mapping");
	}


	// init parameter set
	vector<core::VariablePtr> params;

	/*
	 * before resolving the body we have to set the currGlobalVar accordingly depending if this function will use the
	 * global struct or not
	 */
	core::VariablePtr parentGlobalVar = ctx.globalVar;
	if ( !isEntryPoint && ctx.globalFuncMap.find(funcDecl) != ctx.globalFuncMap.end() ) {
		// declare a new variable that will be used to hold a reference to the global data stucture
		core::VariablePtr&& var = builder.variable( builder.refType(ctx.globalStruct.first) );
		params.push_back( var );
		ctx.globalVar = var;
	}

	std::for_each(funcDecl->param_begin(), funcDecl->param_end(),
		[ &params, this ] (ParmVarDecl* currParam) {
			params.push_back( core::static_pointer_cast<const core::Variable>( this->lookUpVariable(currParam) ) );
		}
	);

	// for cpp methods add the type of THIS at the end of the parameter list
	core::ExpressionPtr parentThisVar = ctx.thisVar;
	if(isCXX){
		core::VariablePtr&& var = builder.variable( builder.refType(classTypePtr) );
		//core::VariablePtr var = ctx.thisStack2;
		params.push_back( var );
		ctx.thisVar = var;
	}

	// this lambda is not yet in the map, we need to create it and add it to the cache
	assert( (components.empty() || (!components.empty() && !ctx.isResolvingRecFuncBody)) && 
			"~~~ Something odd happened, you are allowed by all means to blame Simone ~~~" );
	if (!components.empty()) {
		ctx.isResolvingRecFuncBody = true;
	}

	VLOG(2) << "Visiting function body!";
	// set up context to contain current list of parameters and convert body
	ConversionContext::ParameterList oldList = ctx.curParameter;
	ctx.curParameter = &params;

	if( VLOG_IS_ON(2) ) { \
		VLOG(2) << "Dump of stmt body: \n" \
				 << "~~~~~~~~~~~~~~~~~~~~~~~~~~~~~~~~~~~~~~~~~~~~~~~~~~~~~~~~~~~~~~~~~~~~~~~~~~~~~~~~~~~~~~~~\n"; \
					funcDecl->getBody()->dump(); \
	}


	//Save thisStack2
	core::ExpressionPtr thisStack2old = ctx.thisStack2;

	core::StatementPtr&& body = convertStmt( funcDecl->getBody() );
	//VLOG(2) << "convertFunctionDecl: thisStack2old " << thisStack2old << "thisStack2 " << ctx.thisStack2;
	//reset thisStack2
	ctx.thisStack2 = thisStack2old;

	ctx.curParameter = oldList;

	/*
	 * if any of the parameters of this function has been marked as needRef, we need to add a declaration just before
	 * the body of this function
	 */
	vector<core::StatementPtr> decls;
	std::for_each(params.begin(), params.end(),
		[ &decls, &body, this ] (core::VariablePtr currParam) {
			auto fit = this->ctx.wrapRefMap.find(currParam);

			if ( fit != this->ctx.wrapRefMap.end() ) {
				decls.push_back( this->builder.declarationStmt(fit->second,	this->builder.refVar( fit->first ) ));
				/*
				 * replace this parameter in the body, example:
				 *
				 * int f(int a) {
				 *  for (...) {
				 *   x = a; <- if all the occurencies of a will not be replaced the semantics of
				 *   		   the code will not be preserved
				 *   a = i;
				 *  }
				 * }
				 *
				 *  as the variable can olny appear in the RHS of expression, we have to sobstitute it with its
				 *  dereference
				 */
				body = core::static_pointer_cast<const core::Statement>(
						core::transform::replaceAll( this->builder.getNodeManager(), body, fit->first,
								this->tryDeref(fit->second))
				);
			}

		}
	);

	if(isCXX){
		body = core::static_pointer_cast<const core::Statement>(
				core::transform::replaceAll( this->builder.getNodeManager(), body, ctx.thisStack2,
						ctx.thisVar)
		);
	}

	// if we introduce new decls we have to introduce them just before the body of the function
	if ( !decls.empty() || isCXX ) {
		// there are constructor initializers that has to be handled - these are inserted befor the body
		if ( !ctx.ctorInitializerMap.empty() ) {
			const core::lang::BasicGenerator& gen = builder.getLangBasic();

			for (std::map<const clang::FieldDecl*, core::ExpressionPtr>::iterator iit = ctx.ctorInitializerMap.begin(),
					iend = ctx.ctorInitializerMap.end(); iit!=iend; iit++){
				const FieldDecl * fieldDecl = (*iit).first;

				core::StringValuePtr ident = builder.stringValue(fieldDecl->getNameAsString());
				const core::TypePtr& memberTy = 
					core::static_pointer_cast<const core::NamedCompositeType>(classTypePtr)->getTypeOfMember(ident);

				// create access to the member of the struct/class
				core::ExpressionPtr&& init = builder.callExpr(
						builder.refType( memberTy ),
						gen.getCompositeRefElem(),
						toVector<core::ExpressionPtr>( ctx.thisVar, builder.getIdentifierLiteral(ident), builder.getTypeLiteral(memberTy) )
					);
				// create the assign
				core::StatementPtr assign = builder.callExpr(
						gen.getUnit(),
						gen.getRefAssign(),
						init,
						(*iit).second
					);

				core::ExpressionPtr expr = (*iit).second;
				if(isCtor && dynamic_cast<const core::CallExpr*>(&(*expr))){
					// build new constructor call for a class/struct member inside a class
					core::CallExprPtr call = static_pointer_cast<const core::CallExpr>(expr);
					const core::ExpressionPtr function = call->getFunctionExpr();
					const vector<core::ExpressionPtr> args = call->getArguments();
					vector<core::ExpressionPtr> newArgs;
					for(unsigned int i = 0; i<args.size()-1; i++){
						newArgs.push_back(args[i]);
					}
					newArgs.push_back(init);

					core::ExpressionPtr&& newCall = builder.callExpr(
							gen.getUnit(),
							function,
							newArgs
						);
					decls.push_back(newCall);
				} else {
					// add normal assignment
					decls.push_back(assign);
				}
			}
		}

		// push the old body
		decls.push_back(body);
		body = builder.compoundStmt(decls);
	}

	if ( !components.empty() ) {
		ctx.isResolvingRecFuncBody = false;
	}

	// ADD THE GLOBALS
	if ( isEntryPoint && ctx.globalVar ) {
		const core::CompoundStmtPtr& compStmt = core::static_pointer_cast<const core::CompoundStmt>(body);
		assert(ctx.globalVar && ctx.globalStruct.second);

		const StatementList& oldStmts = compStmt->getStatements();

		std::vector<core::StatementPtr> stmts(oldStmts.size()+1);
		stmts[0] = builder.declarationStmt(ctx.globalVar, builder.refNew( ctx.globalStruct.second ));
		std::copy(compStmt->getStatements().begin(), compStmt->getStatements().end(), stmts.begin()+1);

		body = builder.compoundStmt(stmts);
	}


	core::TypePtr convertedType = convertType( GET_TYPE_PTR(funcDecl) );
	assert(convertedType->getNodeType() == core::NT_FunctionType && "Converted type has to be a function type!");
	core::FunctionTypePtr funcType = core::static_pointer_cast<const core::FunctionType>(convertedType);
	VLOG(2) << funcType;

	// if this function gets the globals in the capture list we have to create a different type
	if ( !isEntryPoint && ctx.globalFuncMap.find(funcDecl) != ctx.globalFuncMap.end() ) {
		// declare a new variable that will be used to hold a reference to the global data stucture
		funcType = addGlobalsToFunctionType(builder, ctx.globalStruct.first, funcType);
	}

	if(isCXX){
		funcType = addThisArgToFunctionType(builder, classTypePtr, funcType);
	}

	// reset old global var
	ctx.globalVar = parentGlobalVar;

	ctx.thisVar = parentThisVar;

	VLOG(2)<<funcType << "\n" << params << "\n" << body;

	if ( components.empty() ) {
		core::LambdaExprPtr&& retLambdaExpr = builder.lambdaExpr( funcType, params, body);

		// attach name annotation to the lambda - also done in attachFuncAnnotations()
		retLambdaExpr->getLambda()->addAnnotation(
			std::make_shared<annotations::c::CNameAnnotation>( funcDecl->getNameAsString() )
		);

        // Adding the lambda function to the list of converted functions
        ctx.lambdaExprCache.insert( std::make_pair(funcDecl, retLambdaExpr) );

        VLOG(2)<<retLambdaExpr << " + function declaration: "<<funcDecl;
        return attachFuncAnnotations(retLambdaExpr, funcDecl);
		//return retLambdaExpr;
	}

	core::LambdaPtr&& retLambdaNode = builder.lambda( funcType, params, body );
	// attach name annotation to the lambda
	retLambdaNode->addAnnotation( std::make_shared<annotations::c::CNameAnnotation>( funcDecl->getNameAsString() ) );
	// this is a recurive function call
	if ( ctx.isRecSubFunc ) {
		/*
		 * if we are visiting a nested recursive type it means someone else will take care of building the rectype
		 * node, we just return an intermediate type
		 */
		return retLambdaNode;
	}

	// we have to create a recursive type
	ConversionContext::RecVarExprMap::const_iterator tit = ctx.recVarExprMap.find(funcDecl);
	assert(tit != ctx.recVarExprMap.end() && "Recursive function has not VarExpr associated to himself");
	core::VariablePtr recVarRef = tit->second;

	vector<core::LambdaBindingPtr> definitions;
	definitions.push_back( builder.lambdaBinding(recVarRef, retLambdaNode) );

	// We start building the recursive type. In order to avoid loop the visitor
	// we have to change its behaviour and let him returns temporarely types
	// when a sub recursive type is visited.
	ctx.isRecSubFunc = true;

	std::for_each(components.begin(), components.end(),
		[ this, &definitions, &builder, &recVarRef ] (std::set<const FunctionDecl*>::value_type fd) {

			ConversionContext::RecVarExprMap::const_iterator tit = this->ctx.recVarExprMap.find(fd);
			assert(tit != this->ctx.recVarExprMap.end() && "Recursive function has no TypeVar associated");
			this->ctx.currVar = tit->second;

			// test whether function has already been resolved
			if (*tit->second == *recVarRef) {
				return;
			}

			/*
			 * we remove the variable from the list in order to fool the solver, in this way it will create a descriptor
			 * for this type (and he will not return the TypeVar associated with this recursive type). This behaviour
			 * is enabled only when the isRecSubType flag is true
			 */
			this->ctx.recVarExprMap.erase(fd);

			/*
			 * if the function is not defined in this translation unit, maybe it is defined in another we already loaded
			 * use the clang indexer to lookup the definition for this function declarations
			 */
			clang::idx::Entity&& funcEntity =
					clang::idx::Entity::get(const_cast<FunctionDecl*>(fd), this->program.getClangProgram());
			ConversionFactory::TranslationUnitPair&& ret = this->program.getClangIndexer().getDefinitionFor(funcEntity);
			const TranslationUnit* oldTU = this->currTU;
			if ( ret.first ) {
				fd = ret.first;
				assert(ret.second && "Error loading translation unit for function definition");
				this->currTU = &Program::getTranslationUnit(ret.second);
			}

			const core::LambdaPtr& lambda =
					core::static_pointer_cast<const core::Lambda>(this->convertFunctionDecl(fd));
			assert(lambda && "Resolution of sub recursive lambda yields a wrong result");
			this->currTU = oldTU;
			// attach name annotation to the lambda
			lambda->addAnnotation( std::make_shared<annotations::c::CNameAnnotation>( fd->getNameAsString() ) );
			definitions.push_back( builder.lambdaBinding(this->ctx.currVar, lambda) );

			// reinsert the TypeVar in the map in order to solve the other recursive types
			this->ctx.recVarExprMap.insert( std::make_pair(fd, this->ctx.currVar) );
			this->ctx.currVar = NULL;
		}
	);
	// we reset the behavior of the solver
	ctx.isRecSubFunc = false;

	core::LambdaDefinitionPtr&& definition = builder.lambdaDefinition(definitions);
	core::LambdaExprPtr&& retLambdaExpr = builder.lambdaExpr(recVarRef, definition);

	// Adding the lambda function to the list of converted functions
	ctx.lambdaExprCache.insert( std::make_pair(funcDecl, retLambdaExpr) );
	// we also need to cache all the other recursive definition, so when we will resolve
	// another function in the recursion we will not repeat the process again
	std::for_each(components.begin(), components.end(),
		[ this, &definition ] (std::set<const FunctionDecl*>::value_type fd) {
			auto fit = this->ctx.recVarExprMap.find(fd);
			assert(fit != this->ctx.recVarExprMap.end());
			
			FunctionDecl* decl = const_cast<FunctionDecl*>(fd);
			const clang::idx::TranslationUnit* clangTU = this->getTranslationUnitForDefinition(decl);
			
			assert ( clangTU );
			// save old TU
			const TranslationUnit* oldTU = this->currTU;

			// update the translation unit
			this->currTU = &Program::getTranslationUnit(clangTU);
			
			core::ExpressionPtr&& func = builder.lambdaExpr(fit->second, definition);
			ctx.lambdaExprCache.insert( std::make_pair(decl, func) );

			func = this->attachFuncAnnotations(func, decl);

			currTU = oldTU;
		}
	);


	VLOG(2) << "Converted Into: " << *retLambdaExpr;

	return attachFuncAnnotations(retLambdaExpr, funcDecl);
}

} // End conversion namespace
} // End frontend namespace
} // End insieme namespace<|MERGE_RESOLUTION|>--- conflicted
+++ resolved
@@ -1575,7 +1575,6 @@
 
 		retExpr = convFact.builder.callExpr(funcTy->getReturnType(), ctorExpr, packedArgs);
 
-<<<<<<< HEAD
 		//TODO: remove dead code?
 //		// get class declaration
 //		CXXRecordDecl * callingClass = constructorDecl->getParent();
@@ -1583,12 +1582,6 @@
 //		//callingClass->viewInheritance(callingClass->getASTContext());
 
 		END_LOG_EXPR_CONVERSION(retExpr);
-=======
-		// get class declaration
-		CXXRecordDecl * callingClass = constructorDecl->getParent();
-		assert(callingClass);
-		// callingClass->viewInheritance(callingClass->getASTContext());
->>>>>>> 9c548eea
 
 		VLOG(2) << "End of CXXConstructExpr \n";
 		return retExpr;
