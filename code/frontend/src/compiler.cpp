--- conflicted
+++ resolved
@@ -155,14 +155,9 @@
 
 	// fix the target architecture to be a 64 bit machine:
 	// 		in this way we don't have differences between the size of integer/float types across architecture
-<<<<<<< HEAD
 	pimpl->TO->Triple = llvm::Triple("x86_64", "PC", "Linux").getTriple();
+	//pimpl->TO->Triple = llvm::sys::getDefaultTargetTriple();
 	pimpl->clang.setTarget( TargetInfo::CreateTargetInfo (pimpl->clang.getDiagnostics(), *(pimpl->TO)) );
-=======
-	//TO.Triple = llvm::Triple("x86_64", "PC", "Linux").getTriple();
-	TO.Triple = llvm::sys::getDefaultTargetTriple();
-	pimpl->clang.setTarget( TargetInfo::CreateTargetInfo (pimpl->clang.getDiagnostics(), TO) );
->>>>>>> f623cccf
 
 
 	pimpl->clang.createPreprocessor();
