/**
 * Copyright (c) 2002-2013 Distributed and Parallel Systems Group,
 *                Institute of Computer Science,
 *               University of Innsbruck, Austria
 *
 * This file is part of the INSIEME Compiler and Runtime System.
 *
 * We provide the software of this file (below described as "INSIEME")
 * under GPL Version 3.0 on an AS IS basis, and do not warrant its
 * validity or performance.  We reserve the right to update, modify,
 * or discontinue this software at any time.  We shall have no
 * obligation to supply such updates or modifications or any other
 * form of support to you.
 *
 * If you require different license terms for your intended use of the
 * software, e.g. for proprietary commercial or industrial use, please
 * contact us at:
 *                   insieme@dps.uibk.ac.at
 *
 * We kindly ask you to acknowledge the use of this software in any
 * publication or other disclosure of results by referring to the
 * following citation:
 *
 * H. Jordan, P. Thoman, J. Durillo, S. Pellegrini, P. Gschwandtner,
 * T. Fahringer, H. Moritsch. A Multi-Objective Auto-Tuning Framework
 * for Parallel Codes, in Proc. of the Intl. Conference for High
 * Performance Computing, Networking, Storage and Analysis (SC 2012),
 * IEEE Computer Society Press, Nov. 2012, Salt Lake City, USA.
 *
 * All copyright notices must be kept intact.
 *
 * INSIEME depends on several third party software packages. Please 
 * refer to http://www.dps.uibk.ac.at/insieme/license.html for details 
 * regarding third party software licenses.
 */

#include <functional>

#include "insieme/frontend/clang.h"

#include "insieme/frontend/convert.h"
#include "insieme/frontend/stmt_converter.h"
#include "insieme/frontend/expr_converter.h"
#include "insieme/frontend/type_converter.h"

#include "insieme/frontend/utils/source_locations.h"

#include "insieme/frontend/omp/omp_pragma.h"
#include "insieme/frontend/omp/omp_annotation.h"

#include "insieme/frontend/utils/ir_cast.h"
#include "insieme/frontend/utils/cast_tool.h"
#include "insieme/frontend/utils/error_report.h"
#include "insieme/frontend/utils/clang_utils.h"
#include "insieme/frontend/utils/debug.h"
#include "insieme/frontend/utils/header_tagger.h"
#include "insieme/frontend/utils/macros.h"
#include "insieme/frontend/analysis/expr_analysis.h"
#include "insieme/frontend/analysis/prunable_decl_visitor.h"
#include "insieme/frontend/ocl/ocl_compiler.h"
#include "insieme/frontend/pragma/insieme.h"

#include "insieme/utils/container_utils.h"
#include "insieme/utils/numeric_cast.h"
#include "insieme/utils/logging.h"
#include "insieme/utils/map_utils.h"
#include "insieme/utils/set_utils.h"

#include "insieme/utils/timer.h"
#include "insieme/utils/assert.h"
#include "insieme/utils/functional_utils.h"

#include "insieme/core/ir_program.h"
#include "insieme/core/transform/node_replacer.h"
#include "insieme/core/analysis/ir_utils.h"
#include "insieme/core/types/subtyping.h"

#include "insieme/core/lang/basic.h"
#include "insieme/core/lang/ir++_extension.h"
#include "insieme/core/lang/simd_vector.h"
#include "insieme/core/lang/enum_extension.h"
#include "insieme/core/lang/static_vars.h"
#include "insieme/core/transform/node_replacer.h"
#include "insieme/core/arithmetic/arithmetic_utils.h"
#include "insieme/core/datapath/datapath.h"
#include "insieme/core/transform/manipulation.h"
#include "insieme/core/dump/text_dump.h"
#include "insieme/core/encoder/lists.h"
#include "insieme/core/ir_class_info.h"

#include "insieme/core/annotations/naming.h"

#include "insieme/annotations/c/location.h"
#include "insieme/annotations/c/extern.h"
#include "insieme/annotations/c/extern_c.h"
#include "insieme/annotations/ocl/ocl_annotations.h"
#include "insieme/annotations/c/include.h"

using namespace clang;
using namespace insieme;


//~~~~~~~~~~~~~~~~~~~~~~~~~~~~~~~~~~~~~~~~~~~~~~~~~~~~~~~~~~~~~~~~~~~~~~~~~~~~~~~~~~~~~~~~~~~~~~~~~~~~~~~~~~~~~~~~~~~~~
//   ANONYMOUS NAMESPACE
//~~~~~~~~~~~~~~~~~~~~~~~~~~~~~~~~~~~~~~~~~~~~~~~~~~~~~~~~~~~~~~~~~~~~~~~~~~~~~~~~~~~~~~~~~~~~~~~~~~~~~~~~~~~~~~~~~~~~~
namespace {

/// Covert clang source location into a annotations::c::SourceLocation object to be inserted in an CLocAnnotation
annotations::c::SourceLocation convertClangSrcLoc(SourceManager& sm, const SourceLocation& loc) {
	FileID&& fileId = sm.getMainFileID();
	assert(!fileId.isInvalid() && "File is not valid!");
	const clang::FileEntry* fileEntry = sm.getFileEntryForID(fileId);
	assert(fileEntry);
	return annotations::c::SourceLocation(fileEntry->getName(), sm.getSpellingLineNumber(loc), sm.getSpellingColumnNumber(loc));
};



bool isCppConstructor (const core::ExpressionPtr& expr){
	// constructor
	if (core::analysis::isConstructorCall(expr)){
		return true;
	}
	// array constructor
	core::NodeManager&  mgr = expr->getNodeManager();
	if (core::analysis::isCallOf(expr, mgr.getLangExtension<core::lang::IRppExtensions>().getVectorCtor()))
		return true;
	//if (core::CallExprPtr call = expr.isa<core::CallExprPtr>()) {
	//	if (*mgr.getLangExtension<core::lang::IRppExtensions>().getVectorCtor() ==*call->getFunctionExpr())
	//		return true;
	//	if (*mgr.getLangExtension<core::lang::IRppExtensions>().getArrayCtor() ==*call->getFunctionExpr())
	//		return true;
	return false;
}


/// convert a initialization for a global
core::ExpressionPtr convertInitForGlobal (insieme::frontend::conversion::Converter& converter, const clang::VarDecl* var, core::TypePtr elementType){

	// and get the initial value
	core::ExpressionPtr initValue;

	if (var->hasInit() && !var->isStaticLocal()) {
		initValue = converter.convertExpr ( var->getInit() ) ;
	}
	else if (clang::VarDecl* outDecl = const_cast<clang::VarDecl*>(var)->getOutOfLineDefinition ()){
		// initialization be out of class or something else, beware of dependent types
		if (!outDecl->getAnyInitializer()->getType().getTypePtr()->isDependentType() &&
			!outDecl->getAnyInitializer()->isInstantiationDependent())
			initValue = converter.convertExpr ( outDecl->getAnyInitializer() ) ;
	}

	// globals are just assigned, so do it carefully
	if (initValue){
		initValue = converter.getInitExpr (elementType.as<core::RefTypePtr>()->getElementType(), initValue);

		// globals have a little issue with constructor initialization, backend restores right operation
		if (isCppConstructor(initValue)) {
			core::IRBuilder builder( initValue->getNodeManager() );
			initValue = builder.deref(initValue);
		}
	}

	return initValue;
}


} // End empty namespace
//~~~~~~~~~~~~~~~~~~~~~~~~~~~~~~~~~~~~~~~~~~~~~~~~~~~~~~~~~~~~~~~~~~~~~~~~~~~~~~~~~~~~~~~~~~~~~~~~~~~~~~~~~~~~~~~~~~~~~
//
//~~~~~~~~~~~~~~~~~~~~~~~~~~~~~~~~~~~~~~~~~~~~~~~~~~~~~~~~~~~~~~~~~~~~~~~~~~~~~~~~~~~~~~~~~~~~~~~~~~~~~~~~~~~~~~~~~~~~~

namespace insieme {
namespace frontend {

// ----------- conversion ------------

tu::IRTranslationUnit convert(core::NodeManager& manager, const path& unit, const ConversionSetup& setup) {
	// just delegate operation to converter
	Program program(manager, unit, setup);
	conversion::Converter c(manager, program, setup);
	// add them and fire the conversion
	return c.convert();
}

namespace conversion {

//~~~~~~~~~~~~~~~~~~~~~~~~~~~~~~~~~~~~~~~~~~~~~~~~~~~~~~~~~~~~~~~~~~~~~~~~~~~~~~~~~~~~~~~~~~~~~~~~~~~~~~~~~~~~~~~~~~~~~
//						CONVERTER
//~~~~~~~~~~~~~~~~~~~~~~~~~~~~~~~~~~~~~~~~~~~~~~~~~~~~~~~~~~~~~~~~~~~~~~~~~~~~~~~~~~~~~~~~~~~~~~~~~~~~~~~~~~~~~~~~~~~~~

//////////////////////////////////////////////////////////////////
///
Converter::Converter(core::NodeManager& mgr, const Program& prog, const ConversionSetup& setup) :
		staticVarCount(0), mgr(mgr), builder(mgr),
		program(prog), 
		convSetup(setup), 
		pragmaMap(prog.pragmas_begin(), prog.pragmas_end()),
		irTranslationUnit(mgr), used(false),
		lastTrackableLocation(nullptr),
		headerTagger(setup.getSystemHeadersDirectories(),setup.getIncludeDirectories(), getCompiler().getSourceManager()),
		interceptor(mgr, headerTagger, setup.getInterceptions())
{
	if (prog.isCxx()){
		typeConvPtr = std::make_shared<CXXTypeConverter>(*this);
		exprConvPtr = std::make_shared<CXXExprConverter>(*this);
		stmtConvPtr = std::make_shared<CXXStmtConverter>(*this);
	} else{
		typeConvPtr = std::make_shared<CTypeConverter>(*this);
		exprConvPtr = std::make_shared<CExprConverter>(*this);
		stmtConvPtr = std::make_shared<CStmtConverter>(*this);
	}
	// tag the translation unit with as C++ if case
	irTranslationUnit.setCXX(prog.isCxx());
	assert_true (irTranslationUnit.isEmpty()) << "the translation unit is not empty, should be before we start";
	
}

tu::IRTranslationUnit Converter::convert() {
	assert(!used && "This one must only be used once!");
	used = true;

	assert(getCompiler().getASTContext().getTranslationUnitDecl());

	// Thread private requires to collect all the variables which are marked to be threadprivate
	omp::collectThreadPrivate(getPragmaMap(), thread_private);

	// collect all type definitions
	auto declContext = clang::TranslationUnitDecl::castToDeclContext(getCompiler().getASTContext().getTranslationUnitDecl());

	struct TypeVisitor : public analysis::PrunableDeclVisitor<TypeVisitor> {

		Converter& converter;
		TypeVisitor(Converter& converter) : converter(converter) {}

        Converter& getConverter() {
            return converter;
        }

		void VisitRecordDecl(const clang::RecordDecl* typeDecl) {
			// we do not convert templates or partial spetialized classes/functions, the full
			// type will be found and converted once the instantaion is found
			converter.trackSourceLocation (typeDecl->getLocStart());
			converter.convertTypeDecl(typeDecl);
			converter.untrackSourceLocation ();
		}
		void VisitTypedefDecl(const clang::TypedefDecl* typedefDecl) {
			if (!typedefDecl->getTypeForDecl()) return;

			// get contained type
			converter.trackSourceLocation (typedefDecl->getLocStart());
			converter.convertTypeDecl(typedefDecl);
			converter.untrackSourceLocation ();
		}
	} typeVisitor(*this);

	//typeVisitor.TraverseDecl(llvm::cast<clang::Decl>(declContext));
	typeVisitor.traverseDeclCtx (declContext);

	// collect all global declarations
	struct GlobalVisitor : public analysis::PrunableDeclVisitor<GlobalVisitor> {

		Converter& converter;
		GlobalVisitor(Converter& converter) : converter(converter) {}

        Converter& getConverter() {
            return converter;
        }

		void VisitVarDecl(const clang::VarDecl* var) {
			// variables to be skipped
			if (!var->hasGlobalStorage()) { return; }
			if (var->hasExternalStorage()) { return; }
			if (var->isStaticLocal()) { return; }
<<<<<<< HEAD
=======
			if (converter.getInterceptor().isIntercepted(var->getQualifiedNameAsString())) { return; }
>>>>>>> 5ee34181

			converter.trackSourceLocation (var->getLocStart());
			converter.lookUpVariable(var);
			converter.untrackSourceLocation();
		}
	} varVisitor(*this);

	varVisitor.traverseDeclCtx(declContext);

	// collect all global declarations
	struct FunctionVisitor : public analysis::PrunableDeclVisitor<FunctionVisitor> {

		Converter& converter;
		bool externC;
		FunctionVisitor(Converter& converter, bool Ccode) : converter(converter), externC(Ccode) {}

        Converter& getConverter() {
            return converter;
        }

		void VisitLinkageSpec(const clang::LinkageSpecDecl* link) {
			bool isC =  link->getLanguage () == clang::LinkageSpecDecl::lang_c;
			FunctionVisitor vis(converter, isC);
			vis.traverseDeclCtx(llvm::cast<clang::DeclContext> (link));
		}

		void VisitFunctionDecl(const clang::FunctionDecl* funcDecl) {
			if (funcDecl->isTemplateDecl() && !funcDecl->isFunctionTemplateSpecialization ()) return;
			converter.trackSourceLocation (funcDecl->getLocStart());
			core::ExpressionPtr irFunc = converter.convertFunctionDecl(funcDecl);
			converter.untrackSourceLocation ();
			if (externC) {
				annotations::c::markAsExternC(irFunc.as<core::LiteralPtr>());
			}
			return;
		}
	} funVisitor(*this, false);

	funVisitor.traverseDeclCtx(declContext);

	// handle entry points (marked using insieme pragmas)
	for(pragma::PragmaPtr pragma : program.getPragmaList()) {
		// only interested in insieme-mark pragmas
		if (pragma->getType() != "insieme::mark") continue;
		const pragma::Pragma& insiemePragma = *pragma;
		if(!insiemePragma.isDecl()) continue;

		// this is a declaration, if it's a function add it to the entry points of the program
		const clang::FunctionDecl* funcDecl = dyn_cast<const clang::FunctionDecl>(insiemePragma.getDecl());
		assert(funcDecl && "Pragma insieme only valid for function declarations.");
		getIRTranslationUnit().addEntryPoints(convertFunctionDecl(funcDecl).as<core::LiteralPtr>());
	}

//	std::cout << " ==================================== " << std::endl;
//	std::cout << getIRTranslationUnit() << std::endl;
//	std::cout << " ==================================== " << std::endl;

	// that's all
	return irTranslationUnit;
}

//////////////////////////////////////////////////////////////////
///
const frontend::utils::HeaderTagger& Converter::getHeaderTagger() const{
	return headerTagger;
}

//////////////////////////////////////////////////////////////////
///
const frontend::utils::Interceptor& Converter::getInterceptor() const{
	return interceptor;
}

//////////////////////////////////////////////////////////////////
///
core::StatementPtr Converter::materializeReadOnlyParams(const core::StatementPtr& body, const vector<core::VariablePtr>& params){

	vector<core::StatementPtr> decls;
	core::StatementPtr newBody = body;

	for (auto currParam : params){
		auto fit = this->wrapRefMap.find(currParam);
		if ( fit != this->wrapRefMap.end() ) {

			// if the variable is never written in the function body, avoid materialization
			const core::VariablePtr& wrap = fit->second;
			if (core::analysis::isReadOnly(body, wrap)){
				// replace read uses
				newBody = core::transform::replaceAllGen (mgr, newBody, builder.deref(wrap), currParam, true);
				newBody = core::transform::replaceAllGen (mgr, newBody, wrap, builder.refVar(currParam), true);
				// this variables might apear in annotations inside:
				core::visitDepthFirstOnce (newBody, [&] (const core::StatementPtr& node){
					//if we have a OMP annotation
					if (node->hasAnnotation(omp::BaseAnnotation::KEY)){
						auto anno = node->getAnnotation(omp::BaseAnnotation::KEY);
						assert(anno);
						anno->replaceUsage (wrap, currParam);
					}
				});
				//cleanup the wrap cache to avoid future uses, this var does not exist anymore
				wrapRefMap.erase(currParam);
			}
			else{
				//   if i have a READ operation on a struct:   v= x->a;
				//   it wont be recognized as read only as the base is pased by reference
				//	this turns into an extra copy at the begining of every function

				// other case materialize a var, declare it before body
				decls.push_back( this->builder.declarationStmt(fit->second, this->builder.refVar( fit->first ) ));
			}
		}
	}

	// if we introduce new decls we have to introduce them just before the body of the function
	if (!decls.empty()) {
		// push the old body
		decls.push_back(newBody);
		newBody = builder.compoundStmt(decls);
	}
	return newBody;
}


//////////////////////////////////////////////////////////////////
///
void Converter::printDiagnosis(const clang::SourceLocation& loc) {

	clang::Preprocessor& pp = getPreprocessor();
	// print warnings and errors:
	while (!warnings.empty()){
		if (getSourceManager().isLoadedSourceLocation (loc)){
			std::cerr << "loaded location:\n";
			std::cerr << "\t" << *warnings.begin() << std::endl;
		}
		else{
			pp.Diag(loc, pp.getDiagnostics().getCustomDiagID(DiagnosticsEngine::Warning, *warnings.begin()) );
		}
		warnings.erase(warnings.begin());
	}
}

//////////////////////////////////////////////////////////////////
///
core::ExpressionPtr Converter::tryDeref(const core::ExpressionPtr& expr) const {
	// core::ExpressionPtr retExpr = expr;
	if ( core::RefTypePtr&& refTy = core::dynamic_pointer_cast<const core::RefType>(expr->getType())) {
		return builder.callExpr(refTy->getElementType(), mgr.getLangBasic().getRefDeref(), expr);
	}
	return expr;
}

//////////////////////////////////////////////////////////////////
///
core::TypePtr Converter::tryDeref(const core::TypePtr& type) const {
	if ( core::RefTypePtr&& refTy = core::dynamic_pointer_cast<const core::RefType>(type)) {
		return refTy->getElementType();
	}
	return type;
}


//////////////////////////////////////////////////////////////////
///
core::ExpressionPtr Converter::lookUpVariable(const clang::ValueDecl* valDecl) {
	VLOG(1) << "LOOKUP Variable: " << valDecl->getNameAsString();
	
	// Lookup the map of declared variable to see if the current varDecl is already associated with an IR entity
	auto varCacheHit = varDeclMap.find(valDecl);
	if (varCacheHit != varDeclMap.end()) {
		// variable found in the map
		return varCacheHit->second;
	}
	

    bool visited = false;
    for(auto plugin : this->getConversionSetup().getPlugins()) {
        visited = plugin->Visit(valDecl, *this);
        if(visited) break;
    }

    if(!visited) {
		if (VLOG_IS_ON(1)) valDecl->dump();

		// The variable has not been converted into IR variable yet, therefore we create the IR variable and insert it
		// to the map for successive lookups

		// Conversion of the variable type
		QualType&& varTy = valDecl->getType();
		core::TypePtr&& irType = convertType( varTy.getTypePtr() );
		assert(irType && "type conversion for variable failed");

		VLOG(2)	<< "clang type: " << varTy.getAsString();
		VLOG(2)	<< "ir type:    " << irType;

		//// check whenever the variable is marked to be volatile
		if (varTy.isVolatileQualified()) {
			irType = builder.volatileType(irType);
		}

<<<<<<< HEAD
		bool isOclVector = !!varTy->getUnqualifiedDesugaredType()->isExtVectorType();
		bool isGCCVector = !!varTy->getUnqualifiedDesugaredType()->isVectorType();
		if (!(varTy.isConstQualified() ||    						// is a constant
			varTy.getTypePtr()->isReferenceType()  ||             // is a c++ reference
			(isa<const clang::ParmVarDecl>(valDecl) && 			// is the declaration of a parameter
			((irType->getNodeType() != core::NT_VectorType && irType->getNodeType() != core::NT_ArrayType) ||
			isOclVector || isGCCVector) ))) {
			// if the variable is not const, or a function parameter or an array type we enclose it in a ref type
			// only exception are OpenCL vectors and gcc-vectors
			irType = builder.refType(irType);
		}
		else{
			// beware of const pointers
			if (utils::isRefArray(irType) && varTy.isConstQualified()) {
				irType = builder.refType(irType);
			}
=======
	// if is a global variable, a literal will be generated, with the qualified name
	// (two qualified names can not coexist within the same TU)
	const clang::VarDecl* varDecl = cast<clang::VarDecl>(valDecl);
	if (varDecl && varDecl->hasGlobalStorage()) {
		VLOG(2)	<< varDecl->getQualifiedNameAsString() << " with global storage";
		// we could look for it in the cache, but is fast to create a new one, and we can not get
		// rid if the qualified name function
		std::string name = utils::buildNameForVariable(varDecl);
		if (getInterceptor().isIntercepted(varDecl->getQualifiedNameAsString())) {
			name = varDecl->getQualifiedNameAsString();
		}

 		if(varDecl->isStaticLocal()) {
			VLOG(2)	<< "         isStaticLocal";
            if(staticVarDeclMap.find(varDecl) != staticVarDeclMap.end()) {
                name = staticVarDeclMap.find(varDecl)->second;
            } else {
                std::stringstream ss;
                //get source location and src file path
                //hash this string to create unique variable names
                clang::FullSourceLoc f(varDecl->getLocation(),getSourceManager());
                std::hash<std::string> str_hash;
                ss << name << str_hash(getSourceManager().getFileEntryForID(f.getFileID())->getName()) << staticVarCount++;
                staticVarDeclMap.insert(std::pair<const clang::VarDecl*,std::string>(varDecl,ss.str()));
                name = ss.str();
            }
        }

		// global/static variables are always leftsides (refType) -- solves problem with const
		if(!irType.isa<core::RefTypePtr>() ) {
			irType = builder.refType(irType);
		}

		if (varDecl->isStaticLocal()){
			if (!irType.isa<core::RefTypePtr>()) irType = builder.refType(irType);		// this happens whenever a static variable is constant
			irType = builder.refType (mgr.getLangExtension<core::lang::StaticVariableExtension>().wrapStaticType(irType.as<core::RefTypePtr>().getElementType()));
		}

		core::ExpressionPtr globVar =  builder.literal(name, irType);
		if (varDecl->isStaticLocal()){
			globVar = builder.accessStatic(globVar.as<core::LiteralPtr>());
		}

		// some member statics might be missing because of defined in a template which was ignored
		// since this is the fist time we get access to the complete type, we can define the
		// suitable initialization
		// if the variable is intercepted, we ignore the declaration, will be there once the header is attached
		if (varDecl->isStaticDataMember() && !getInterceptor().isIntercepted(varDecl->getQualifiedNameAsString())){
			VLOG(2)	<< "         is static data member";
			auto initValue = convertInitForGlobal(*this, varDecl, irType);
			// as we don't see them in the globalVisitor we have to take care of them here
			getIRTranslationUnit().addGlobal(globVar.as<core::LiteralPtr>(), initValue);
>>>>>>> 5ee34181
		}

		// if is a global variable, a literal will be generated, with the qualified name
		// (two qualified names can not coexist within the same TU)
		const clang::VarDecl* varDecl = cast<clang::VarDecl>(valDecl);
		if (varDecl && varDecl->hasGlobalStorage()) {
			VLOG(2)	<< varDecl->getQualifiedNameAsString() << " with global storage";
			// we could look for it in the cache, but is fast to create a new one, and we can not get
			// rid if the qualified name function
			std::string name = utils::buildNameForVariable(varDecl);

			if(varDecl->isStaticLocal()) {
				VLOG(2)	<< varDecl->getQualifiedNameAsString() << "         isStaticLocal";
				if(staticVarDeclMap.find(varDecl) != staticVarDeclMap.end()) {
					name = staticVarDeclMap.find(varDecl)->second;
				} else {
					std::stringstream ss;
					//get source location and src file path
					//hash this string to create unique variable names
					clang::FullSourceLoc f(varDecl->getLocation(),getSourceManager());
					std::hash<std::string> str_hash;
					ss << name << str_hash(getSourceManager().getFileEntryForID(f.getFileID())->getName()) << staticVarCount++;
					staticVarDeclMap.insert(std::pair<const clang::VarDecl*,std::string>(varDecl,ss.str()));
					name = ss.str();
				}
			}

<<<<<<< HEAD
			// global/static variables are always leftsides (refType) -- solves problem with const
			if(!irType.isa<core::RefTypePtr>() ) {
				irType = builder.refType(irType);
			}
=======
		utils::addHeaderForDecl(globVar, valDecl, getHeaderTagger());
		varDeclMap.insert( { valDecl, globVar } );
>>>>>>> 5ee34181

			if (varDecl->isStaticLocal()){
				if (!irType.isa<core::RefTypePtr>()) irType = builder.refType(irType);		// this happens whenever a static variable is constant
				irType = builder.refType (mgr.getLangExtension<core::lang::StaticVariableExtension>().wrapStaticType(irType.as<core::RefTypePtr>().getElementType()));
			}

			core::ExpressionPtr globVar =  builder.literal(name, irType);
			if (varDecl->isStaticLocal()){
				globVar = builder.accessStatic(globVar.as<core::LiteralPtr>());
			}

			// some member statics might be missing because of defined in a template which was ignored
			// since this is the fist time we get access to the complete type, we can define the
			// suitable initialization
			// if the variable is intercepted, we ignore the declaration, will be there once the header is attached
			if( !varDecl->isStaticLocal() && !varDecl->hasExternalStorage()) {
				//we don't add StaticLocal and External variables to the TU.globals
				//static local are initialized at first entry of their scope
				//extern vars are take care of by someone else
				
				VLOG(2)	<< varDecl->getQualifiedNameAsString() << "         is added to TU globals";
				auto initValue = convertInitForGlobal(*this, varDecl, irType);
				getIRTranslationUnit().addGlobal(globVar.as<core::LiteralPtr>(), initValue);
			}

			// OMP threadPrivate
			if (insieme::utils::set::contains (thread_private, varDecl)){
				omp::addThreadPrivateAnnotation(globVar);
			}

			utils::addHeaderForDecl(globVar, valDecl, program.getStdLibDirs());
			varDeclMap.insert( { valDecl, globVar } );
		} else {
			// The variable is not in the map and not defined as global (or static) therefore we proceed with the creation of
			// the IR variable and insert it into the map for future lookups
			core::VariablePtr&& var = builder.variable( irType );
			VLOG(2) << "IR variable " << var.getType()->getNodeType() << " " << var<<":"<<varDecl->getNameAsString();
			VLOG(2) << "IR var type " << var.getType();

			if ( !valDecl->getNameAsString().empty() ) {
				// Add the C name of this variable as annotation
				core::annotations::attachName(var,varDecl->getNameAsString());
			}
			
			varDeclMap.insert( { valDecl, var } );
		}

		if(annotations::c::hasIncludeAttached(irType)) {
			VLOG(2) << " header " << annotations::c::getAttachedInclude(irType);
		}
	}

	for(auto plugin : this->getConversionSetup().getPlugins()) {
		plugin->PostVisit(valDecl, *this);
	}

	VLOG(2) << varDeclMap[valDecl];
	return varDeclMap[valDecl];
}

//////////////////////////////////////////////////////////////////
///
core::ExpressionPtr Converter::defaultInitVal(const core::TypePtr& valueType) const {

	// get type details
	core::TypePtr type = lookupTypeDetails(valueType);

	// Primitive types
	if (mgr.getLangBasic().isInt(type)) {
		// initialize integer value
		return builder.literal("0", type);
	}
	if (mgr.getLangBasic().isChar(type)) {
		// initialize integer value
		return builder.literal("\'\\0\'", type);
	}
	// handle reals initialization
	if (mgr.getLangBasic().isReal(type)) {
		// in case of floating types we initialize with a zero value
		if(mgr.getLangBasic().isReal4(type))
			return builder.literal("0.0f", type);
		if(mgr.getLangBasic().isReal8(type))
			return builder.literal("0.0", type);
		if(mgr.getLangBasic().isReal16(type))
			return builder.literal("0.0", type);
	}
	// handle booleans initialization
	if (mgr.getLangBasic().isBool(type)) {
		// boolean values are initialized to false
		return builder.literal("false", mgr.getLangBasic().getBool());
	}


	// FIXME: All types should have a default initialitation to undefined value
//	if (mgr.getLangBasic().isPrimitive(type)){
//		return builder.callExpr(mgr.getLangBasic().getUndefined(), builder.getTypeLiteral(type));
//	}

	// handle strings initializationvalDec
	if (mgr.getLangBasic().isString(type)) {
		return builder.literal("", type);
	}

	// resolve symbol


	// Initialization for volatile types
	if (core::analysis::isVolatileType(type)) {
		return builder.callExpr(mgr.getLangBasic().getVolatileMake(),
				defaultInitVal(core::analysis::getVolatileType(type)));
	}

	core::TypePtr curType = type;
	if (type->getNodeType() == core::NT_RecType) {
		curType = type.as<core::RecTypePtr>()->unroll();
	}

	// Handle structs initialization
	if ( curType.isa<core::StructTypePtr>()) {
		return builder.getZero(type);
	}

	// Handle unions initialization
	if ( curType.isa<core::UnionTypePtr>()) {
		return builder.getZero(type);
	}

	// handle vectors initialization
	if ( core::VectorTypePtr&& vecTy = core::dynamic_pointer_cast<const core::VectorType>(curType)) {
		core::ExpressionPtr&& initVal = defaultInitVal(vecTy->getElementType());
		return builder.callExpr(vecTy,
				mgr.getLangBasic().getVectorInitUniform(),
				initVal,
				builder.getIntTypeParamLiteral(vecTy->getSize())
		);
	}

	// handle any-ref initialization
	if (mgr.getLangBasic().isAnyRef(type)) {
		return mgr.getLangBasic().getRefNull();
	}

	assert(core::analysis::isRefType(curType) && "We cannot initialize any different type of non-ref");

	core::RefTypePtr refType = curType.as<core::RefTypePtr>();

	// handle arrays initialization
	if ( core::ArrayTypePtr&& arrTy = core::dynamic_pointer_cast<const core::ArrayType>(refType->getElementType())) {
		return builder.refReinterpret(mgr.getLangBasic().getRefNull(), arrTy);
	}

	// handle refs initialization
	// initialize pointer/reference types with undefined
	core::TypePtr elementType = refType->getElementType();

	core::ExpressionPtr initValue;
	if (elementType->getNodeType() == core::NT_RefType) {
		// ref<ref<...>> => this is a pointer, init with 0 (null)
		initValue = builder.callExpr(elementType, mgr.getLangBasic().getUndefined(), builder.getTypeLiteral(elementType));
	} else {
		initValue = defaultInitVal(elementType);
	}
	return builder.refVar(initValue);


	// LOG(ERROR) << "Default initializer for type: '" << *type << "' not supported!";
	// assert(false && "Default initialization type not defined");
}

//////////////////////////////////////////////////////////////////
///
core::StatementPtr Converter::convertVarDecl(const clang::VarDecl* varDecl) {
	// logging
	VLOG(1)	<< "\n****************************************************************************************\n"
			<< "Converting VarDecl [class: '" << varDecl->getDeclKindName() << "']\n" << "-> at location: ("
			<< utils::location(varDecl->getLocation(), getSourceManager()) << "): ";
	if (VLOG_IS_ON(2)) {
		VLOG(2)	<< "Dump of clang VarDecl: \n"
				<< "~~~~~~~~~~~~~~~~~~~~~~~~~~~~~~~~~~~~~~~~~~~~~~~~~~~~~~~~~~~~~~~~~~~~~~~~~~~~~~~~~~~~~~~~\n";
		varDecl->dump();
	}
	core::StatementPtr retStmt;
	if ( const VarDecl* definition = varDecl->getDefinition()) {
		// lookup for the variable in the map
		core::ExpressionPtr var = lookUpVariable(definition);
		printDiagnosis(definition->getLocStart());

		//TODO we should visit only staticlocal!!! change to isStaticLocal
		if (definition->isStaticLocal()) {
			// is the declaration of a variable with global storage, this means that is an static
			// static needs to be initialized during first execution of function.
			// but the var remains in the global storage (is an assigment instead of decl)
			//
			assert(var);
			assert(var.isa<core::CallExprPtr>());

			// the variable is being unwrapped by default in lookupVariable
			// we want the inner static object
			auto lit = var.as<core::CallExprPtr>().getArgument(0).as<core::LiteralPtr>();

			if (definition->getInit()) {
				auto initIr = convertInitExpr(definition->getType().getTypePtr(), definition->getInit(),
							var->getType().as<core::RefTypePtr>().getElementType(), false);

				auto call = initIr.isa<core::CallExprPtr>();
				if(call && call->getFunctionExpr()->getType().as<core::FunctionTypePtr>()->isConstructor()) {
					//this can also be done by substituting the first param of ctor by the unwrapped static var
					initIr = builder.deref(initIr);
				}
				retStmt = builder.initStaticVariable(lit, initIr);
			} else {
				retStmt = builder.getNoOp();
			}
		}
		else{
			bool isConstant = false;
			// print diagnosis messages
			assert(var.isa<core::VariablePtr>());
			core::TypePtr initExprType;
			if(var->getType().isa<core::RefTypePtr>())
				initExprType = var->getType().as<core::RefTypePtr>()->getElementType();
			else if (IS_CPP_REF(var->getType()))
				initExprType = var->getType();
			 else{
				// is a constant variable (left side is not ref, right side does not need to create refvar)
				// const char name[] = "constant string";
				// vector<char,16> vX = "constatn string"
				isConstant = true;
				initExprType = var->getType();
			}
			assert( initExprType );

			// initialization value
			core::ExpressionPtr initExpr = convertInitExpr(definition->getType().getTypePtr(), definition->getInit(), initExprType, false);
			assert(initExpr && "not correct initialization of the variable");

			// some Cpp cases do not create new var
			if (!IS_CPP_REF(var->getType()) && !isCppConstructor(initExpr) && !isConstant){
				initExpr = builder.refVar(initExpr);
			}

			// finnaly create the var initialization
			retStmt = builder.declarationStmt(var.as<core::VariablePtr>(), initExpr);
		}
	} else {
		// this variable is extern
		assert(varDecl->isExternC() && "Variable declaration is not extern");
	}

	VLOG(2)	<< "End of converting VarDecl";
	VLOG(1)	<< "Converted into IR stmt: ";
	VLOG(1)	<< "\t" << *retStmt;
	return retStmt;
}


//////////////////////////////////////////////////////////////////
///
core::ExpressionPtr Converter::convertEnumConstantDecl(const clang::EnumConstantDecl* enumConstant) {
	const clang::EnumType* enumType = llvm::dyn_cast<clang::EnumType>(llvm::cast<clang::TypeDecl>(enumConstant->getDeclContext())->getTypeForDecl());
	assert(enumType);
	core::TypePtr enumTy = convertType(enumType);

	string enumConstantName;
	if( getInterceptor().isIntercepted(enumType) ) {
		//TODO move name mangling into interceptor
		auto enumDecl = enumType->getDecl();
		string qualifiedTypeName = enumDecl->getQualifiedNameAsString();
		string typeName = enumDecl->getNameAsString();
		string constantName = enumConstant->getNameAsString();

		//remove typeName from qualifiedTypeName and append enumConstantName
		size_t pos = qualifiedTypeName.find(typeName);
		assert(pos!= std::string::npos);
		string fixedQualifiedName = qualifiedTypeName.replace(pos,typeName.size(), constantName);

		VLOG(2) << qualifiedTypeName << " " << typeName << " " << constantName;
		VLOG(2) << fixedQualifiedName;

		enumConstantName = fixedQualifiedName;
	} else {
		bool systemHeaderOrigin = getSourceManager().isInSystemHeader(enumConstant->getCanonicalDecl()->getSourceRange().getBegin());
		enumConstantName = (systemHeaderOrigin ? enumConstant->getNameAsString() : utils::buildNameForEnumConstant(enumConstant));
	}

	return builder.literal(enumConstantName, enumTy);
}

	//////////////////////////////////////////////////////////////////
///
core::ExpressionPtr Converter::attachFuncAnnotations(const core::ExpressionPtr& node, const clang::FunctionDecl* funcDecl) {
// ----------------------------------- Add annotations to this function -------------------------------------------

	pragma::attachPragma(node,funcDecl,*this);

// -------------------------------------------------- C NAME ------------------------------------------------------

// check for overloaded operator "function" (normal function has kind OO_None)
	clang::OverloadedOperatorKind operatorKind = funcDecl->getOverloadedOperator();
	if (operatorKind != OO_None) {
		string operatorAsString = boost::lexical_cast<string>(operatorKind);
		core::annotations::attachName(node,("operator" + operatorAsString));
	} else if( !funcDecl->getNameAsString().empty() ) {
		// annotate with the C name of the function
		core::annotations::attachName(node,(funcDecl->getNameAsString()));
	}

// ---------------------------------------- SourceLocation Annotation ---------------------------------------------
	/*
	 * for each entry function being converted we register the location where it was originally defined in the C program
	 */
	std::pair<SourceLocation, SourceLocation> loc { funcDecl->getLocStart(), funcDecl->getLocEnd() };
	fe::pragma::PragmaStmtMap::DeclMap::const_iterator fit = pragmaMap.getDeclarationMap().find(funcDecl);

	if (fit != pragmaMap.getDeclarationMap().end()) {
		// the statement has a pragma associated with, when we do the rewriting, the pragma needs to be overwritten
		loc.first = fit->second->getStartLocation();
	}

	node->addAnnotation(
			std::make_shared < annotations::c::CLocAnnotation
					> (convertClangSrcLoc(getSourceManager(), loc.first), convertClangSrcLoc(
							getSourceManager(), loc.second)));

	return node;
}

//////////////////////////////////////////////////////////////////
///
core::ExpressionPtr
Converter::convertInitExpr(const clang::Type* clangType, const clang::Expr* expr, const core::TypePtr& type, const bool zeroInit)  {
	core::ExpressionPtr retIr;

	// if there is no initialization expression
	if (!expr) {

		// extract kind
		core::NodeType kind = type->getNodeType();

		if (type.isa<core::RefTypePtr>()) {
			return (zeroInit)?builder.getZero(type):
				              builder.undefined(type);
		}

		// If the type of this declaration is translated as a array type then it may also include
		// C99 variable array declaration where the size of the array is encoded into the type. This
		// is not supported by the IR type system therefore we have to catch the situation and
		// allocate the correct amount of memory
		if (kind == core::NT_ArrayType && clangType && llvm::isa<clang::VariableArrayType>(clangType)) {
			// get the size
			auto size = convertExpr(llvm::dyn_cast<clang::VariableArrayType>(clangType)->getSizeExpr());
			auto arrType = type.as<core::ArrayTypePtr>();

			return retIr =
				builder.callExpr(type, mgr.getLangBasic().getArrayCreate1D(),
					builder.getTypeLiteral(arrType->getElementType()), builder.castExpr(mgr.getLangBasic().getUInt8(), size)
			);
		}

		// if no init expression is provided => use zero or undefined value
		return retIr = zeroInit ? builder.getZero(type) : builder.undefined(type);
	}

	auto initExpr = convertExpr(expr);
	// Convert the expression like any other expression
 	return getInitExpr ( type, initExpr);
}

//////////////////////////////////////////////////////////////////
///
core::ExpressionPtr Converter::convertExpr(const clang::Expr* expr) const {
       assert(expr && "Calling convertExpr with a NULL pointer");
       return exprConvPtr->Visit(const_cast<Expr*>(expr));
}

//////////////////////////////////////////////////////////////////
///
core::StatementPtr Converter::convertStmt(const clang::Stmt* stmt) const {
       assert(stmt && "Calling convertStmt with a NULL pointer");
       return stmtutils::tryAggregateStmts(builder, stmtConvPtr->Visit(const_cast<Stmt*>(stmt)));

}
/////////////////////////////////////////////////////////////////
//
core::FunctionTypePtr Converter::convertFunctionType(const clang::FunctionDecl* funcDecl){
	const clang::Type* type= GET_TYPE_PTR(funcDecl);
	trackSourceLocation(funcDecl->getLocStart());
	core::FunctionTypePtr funcType = convertType(type).as<core::FunctionTypePtr>();

	// check whether it is actually a member function
	core::TypePtr ownerClassType;
	core::FunctionKind funcKind;
	if (const auto* decl = llvm::dyn_cast<clang::CXXConstructorDecl>(funcDecl)) {
		funcKind = core::FK_CONSTRUCTOR;
		ownerClassType = convertType(decl->getParent()->getTypeForDecl());
	} else if (const auto* decl = llvm::dyn_cast<clang::CXXDestructorDecl>(funcDecl)) {
		funcKind = core::FK_DESTRUCTOR;
		ownerClassType = convertType(decl->getParent()->getTypeForDecl());
	} else if (const auto* decl = llvm::dyn_cast<clang::CXXMethodDecl>(funcDecl)) {
		if (decl->isStatic()){
			return funcType;
		}
		else{
			funcKind = core::FK_MEMBER_FUNCTION;
			ownerClassType = convertType(decl->getParent()->getTypeForDecl());
		}
	} else {
		// it is not a member function => just take the plain function
		assert(funcType->isPlain());
		return funcType;
	}
	untrackSourceLocation();

	core::TypePtr thisType = builder.refType(ownerClassType);

	// update return type
	core::TypePtr returnType;
	switch (funcKind){
		case core::FK_MEMBER_FUNCTION:
			returnType = funcType.getReturnType();
			break;
		case core::FK_CONSTRUCTOR:
		case core::FK_DESTRUCTOR:
			returnType = thisType;
			break;
		default:
			assert(false && "invalid state!");
			break;
	}

	// update function type
	core::TypeList params;
	params.push_back(thisType);
	for(auto cur : funcType->getParameterTypes()) {
		params.push_back(cur);
	}

	// build resulting function type
	return builder.functionType(params, returnType, funcKind);
}

//////////////////////////////////////////////////////////////////
//
void Converter::convertTypeDecl(const clang::TypeDecl* decl){

	for(auto plugin : this->getConversionSetup().getPlugins()) {
        plugin->Visit(decl, *this);
    }

	// trigger the actual conversion
	core::TypePtr res = convertType(decl->getTypeForDecl());

	// frequently structs and their type definitions have the same name 
	// in this case symbol == res and should be ignored
	if(const clang::TypedefDecl* typedefDecl = llvm::dyn_cast<clang::TypedefDecl>(decl)) {
		auto symbol = builder.genericType(typedefDecl->getQualifiedNameAsString());
		if (res != symbol && res.isa<core::NamedCompositeTypePtr>()) {	// also: skip simple type-defs
			getIRTranslationUnit().addType(symbol, res);
		}
	}

	for(auto plugin : this->getConversionSetup().getPlugins()) {
        plugin->PostVisit(decl, *this);
    }
}

//////////////////////////////////////////////////////////////////
//
core::TypePtr Converter::convertType(const clang::Type* type) {
	assert(type && "Calling convertType with a NULL pointer");
	return typeConvPtr->convert( type);
}

namespace {

	core::StatementPtr prepentInitializerList(const clang::CXXConstructorDecl* ctorDecl, const core::TypePtr& classType, const core::StatementPtr& body, Converter& converter) {
		auto& mgr = body.getNodeManager();
		core::IRBuilder builder(mgr);

		// nameless/anonymous structs/unions result in non-generic classtype
		// structs unions with name should be generic types
		assert( ( ctorDecl->getParent()->getName().empty() ||
				(!ctorDecl->getParent()->getName().empty() && classType.isa<core::GenericTypePtr>())) && "for convenion, this literal must keep the generic type");

		core::StatementList initList;
		for(auto it = ctorDecl->init_begin(); it != ctorDecl->init_end(); ++it) {

			core::StringValuePtr ident;
			core::ExpressionPtr expr;
			core::ExpressionPtr init;

			core::StatementPtr  initStmt;

			if((*it)->isBaseInitializer ()){

				expr = converter.convertExpr((*it)->getInit());
				init = builder.literal("this", builder.refType(classType));

				if(!insieme::core::analysis::isConstructorCall(expr)) {
					// base init is a non-userdefined-default-ctor call, drop it
					continue;
				}

				// if the expr is a constructor then we are initializing a member an object,
				// we have to substitute first argument on constructor by the
				core::CallExprAddress addr = core::CallExprAddress(expr.as<core::CallExprPtr>());
				expr = core::transform::replaceNode (mgr, addr->getArgument(0), init).as<core::CallExprPtr>();
				initList.push_back (expr);
			}
			else if ((*it)->isMemberInitializer ()){

				// construct the member access based on the type and the init expression
				core::TypePtr membTy = converter.convertType((*it)->getMember()->getType().getTypePtr());
				core::LiteralPtr genThis = builder.literal("this", builder.refType (classType));
				expr = converter.convertExpr((*it)->getInit());
				ident = builder.stringValue(((*it)->getMember()->getNameAsString()));
				init =  builder.callExpr (builder.refType(membTy),
										  builder.getLangBasic().getCompositeRefElem(), genThis,
										  builder.getIdentifierLiteral(ident), builder.getTypeLiteral(membTy));

				// parameter is some kind of cpp ref, but we want to use the value, unwrap it
				if (!IS_CPP_REF(init.getType().as<core::RefTypePtr>()->getElementType()) &&
					IS_CPP_REF(expr->getType())){
					expr = builder.deref(builder.toIRRef(expr));
				}
				// parameter is NOT cpp_ref but left hand side is -> wrap into cppref
				else if(IS_CPP_REF(init.getType().as<core::RefTypePtr>()->getElementType()) &&
					!IS_CPP_REF(expr->getType())) {

					if(core::analysis::isCppRef(init.getType().as<core::RefTypePtr>()->getElementType())) {
						expr = builder.callExpr(mgr.getLangExtension<core::lang::IRppExtensions>().getRefIRToCpp(), expr);
					} else if(core::analysis::isConstCppRef(init.getType().as<core::RefTypePtr>()->getElementType())){
						expr = builder.callExpr(mgr.getLangExtension<core::lang::IRppExtensions>().getRefIRToConstCpp(), expr);
					} else { assert(false); }
				}
				else{
					// magic tryDeref if not a pointer.... because!
					if (!utils::isRefArray(expr->getType()))
						expr = builder.tryDeref(expr);
				}
				initList.push_back(builder.assign( init, expr));
			}
			if ((*it)->isIndirectMemberInitializer ()){
				assert(false && "indirect init not implemented");
			}
			if ((*it)->isInClassMemberInitializer ()){
				assert(false && "in class member not implemented");
			}
			if ((*it)->isDelegatingInitializer ()){
				assert(false && "delegating init not implemented");
			}
			if ((*it)->isPackExpansion () ){
				assert(false && "pack expansion not implemented");
			}
		}

		// check whether there is something to do
		if (initList.empty()) return body;


		//ATTENTION: this will produce an extra compound around the  initializer list and old body
		// let fun ... {
		//   { intializer stuff };
		//   { original body };
		// }

		// build new
		return builder.compoundStmt(
				builder.compoundStmt(initList),
				body
		);
	}
}

//////////////////////////////////////////////////////////////////
///  CONVERT FUNCTION DECLARATION
void Converter::convertFunctionDeclImpl(const clang::FunctionDecl* funcDecl) {

	VLOG(1) << "======================== FUNC: "<< funcDecl->getNameAsString() << " ==================================";

<<<<<<< HEAD
=======
	// check whether function should be intersected
	if( getInterceptor().isIntercepted(funcDecl) ) {
		auto irExpr = getInterceptor().intercept(funcDecl, *this);
		lambdaExprCache[funcDecl] = irExpr;
		VLOG(2) << "\tintercepted: " << irExpr;
		return; 
	}

>>>>>>> 5ee34181
	// obtain function type
	auto funcTy = convertFunctionType(funcDecl);

	// handle pure virtual functions
	if( funcDecl->isPure() && llvm::isa<clang::CXXMethodDecl>(funcDecl)){
		VLOG(2) << "\tpure virtual function " << funcDecl;

		std::string callName = funcDecl->getNameAsString();
		core::ExpressionPtr retExpr = builder.literal(callName, funcTy);

		VLOG(2) << retExpr << " " << retExpr.getType();
		lambdaExprCache[funcDecl] = retExpr;
		return ;// retExpr;
	}

	// handle external functions
	if(!funcDecl->hasBody()) {
		// TODO: move this to the interceptor
		if (funcDecl->getNameAsString() == "free") {
			//handle special function -- "free" -- here instead of in CallExr
			auto retExpr = builder.getLangBasic().getRefDelete();

			// handle issue with typing of free when not including stdlib.h
			core::FunctionTypePtr freeTy = typeCache[GET_TYPE_PTR(funcDecl)].as<core::FunctionTypePtr>();
			typeCache[GET_TYPE_PTR(funcDecl)]=  builder.functionType(freeTy->getParameterTypeList(), builder.getLangBasic().getUnit());

			lambdaExprCache[funcDecl] = retExpr;
			return ; //retExpr;
		}
		
		//-----------------------------------------------------------------------------------------------------
		//     						Handle of 'special' built-in functions
		//-----------------------------------------------------------------------------------------------------
		if (funcDecl->getNameAsString() == "__builtin_alloca") {
			auto retExpr = builder.literal("alloca", funcTy);
			lambdaExprCache[funcDecl] = retExpr;
			return; 
		}

		// handle extern functions
		auto retExpr = builder.literal(utils::buildNameForFunction(funcDecl), funcTy);

		// attach header file info
		utils::addHeaderForDecl(retExpr, funcDecl, getHeaderTagger());
		lambdaExprCache[funcDecl] = retExpr;
		return ;// retExpr;
	}

	// ---------------  check cases in wich this declaration should not be converted -------------------
	if (const clang::CXXConstructorDecl* ctorDecl = llvm::dyn_cast<clang::CXXConstructorDecl>(funcDecl)){
		// non public constructors, or non user provided ones should not be converted
		if (!ctorDecl->isUserProvided () )
			return;
		else if(ctorDecl->getAccess()==clang::AccessSpecifier::AS_private)
			return;
	}

	// --------------- convert potential recursive function -------------
	
	// -- assume function is recursive => add variable to lambda expr cache --
	core::LiteralPtr symbol = builder.literal(funcTy, utils::buildNameForFunction(funcDecl));
	lambdaExprCache[funcDecl] = symbol;

	// -- conduct the conversion of the lambda --
	core::LambdaExprPtr lambda;
	{
		assert(funcDecl->hasBody() && "At this point function should have a body!");

		// init parameter set
		vector<core::VariablePtr> params;
		std::for_each(funcDecl->param_begin(), funcDecl->param_end(), [&](ParmVarDecl* currParam) {
			params.push_back( core::static_pointer_cast<const core::Variable>( this->lookUpVariable(currParam) ) );
		});

		//   - set up context to contain current list of parameters and convert body
		Converter::ParameterList oldList = curParameter;
		curParameter = &params;

		// convert function body
		core::StatementPtr body = convertStmt( funcDecl->getBody() );
		curParameter = oldList;

		// add initializer list
		if (funcTy->isConstructor()) {
			body = prepentInitializerList(llvm::cast<clang::CXXConstructorDecl>(funcDecl), funcTy->getObjectType(), body, *this);
		}

		// some cases value parameters have to be materialized in the
		// body of the function, to be able to written.
		body =  materializeReadOnlyParams(body,params);

		// handle potential this pointer
		if (funcTy->isMember()) {
			auto thisType = funcTy->getParameterTypes()[0];

			// add this as a parameter
			auto thisVar = builder.variable(thisType);
			params.insert(params.begin(), thisVar);

			// handle this references in body,
			body = core::transform::replaceAllGen (mgr, body, builder.literal("this", thisType), thisVar);
		}

		// build the resulting lambda
		lambda = builder.lambdaExpr(funcTy, params, body);
		VLOG(2) << lambda << " + function declaration: " << funcDecl;
	}

	// FIXME: this might have some performance impact
	// if we are dealing with a memberFunction, retrieve meta-info and update it
	if (funcTy->isMember()) {
		//FIXME create map from classType to vector<metainfo> in TU
		//FIXME merge that map, and at programm generation merge the metainfo together
		core::TypePtr classType = funcTy->getParameterTypes()[0].as<core::RefTypePtr>()->getElementType();
		classType = lookupTypeDetails(classType);

		core::ClassMetaInfo classInfo = core::getMetaInfo(classType);
		if (funcTy->isConstructor())
			classInfo.addConstructor(lambda);
		else if (funcTy->isDestructor()){
			classInfo.setDestructor(lambda);
			classInfo.setDestructorVirtual(llvm::cast<clang::CXXMethodDecl>(funcDecl)->isVirtual());
		}
		else
			if (!classInfo.hasMemberFunction(funcDecl->getNameAsString(), funcTy, llvm::cast<clang::CXXMethodDecl>(funcDecl)->isConst()))
				classInfo.addMemberFunction(funcDecl->getNameAsString(), lambda,
											llvm::cast<clang::CXXMethodDecl>(funcDecl)->isVirtual(),
											llvm::cast<clang::CXXMethodDecl>(funcDecl)->isConst());

		core::setMetaInfo(classType, classInfo);
	}



	// update cache
	assert_eq(lambdaExprCache[funcDecl], symbol) << "Don't touch this!";

	// finally, add some sugar
	attachFuncAnnotations(lambda, funcDecl);

	// if the conversion is complete
	lambdaExprCache[funcDecl] = symbol;

	// register function within resulting translation unit
	getIRTranslationUnit().addFunction(symbol, lambda);
}

core::ExpressionPtr Converter::convertFunctionDecl(const clang::FunctionDecl* funcDecl) {

	// switch to the declaration containing the body (if there is one)
	funcDecl->hasBody(funcDecl); // yes, right, this one has the side effect of updating funcDecl!!

	// check whether function has already been converted
	auto pos = lambdaExprCache.find(funcDecl);
	if (pos != lambdaExprCache.end()) {
		return pos->second;		// done
	}

	bool visited = false;
    for(auto plugin : this->getConversionSetup().getPlugins()) {
        visited = plugin->Visit(funcDecl, *this);
        if(visited) break;
    }

	if(!visited) {
		convertFunctionDeclImpl(funcDecl);
    }

    for(auto plugin : this->getConversionSetup().getPlugins()) {
        plugin->PostVisit(funcDecl, *this);
    }

    // the function has already been converted
    return getCallableExpression(funcDecl);
}

core::ExpressionPtr Converter::getCallableExpression(const clang::FunctionDecl* funcDecl, const bool explicitTemplateArgs){
	assert(funcDecl);
	
	// switch to the declaration containing the body (if there is one)
	funcDecl->hasBody(funcDecl); // yes, right, this one has the side effect of updating funcDecl!!

	// check whether function has already been converted
	auto pos = lambdaExprCache.find(funcDecl);
	if (pos != lambdaExprCache.end()) {
		return pos->second;		// done
	}

<<<<<<< HEAD
=======
	// check whether function should be intercected
	if( getInterceptor().isIntercepted(funcDecl) ) {
		auto irExpr = getInterceptor().intercept(funcDecl, *this);
		return irExpr;
	}

>>>>>>> 5ee34181
	// otherwise, build a litteral (with callable type)
	auto funcTy = convertFunctionType(funcDecl);
	return builder.literal(funcTy, utils::buildNameForFunction(funcDecl));
}

//////////////////////////////////////////////////////////////////
///  CONVERT FUNCTION DECLARATION
core::ExpressionPtr Converter::getInitExpr (const core::TypePtr& targetType, const core::ExpressionPtr& init){

	// null expression is allowed on globals initializations
	if (!init) return init;

	core::TypePtr elementType = lookupTypeDetails(targetType);
	if (core::encoder::isListType(init->getType())) {
		core::ExpressionPtr retIr;
		vector<core::ExpressionPtr> inits = core::encoder::toValue<vector<core::ExpressionPtr>>(init);

		// if recursive
		assert(!elementType.isa<core::RecTypePtr>() && "we dont work with recursive types in the frontend, only gen types");

		if ( core::lang::isSIMDVector(elementType) )  {
			auto internalVecTy = core::lang::getSIMDVectorType(elementType);
			auto membTy = internalVecTy.as<core::SingleElementTypePtr>()->getElementType();
			//TODO MOVE INTO SOME BUILDER HELPER
			auto initOp = mgr.getLangExtension<core::lang::SIMDVectorExtension>().getSIMDInitPartial();
			ExpressionList elements;
			// get all values of the init expression
			for (size_t i = 0; i < inits.size(); ++i) {
				elements.push_back(getInitExpr(membTy, inits[i] ));
			}

			return builder.callExpr(
					elementType,
					initOp,
					core::encoder::toIR(targetType->getNodeManager(), elements),
					builder.getIntTypeParamLiteral(internalVecTy->getSize()));

		}

		// if array or vector
		if (  elementType.isa<core::VectorTypePtr>() || elementType.isa<core::ArrayTypePtr>()) {
			auto membTy = elementType.as<core::SingleElementTypePtr>()->getElementType();
			ExpressionList elements;
			// get all values of the init expression
			for (size_t i = 0; i < inits.size(); ++i) {
				elements.push_back(getInitExpr(membTy, inits[i] ));
			}
			retIr = builder.vectorExpr(elements);

			// if the sizes dont fit is a partial initialization
			if (elementType.isa<core::VectorTypePtr>() &&
				*retIr->getType().as<core::VectorTypePtr>()->getSize() !=
				*elementType.isa<core::VectorTypePtr>()->getSize())
				return builder.callExpr(
						builder.getLangBasic().getVectorInitPartial(),
						core::encoder::toIR(targetType->getNodeManager(), elements),
						builder.getIntTypeParamLiteral(elementType.isa<core::VectorTypePtr>()->getSize())
					);

			return retIr;
		}

		// if struct
		if (core::StructTypePtr&& structTy = elementType.isa<core::StructTypePtr>() ) {
			core::StructExpr::Members members;
			for (size_t i = 0; i < inits.size(); ++i) {
				const core::NamedTypePtr& curr = structTy->getEntries()[i];
				members.push_back(builder.namedValue(
							curr->getName(),
							getInitExpr (curr->getType(), inits[i])));
			}
			retIr = builder.structExpr(structTy, members);
			return retIr;
		}

		// desperate times call for desperate measures
		if (core::GenericTypePtr&& gen = elementType.isa<core::GenericTypePtr>()){
			// TODO: this might require some more work
			// this is a blind initialization of a generic targetType we know nothing about
			vector<core::ExpressionPtr> innerList = core::encoder::toValue<vector<core::ExpressionPtr>>(inits[0]);
			return builder.callExpr (gen, mgr.getLangBasic().getGenInit(), builder.getTypeLiteral(gen),  builder.tupleExpr(innerList));
		}


		// any other case (unions may not find a list of expressions, there is an spetial encoding)
		std::cerr << "targetType to init: " << targetType << std::endl;
		std::cerr << "init expression: " << init << " : " << init->getType() << std::endl;

		assert(false && "fallthrow");
	}

	if ( core::UnionTypePtr unionTy = elementType.isa<core::UnionTypePtr>() ) {

		// here is the thing, the field comes hiden in a literal (the function called)
		// and the expression is the first paramenter
		if (init.as<core::CallExprPtr>()->getFunctionExpr().isa<core::LiteralPtr>()){
			core::StringValuePtr name =  init.as<core::CallExprPtr>()->getFunctionExpr().as<core::LiteralPtr>()->getValue();
			core::TypePtr entityType;
			for (unsigned i = 0; i < unionTy->getEntries().size(); ++i)
				if (*unionTy->getEntries()[i]->getName() == *name)
					entityType = unionTy->getEntries()[0]->getType();
			assert(entityType && "the targetType of the entity could not be found");
			return  builder.unionExpr(unionTy, name,getInitExpr(entityType, init.as<core::CallExprPtr>()[0]));
		}
		// it might be that is an empy initialization, retrieve the targetType to avoid nested variable creation
		return init.as<core::CallExprPtr>()[0];
	}

	// the initialization is not a list anymore, this a base case
	//if types match, we are done
	if(core::types::isSubTypeOf(lookupTypeDetails(init->getType()), elementType)) return init;

	// long long types
	if(core::analysis::isLongLong(init->getType()) && core::analysis::isLongLong(targetType))
		return init;

	////////////////////////////////////////////////////////////////////////////
	// if the type missmatch we might need to take some things in consideration:

	// constructor
	if (isCppConstructor(init)) return init;

	if (init->getType().isa<core::RefTypePtr>() &&
		core::types::isSubTypeOf(lookupTypeDetails(init->getType().as<core::RefTypePtr>()->getElementType()), elementType)) {
		return builder.deref(init);
	}

	if (core::analysis::isCppRef(elementType) && init->getType().isa<core::RefTypePtr>())
		return builder.callExpr (mgr.getLangExtension<core::lang::IRppExtensions>().getRefIRToCpp(), init);
	if (core::analysis::isConstCppRef(elementType) && init->getType().isa<core::RefTypePtr>())
		return builder.callExpr (mgr.getLangExtension<core::lang::IRppExtensions>().getRefIRToConstCpp(), init);
	if (core::analysis::isConstCppRef(elementType) && core::analysis::isCppRef(init->getType()))
		return builder.callExpr (mgr.getLangExtension<core::lang::IRppExtensions>().getRefCppToConstCpp(), init);

	if (IS_CPP_REF(init->getType())){
		if (elementType.isa<core::RefTypePtr>())
			return builder.toIRRef(init);
		else
			return builder.deref(builder.toIRRef(init));  // might be a call by value to a function, and we need to derref
	}


	if (builder.getLangBasic().isAny(elementType) ) return init;

	if (builder.getLangBasic().isPrimitive (elementType) && builder.getLangBasic().isPrimitive(init->getType()))
		return frontend::utils::castScalar(elementType, init);

	if ( elementType.isa<core::VectorTypePtr>() ){
		core::ExpressionPtr initVal = init;
		if (utils::isRefVector(init->getType()))
			initVal =  builder.deref(initVal);
		//it can be a partial initialization
		if(core::types::isSubTypeOf(initVal->getType(), elementType))
			return initVal;

		return utils::cast( initVal, elementType);
	}

    //FIXME: check if this is enough
    //or if we need further checks
	if (core::analysis::isVolatileType(elementType)) {
		if(!core::analysis::isVolatileType(init->getType())) {
			return builder.makeVolatile(init);
		}
		return init;
	}
/*
    //if lhs and rhs are struct type we only have
    //to check if the types are equal
    if (init->getType().isa<core::StructTypePtr>() && elementType.isa<core::StructTypePtr>()) {
        //if (core::types::isSubTypeOf(lookupTypeDetails(init->getType()), elementType))
            return init;
    }
*/

    // the case of enum type initializations
    if(mgr.getLangExtension<core::lang::EnumExtension>().isEnumType(init->getType())) {
        return frontend::utils::castScalar(elementType, init);
    }

	// the case of the Null pointer:
	if (core::analysis::isCallOf(init, builder.getLangBasic().getRefReinterpret()))
		return builder.refReinterpret(init.as<core::CallExprPtr>()[0], elementType.as<core::RefTypePtr>()->getElementType());

	if (utils::isRefArray(init->getType()) && utils::isRefArray(targetType)){
		return builder.refReinterpret(init, targetType.as<core::RefTypePtr>()->getElementType());
	}

	std::cerr << "initialization fails: \n\t" << init << std::endl;
	std::cerr << "init type / details: \n\t" << init->getType() << " / " << lookupTypeDetails(init->getType()) << std::endl;
	std::cerr << "\t          target type: " << targetType << std::endl;
	std::cerr << "\t resolved target type: " << elementType << std::endl;

	assert(false && " fallthrow");
	return init;
}

} // End conversion namespace
} // End frontend namespace
} // End insieme namespace
<|MERGE_RESOLUTION|>--- conflicted
+++ resolved
@@ -272,10 +272,6 @@
 			if (!var->hasGlobalStorage()) { return; }
 			if (var->hasExternalStorage()) { return; }
 			if (var->isStaticLocal()) { return; }
-<<<<<<< HEAD
-=======
-			if (converter.getInterceptor().isIntercepted(var->getQualifiedNameAsString())) { return; }
->>>>>>> 5ee34181
 
 			converter.trackSourceLocation (var->getLocStart());
 			converter.lookUpVariable(var);
@@ -475,7 +471,6 @@
 			irType = builder.volatileType(irType);
 		}
 
-<<<<<<< HEAD
 		bool isOclVector = !!varTy->getUnqualifiedDesugaredType()->isExtVectorType();
 		bool isGCCVector = !!varTy->getUnqualifiedDesugaredType()->isVectorType();
 		if (!(varTy.isConstQualified() ||    						// is a constant
@@ -492,60 +487,6 @@
 			if (utils::isRefArray(irType) && varTy.isConstQualified()) {
 				irType = builder.refType(irType);
 			}
-=======
-	// if is a global variable, a literal will be generated, with the qualified name
-	// (two qualified names can not coexist within the same TU)
-	const clang::VarDecl* varDecl = cast<clang::VarDecl>(valDecl);
-	if (varDecl && varDecl->hasGlobalStorage()) {
-		VLOG(2)	<< varDecl->getQualifiedNameAsString() << " with global storage";
-		// we could look for it in the cache, but is fast to create a new one, and we can not get
-		// rid if the qualified name function
-		std::string name = utils::buildNameForVariable(varDecl);
-		if (getInterceptor().isIntercepted(varDecl->getQualifiedNameAsString())) {
-			name = varDecl->getQualifiedNameAsString();
-		}
-
- 		if(varDecl->isStaticLocal()) {
-			VLOG(2)	<< "         isStaticLocal";
-            if(staticVarDeclMap.find(varDecl) != staticVarDeclMap.end()) {
-                name = staticVarDeclMap.find(varDecl)->second;
-            } else {
-                std::stringstream ss;
-                //get source location and src file path
-                //hash this string to create unique variable names
-                clang::FullSourceLoc f(varDecl->getLocation(),getSourceManager());
-                std::hash<std::string> str_hash;
-                ss << name << str_hash(getSourceManager().getFileEntryForID(f.getFileID())->getName()) << staticVarCount++;
-                staticVarDeclMap.insert(std::pair<const clang::VarDecl*,std::string>(varDecl,ss.str()));
-                name = ss.str();
-            }
-        }
-
-		// global/static variables are always leftsides (refType) -- solves problem with const
-		if(!irType.isa<core::RefTypePtr>() ) {
-			irType = builder.refType(irType);
-		}
-
-		if (varDecl->isStaticLocal()){
-			if (!irType.isa<core::RefTypePtr>()) irType = builder.refType(irType);		// this happens whenever a static variable is constant
-			irType = builder.refType (mgr.getLangExtension<core::lang::StaticVariableExtension>().wrapStaticType(irType.as<core::RefTypePtr>().getElementType()));
-		}
-
-		core::ExpressionPtr globVar =  builder.literal(name, irType);
-		if (varDecl->isStaticLocal()){
-			globVar = builder.accessStatic(globVar.as<core::LiteralPtr>());
-		}
-
-		// some member statics might be missing because of defined in a template which was ignored
-		// since this is the fist time we get access to the complete type, we can define the
-		// suitable initialization
-		// if the variable is intercepted, we ignore the declaration, will be there once the header is attached
-		if (varDecl->isStaticDataMember() && !getInterceptor().isIntercepted(varDecl->getQualifiedNameAsString())){
-			VLOG(2)	<< "         is static data member";
-			auto initValue = convertInitForGlobal(*this, varDecl, irType);
-			// as we don't see them in the globalVisitor we have to take care of them here
-			getIRTranslationUnit().addGlobal(globVar.as<core::LiteralPtr>(), initValue);
->>>>>>> 5ee34181
 		}
 
 		// if is a global variable, a literal will be generated, with the qualified name
@@ -573,15 +514,10 @@
 				}
 			}
 
-<<<<<<< HEAD
 			// global/static variables are always leftsides (refType) -- solves problem with const
 			if(!irType.isa<core::RefTypePtr>() ) {
 				irType = builder.refType(irType);
 			}
-=======
-		utils::addHeaderForDecl(globVar, valDecl, getHeaderTagger());
-		varDeclMap.insert( { valDecl, globVar } );
->>>>>>> 5ee34181
 
 			if (varDecl->isStaticLocal()){
 				if (!irType.isa<core::RefTypePtr>()) irType = builder.refType(irType);		// this happens whenever a static variable is constant
@@ -612,7 +548,7 @@
 				omp::addThreadPrivateAnnotation(globVar);
 			}
 
-			utils::addHeaderForDecl(globVar, valDecl, program.getStdLibDirs());
+			utils::addHeaderForDecl(globVar, valDecl, getHeaderTagger());
 			varDeclMap.insert( { valDecl, globVar } );
 		} else {
 			// The variable is not in the map and not defined as global (or static) therefore we proceed with the creation of
@@ -1162,17 +1098,6 @@
 
 	VLOG(1) << "======================== FUNC: "<< funcDecl->getNameAsString() << " ==================================";
 
-<<<<<<< HEAD
-=======
-	// check whether function should be intersected
-	if( getInterceptor().isIntercepted(funcDecl) ) {
-		auto irExpr = getInterceptor().intercept(funcDecl, *this);
-		lambdaExprCache[funcDecl] = irExpr;
-		VLOG(2) << "\tintercepted: " << irExpr;
-		return; 
-	}
-
->>>>>>> 5ee34181
 	// obtain function type
 	auto funcTy = convertFunctionType(funcDecl);
 
@@ -1361,15 +1286,6 @@
 		return pos->second;		// done
 	}
 
-<<<<<<< HEAD
-=======
-	// check whether function should be intercected
-	if( getInterceptor().isIntercepted(funcDecl) ) {
-		auto irExpr = getInterceptor().intercept(funcDecl, *this);
-		return irExpr;
-	}
-
->>>>>>> 5ee34181
 	// otherwise, build a litteral (with callable type)
 	auto funcTy = convertFunctionType(funcDecl);
 	return builder.literal(funcTy, utils::buildNameForFunction(funcDecl));
