--- conflicted
+++ resolved
@@ -265,42 +265,7 @@
 				return map(node);
 			}
 
-<<<<<<< HEAD
 		private:
-=======
-				// check whether meta-infos are empty
-				assert(metaInfos.empty());
-
-				// convert node itself
-				auto res = map(node);
-
-				// copy the source list to avoid invalidation of iterator
-				auto list =metaInfos;
-
-				// clear the meta-info list
-				while(!list.empty()) {
-					assert(false);
-
-					// clear meta-info collected in last round
-					metaInfos.clear();
-
-					// re-add meta information
-					for(const auto& cur : list) {
-
-						// encode meta info into pure IR
-						auto encoded = core::encoder::toIR(mgr, cur.second);
-
-						// resolve meta info
-						auto resolved = core::encoder::toValue<ClassMetaInfo>(map(encoded));
-
-						// restore resolved meta info for resolved type
-						setMetaInfo(map(cur.first), resolved);
-					}
-
-					// get new list of encountered meta-info data
-					list = metaInfos;
-				}
->>>>>>> 079eb005
 
 			// --- Utilities ---
 
@@ -308,31 +273,10 @@
 				return symbolMap.find(node) != symbolMap.end();
 			}
 
-<<<<<<< HEAD
 			NodePtr getDefinition(const NodePtr& symbol) const {
 				assert_true(isSymbol(symbol));
 				return symbolMap.find(symbol)->second;
 			}
-=======
-			virtual const NodePtr mapElement(unsigned, const NodePtr& ptr) {
-				// check whether value is already cached
-				{
-					auto pos = cache.find(ptr);
-					if (pos != cache.end()) {
-						return pos->second;
-					}
-				}
-
-				/*
-				// strip off class-meta-information
-				if (auto type = ptr.isa<TypePtr>()) {
-					if (hasMetaInfo(type)) {
-						metaInfos[type] = getMetaInfo(type);
-						removeMetaInfo(type);
-					}
-				}
-				*/
->>>>>>> 079eb005
 
 			// --- Step 1: Symbol extraction ---
 
