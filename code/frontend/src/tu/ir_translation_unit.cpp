/**
 * Copyright (c) 2002-2013 Distributed and Parallel Systems Group,
 *                Institute of Computer Science,
 *               University of Innsbruck, Austria
 *
 * This file is part of the INSIEME Compiler and Runtime System.
 *
 * We provide the software of this file (below described as "INSIEME")
 * under GPL Version 3.0 on an AS IS basis, and do not warrant its
 * validity or performance.  We reserve the right to update, modify,
 * or discontinue this software at any time.  We shall have no
 * obligation to supply such updates or modifications or any other
 * form of support to you.
 *
 * If you require different license terms for your intended use of the
 * software, e.g. for proprietary commercial or industrial use, please
 * contact us at:
 *                   insieme@dps.uibk.ac.at
 *
 * We kindly ask you to acknowledge the use of this software in any
 * publication or other disclosure of results by referring to the
 * following citation:
 *
 * H. Jordan, P. Thoman, J. Durillo, S. Pellegrini, P. Gschwandtner,
 * T. Fahringer, H. Moritsch. A Multi-Objective Auto-Tuning Framework
 * for Parallel Codes, in Proc. of the Intl. Conference for High
 * Performance Computing, Networking, Storage and Analysis (SC 2012),
 * IEEE Computer Society Press, Nov. 2012, Salt Lake City, USA.
 *
 * All copyright notices must be kept intact.
 *
 * INSIEME depends on several third party software packages. Please
 * refer to http://www.dps.uibk.ac.at/insieme/license.html for details
 * regarding third party software licenses.
 */

#include "insieme/frontend/tu/ir_translation_unit.h"
#include "insieme/frontend/utils/macros.h"

#include "insieme/utils/assert.h"

#include "insieme/core/ir.h"
#include "insieme/core/types/subtyping.h"

#include "insieme/core/annotations/naming.h"
#include "insieme/core/ir_builder.h"
#include "insieme/core/ir_visitor.h"
#include "insieme/core/ir_class_info.h"
#include "insieme/core/lang/ir++_extension.h"
#include "insieme/core/analysis/ir_utils.h"
#include "insieme/core/analysis/type_utils.h"
#include "insieme/core/printer/pretty_printer.h"
#include "insieme/core/transform/node_replacer.h"
#include "insieme/core/transform/manipulation.h"
#include "insieme/core/transform/manipulation_utils.h"

#include "insieme/annotations/c/extern.h"

namespace insieme {
namespace frontend {
namespace tu {

	void IRTranslationUnit::addGlobal(const Global& newGlobal) {
		assert(newGlobal.first && newGlobal.first->getType().isa<core::RefTypePtr>());
		assert(!newGlobal.second || core::types::isSubTypeOf(newGlobal.second->getType(), newGlobal.first->getType().as<core::RefTypePtr>()->getElementType()));

		auto git = std::find_if(globals.begin(), globals.end(), [&](const Global& cur)->bool { return *newGlobal.first == *cur.first; });
		if( git == globals.end() ) {
			//global is new >> insert into globalsList
			globals.push_back(Global(mgr->get(newGlobal.first), mgr->get(newGlobal.second)));
		} else {
			//global is already in globalsList, if the "new one" has a initValue update the init
			if(newGlobal.second) {
				git->second = newGlobal.second;
			}
		}
	}

	std::ostream& IRTranslationUnit::printTo(std::ostream& out) const {
		static auto print = [](const core::NodePtr& node) { return core::printer::printInOneLine(node); };
		return out << "TU(\n\tTypes:\n\t\t"
				<< join("\n\t\t", types, [&](std::ostream& out, const std::pair<core::GenericTypePtr, core::TypePtr>& cur) { out << *cur.first << " => " << *cur.second; })
				<< ",\n\tGlobals:\n\t\t"
				<< join("\n\t\t", globals, [&](std::ostream& out, const std::pair<core::LiteralPtr, core::ExpressionPtr>& cur) { out << *cur.first << ":" << *cur.first->getType() << " => "; if (cur.second) out << print(cur.second); else out << "<uninitalized>"; })
				<< ",\n\tInitializer:\n\t\t"
				<< join("\n\t\t", initializer, [&](std::ostream& out, const core::StatementPtr& cur) { out << print(cur); })
				<< ",\n\tFunctions:\n\t\t"
				<< join("\n\t\t", functions, [&](std::ostream& out, const std::pair<core::LiteralPtr, core::ExpressionPtr>& cur) { out << *cur.first << " : " << *cur.first->getType() << " => " << print(cur.second); })
				<< ",\n\tEntry Points:\t{"
				<< join(", ", entryPoints, [&](std::ostream& out, const core::LiteralPtr& cur) { out << *cur; })
				<< "}\n)";
	}

	IRTranslationUnit IRTranslationUnit::toManager(core::NodeManager& manager) const {

		IRTranslationUnit res(manager);

		// copy types
		for(auto cur : getTypes()) {
			res.addType(cur.first, cur.second);
		}

		// copy functions
		for(auto cur : getFunctions()) {
			res.addFunction(cur.first, cur.second);
		}

		// copy globals
		for(auto cur : getGlobals()) {
			res.addGlobal(cur);
		}

		// copy initalizer
		for(auto cur : getInitializer()) {
			res.addInitializer(cur);
		}

		// entry points
		for(auto cur : getEntryPoints()) {
			res.addEntryPoints(cur);
		}

		// done
		return res;
	}

	IRTranslationUnit merge(core::NodeManager& mgr, const IRTranslationUnit& a, const IRTranslationUnit& b) {

		IRTranslationUnit res = a.toManager(mgr);

		// copy types
		for(auto cur : b.getTypes()) {
			if(!res[cur.first]) res.addType(cur.first, cur.second);
		}

		// copy functions
		for(auto cur : b.getFunctions()) {
			if(!res[cur.first]) res.addFunction(cur.first, cur.second);
		}

		// copy globals
		for(auto cur : b.getGlobals()) {
			res.addGlobal(cur);
		}

		// copy initalizer
		for(auto cur : b.getInitializer()) {
			res.addInitializer(cur);
		}

		// entry points
		for(auto cur : b.getEntryPoints()) {
			res.addEntryPoints(cur);
		}

		// done
		return res;
	}

	IRTranslationUnit merge(core::NodeManager& mgr, const vector<IRTranslationUnit>& units) {
		IRTranslationUnit res(mgr);
		for(const auto& cur : units) {
			res = merge(mgr, res, cur);
		}
		return res;
	}


	// ------------------------------- to-program conversion ----------------------------


	namespace {

		using namespace core;

		/**
		 * The class converting a IR-translation-unit into an actual IR program by
		 * realizing recursive definitions.
		 */
		class Resolver : public core::NodeMapping {

			NodeManager& mgr;
			IRBuilder builder;

			NodeMap cache;
			NodeMap symbolMap;
			NodeMap recVarMap;
			NodeMap recVarResolutions;
			NodeSet recVars;

		public:

			Resolver(NodeManager& mgr, const IRTranslationUnit& unit)
				: mgr(mgr), builder(mgr) {

				// copy type symbols into symbol table
				for(auto cur : unit.getTypes()) {
					symbolMap[mgr.get(cur.first)] = mgr.get(cur.second);
				}

				// copy function symbols into symbol table
				for(auto cur : unit.getFunctions()) {
					symbolMap[mgr.get(cur.first)] = mgr.get(cur.second);
				}

			}

			virtual const NodePtr mapElement(unsigned, const NodePtr& ptr) {

				// check whether value is already cached
				{
					auto pos = cache.find(ptr);
					if (pos != cache.end()) {
						return pos->second;
					}
				}

				// init result
				NodePtr res = ptr;

				// check whether the current node is in the symbol table
				NodePtr recVar;
				auto pos = symbolMap.find(ptr);
				if (pos != symbolMap.end()) {

					// result will be the substitution
					res = pos->second;

					// enter a recursive substitute into the cache
					recVar = recVarMap[ptr];
					if (recVar) {
						// check whether the recursive variable has already been completely resolved
						auto pos = recVarResolutions.find(recVar);
						if (pos != recVarResolutions.end()) {
							// migrate annotations
							core::transform::utils::migrateAnnotations(ptr, pos->second);
							return pos->second;
						}

					} else {

						// create a fresh recursive variable
						if (const GenericTypePtr& symbol = ptr.isa<GenericTypePtr>()) {
							recVar = builder.typeVariable(symbol->getFamilyName());
						} else if (const LiteralPtr& symbol = ptr.isa<LiteralPtr>()) {
							recVar = builder.variable(map(symbol->getType()));
						} else {
							assert(false && "Unsupported symbol encountered!");
						}
						recVarMap[ptr] = recVar;
						recVars.insert(recVar);
					}

					// update cache for current element
					cache[ptr] = recVar;
				}

				// resolve result recursively
				res = res->substitute(mgr, *this);

				// fix recursions
				if (recVar) {

					// check whether nobody has been messing with the cache!
					assert_eq(cache[ptr], recVar) << "Don't touch this!";

					// remove recursive variable from cache
					cache.erase(ptr);

					if (TypePtr type = res.isa<TypePtr>()) {

						// fix type recursion
						res = fixRecursion(type, recVar.as<core::TypeVariablePtr>());

						// migrate annotations
						core::transform::utils::migrateAnnotations(pos->second, res);

						if (!hasFreeTypeVariables(res)) {
							cache[ptr] = res;

							// also, register results in recursive variable resolution map
							if (const auto& recType = res.isa<RecTypePtr>()) {
								auto definition = recType->getDefinition();
								if (definition.size() > 1) {
									for(auto cur : definition) {
										recVarResolutions[cur->getVariable()] = builder.recType(cur->getVariable(), definition);
									}
								}
							}
						}

					} else if (LambdaExprPtr lambda = res.isa<LambdaExprPtr>()) {

						// re-build current lambda with correct recursive variable
						assert_eq(1u, lambda->getDefinition().size());
						auto var = recVar.as<VariablePtr>();
						auto binding = builder.lambdaBinding(var, lambda->getLambda());
						lambda = builder.lambdaExpr(var, builder.lambdaDefinition(toVector(binding)));

						// fix recursions
						res = fixRecursion(lambda);

						// migrate annotations
						core::transform::utils::migrateAnnotations(pos->second, res);

						// add final results to cache
						if (!analysis::hasFreeVariables(res)) {
							cache[ptr] = res;

							// also, register results in recursive variable resolution map
							auto definition = res.as<LambdaExprPtr>()->getDefinition();
							if (definition.size() > 1) {
								for(auto cur : definition) {
									recVarResolutions[cur->getVariable()] = builder.lambdaExpr(cur->getVariable(), definition);
								}
							}
						}

					} else {
						std::cout << res->getNodeType();
						assert(false && "Unsupported recursive structure encountered!");
					}
				}

				// special service: get rid of unnecessary casts (which might be introduced due to opaque generic types)
				if (const CastExprPtr& cast = res.isa<CastExprPtr>()) {
					// check whether cast can be skipped
					if (types::isSubTypeOf(cast->getSubExpression()->getType(), cast->getType())) {
						res = cast->getSubExpression();
					}
				}

				// if this is a call to ref member access we rebuild the whole expression to return
				// right ref type
				if (core::analysis::isCallOf(res, mgr.getLangBasic().getCompositeRefElem())){
					auto call = res.as<CallExprPtr>();
					if (call[0]->getType().as<RefTypePtr>()->getElementType().isa<StructTypePtr>()){
						auto tmp = builder.refMember(call[0], call[1].as<LiteralPtr>()->getValue());
							// type changed... do we have any cppRef to unwrap?
<<<<<<< HEAD
						if (*(tmp->getType()) != *(call->getType())  && 
							IS_CPP_REF(tmp->getType().as<RefTypePtr>()->getElementType()))
=======
						if (*(tmp->getType()) != *(call->getType())  &&
							(analysis::isCppRef(tmp->getType().as<RefTypePtr>()->getElementType()) ||
							 analysis::isConstCppRef(tmp->getType().as<RefTypePtr>()->getElementType())))
>>>>>>> 9230445d
							res = builder.toIRRef(builder.deref(tmp));
						else
							res = tmp;
					}
				}

				// also if this is a call to member access we rebuild the whole expression to return
				// NON ref type
				if (core::analysis::isCallOf(res, mgr.getLangBasic().getCompositeMemberAccess())){
					auto call = res.as<CallExprPtr>();
					if (call[0]->getType().isa<StructTypePtr>()){
						auto tmp = builder.accessMember(call[0], call[1].as<LiteralPtr>()->getValue());
							// type changed... do we have any cppRef to unwrap?
						if (IS_CPP_REF(tmp->getType()))
							res = builder.deref(builder.toIRRef(tmp));
						else
							res = tmp;
					}
				}
		
				// also fix type literals
				if (core::analysis::isTypeLiteral(res)) {
					res = builder.getTypeLiteral(core::analysis::getRepresentedType(res.as<ExpressionPtr>()));
				}

				// add result to cache if it does not contain recursive parts
				if (*ptr == *res) {
					cache[ptr] = res;
				}

				// simply migrate annotations
				core::transform::utils::migrateAnnotations(ptr, res);

				// special handling for meta-info
				if (ptr != res && core::hasMetaInfo(ptr.isa<TypePtr>())) {
					TypePtr srcType = ptr.as<TypePtr>();
					TypePtr trgType = res.as<TypePtr>();

					// migrate meta info
					core::setMetaInfo(trgType, resolveClassMetaInfo(core::getMetaInfo(srcType)));
				}

				// done
				return res;
			}

		private:

			bool hasFreeTypeVariables(const NodePtr& node) {
				return analysis::hasFreeTypeVariables(node.isa<TypePtr>());
			}

			bool hasFreeTypeVariables(const TypePtr& type) {
				return analysis::hasFreeTypeVariables(type);
			}

			TypePtr fixRecursion(const TypePtr type, const TypeVariablePtr var) {
				// if it is a direct recursion, be done
				NodeManager& mgr = type.getNodeManager();
				IRBuilder builder(mgr);

				// make sure it is handling a struct or union type
				assert(type.isa<StructTypePtr>() || type.isa<UnionTypePtr>());

				// see whether there is any free type variable
				if (!hasFreeTypeVariables(type)) return type;

				// 1) check nested recursive types - those include this type

				// check whether there is nested recursive type specification that equals the current type
				std::vector<RecTypePtr> recTypes;
				visitDepthFirstOnce(type, [&](const RecTypePtr& cur) {
					if (cur->getDefinition()->getDefinitionOf(var)) recTypes.push_back(cur);
				}, true, true);

				// see whether one of these is matching
				for(auto cur : recTypes) {
					// TODO: here it should actually be checked whether the inner one is structurally identical
					//		 at the moment we relay on the fact that it has the same name
					return builder.recType(var, cur->getDefinition());
				}


				// 2) normalize recursive type

				// collect all struct types within the given type
				TypeList structs;
				visitDepthFirstOncePrunable(type, [&](const TypePtr& cur) {
					//if (containsVarFree(cur)) ;
					if (cur.isa<RecTypePtr>()) return !hasFreeTypeVariables(cur);
					if (cur.isa<NamedCompositeTypePtr>() && hasFreeTypeVariables(cur)) {
						structs.push_back(cur.as<TypePtr>());
					}
					return false;
				}, true);

				// check whether there is a recursion at all
				if (structs.empty()) return type;

				// create de-normalized recursive bindings
				vector<RecTypeBindingPtr> bindings;
				for(auto cur : structs) {
					bindings.push_back(builder.recTypeBinding(builder.typeVariable(insieme::core::annotations::getAttachedName(cur)), cur));
				}

				// sort according to variable names
				std::sort(bindings.begin(), bindings.end(), [](const RecTypeBindingPtr& a, const RecTypeBindingPtr& b) {
					return a->getVariable()->getVarName()->getValue() < b->getVariable()->getVarName()->getValue();
				});

				// create definitions
				RecTypeDefinitionPtr def = builder.recTypeDefinition(bindings);

				// test whether this is actually a closed type ..
				if(hasFreeTypeVariables(def.as<NodePtr>())) return type;

				// normalize recursive representation
				RecTypeDefinitionPtr old;
				while(old != def) {
					old = def;

					// set up current variable -> struct definition replacement map
					NodeMap replacements;
					for (auto cur : def) {
						replacements[cur->getType()] = cur->getVariable();
					}

					// wrap into node mapper
					auto mapper = makeLambdaMapper([&](int, const NodePtr& cur) {
						return transform::replaceAllGen(mgr, cur, replacements);
					});

					// apply mapper to defintions
					vector<RecTypeBindingPtr> newBindings;
					for (RecTypeBindingPtr& cur : bindings) {
						auto newBinding = builder.recTypeBinding(cur->getVariable(), cur->getType()->substitute(mgr, mapper));
						if (!contains(newBindings, newBinding)) newBindings.push_back(newBinding);
					}
					bindings = newBindings;

					// update definitions
					def = builder.recTypeDefinition(bindings);
				}

				// convert structs into list of definitions

				// build up new recursive type (only if it is closed)
				auto res = builder.recType(var, def);
				return hasFreeTypeVariables(res.as<TypePtr>())?type:res;
			}


			/**
			 * The conversion of recursive function is conducted lazily - first recursive
			 * functions are build in an unrolled way before they are closed (by combining
			 * multiple recursive definitions into a single one) by this function.
			 *
			 * @param lambda the unrolled recursive definition to be collapsed into a proper format
			 * @return the proper format
			 */
			LambdaExprPtr fixRecursion(const LambdaExprPtr& lambda) {

				// check whether this is the last free variable to be defined
				VariablePtr recVar = lambda->getVariable();
				auto freeVars = analysis::getFreeVariables(lambda->getLambda());
				if (freeVars != toVector(recVar)) {
					// it is not, delay closing recursion
					return lambda;
				}

				// search all directly nested lambdas
				vector<LambdaExprAddress> inner;
				visitDepthFirstOncePrunable(NodeAddress(lambda), [&](const LambdaExprAddress& cur) {
					if (cur.isRoot()) return false;
					if (!analysis::hasFreeVariables(cur)) return true;
					if (!recVars.contains(cur.as<LambdaExprPtr>()->getVariable())) return false;
					inner.push_back(cur);
					return false;
				});

				// if there is no inner lambda with free variables it is a simple recursion
				if (inner.empty()) return lambda;		// => done

				// ---------- build new recursive function ------------

				auto& mgr = lambda.getNodeManager();
				IRBuilder builder(mgr);

				// build up resulting lambda
				vector<LambdaBindingPtr> bindings;
				bindings.push_back(builder.lambdaBinding(recVar, lambda->getLambda()));
				for(auto cur : inner) {
					assert(cur->getDefinition().size() == 1u);
					auto def = cur->getDefinition()[0];

					// only add every variable once
					if (!any(bindings, [&](const LambdaBindingPtr& binding)->bool { return binding->getVariable() == def.getAddressedNode()->getVariable(); })) {
						bindings.push_back(def);
					}
				}

				LambdaExprPtr res = builder.lambdaExpr(recVar, builder.lambdaDefinition(bindings));

				// collapse recursive definitions
				while (true) {
					// search for reductions (lambda => rec_variable)
					std::map<NodeAddress, NodePtr> replacements;
					visitDepthFirstPrunable(NodeAddress(res), [&](const LambdaExprAddress& cur) {
						if (cur.isRoot()) return false;
						if (!analysis::hasFreeVariables(cur)) return true;

						// only focus on inner lambdas referencing recursive variables
						auto var = cur.as<LambdaExprPtr>()->getVariable();
						if (!res->getDefinition()->getBindingOf(var)) return false;
						replacements[cur] = var;
						return false;
					});

					// check whether the job is done
					if (replacements.empty()) break;

					// apply reductions
					res = transform::replaceAll(mgr, replacements).as<LambdaExprPtr>();
				}

				// that's it
				return res;
			}


			core::ClassMetaInfo resolveClassMetaInfo(const core::ClassMetaInfo& info) {

				// resolve meta info
				auto encoded = core::toIR(mgr, info);

				// resolve meta info
				auto resolved = map(encoded);

				// restore resolved meta info
				return core::fromIR(resolved);
			}



		};


		core::LambdaExprPtr addGlobalsInitialization(const IRTranslationUnit& unit, const core::LambdaExprPtr& mainFunc, Resolver& resolver){

			// we only want to init what we use, so we check it
			core::NodeSet usedLiterals;
			core::visitDepthFirstOnce (mainFunc, [&] (const core::LiteralPtr& literal){
				usedLiterals.insert(literal);
			});

			// check all types for dtors which use literals
			for( auto cur : unit.getTypes()) {
				TypePtr def = cur.second;
				if (core::hasMetaInfo(def.isa<TypePtr>())) {
					auto dtor = core::getMetaInfo(def).getDestructor();
					core::visitDepthFirstOnce (dtor, [&] (const core::LiteralPtr& literal){
						usedLiterals.insert(literal);
					});
				}
			}

			core::IRBuilder builder(mainFunc->getNodeManager());
			core::StatementList inits;

			// ~~~~~~~~~~~~~~~~~~ INITIALIZE GLOBALS ~~~~~~~~~~~~~~~~~~~~~~~~~~~~~~~~~
			for (auto cur : unit.getGlobals()) {
				// only consider having an initialization value
				if (!cur.second) continue;
				if (!contains(usedLiterals, cur.first)) continue;
				inits.push_back(builder.assign(resolver.map(cur.first), resolver.map(cur.second)));
			}

			// ~~~~~~~~~~~~~~~~~~ PREPARE STATICS ~~~~~~~~~~~~~~~~~~~~~~~~~~~~~~~~~~~~
			const lang::StaticVariableExtension& ext = mainFunc->getNodeManager().getLangExtension<lang::StaticVariableExtension>();
			for (auto cur : usedLiterals) {
				auto lit = cur.as<LiteralPtr>();
				// only consider static variables
				auto type = lit->getType();
				if (!type.isa<RefTypePtr>() || !ext.isStaticType(type.as<RefTypePtr>()->getElementType())) continue;
				// add creation statement
				inits.push_back(builder.createStaticVariable(lit));
			}

			// fix the external markings
			for(auto cur : usedLiterals) {
				auto type = cur.as<LiteralPtr>()->getType();
				insieme::annotations::c::markExtern(cur.as<LiteralPtr>(),
						type.isa<RefTypePtr>() &&
						cur.as<LiteralPtr>()->getStringValue()[0]!='\"' &&
						!ext.isStaticType(type.as<RefTypePtr>()->getElementType()) &&
						!any(unit.getGlobals(), [&](const IRTranslationUnit::Global& global) { return *resolver.map(global.first) == *cur; })
				);
			}


			// build resulting lambda
			if (inits.empty()) return mainFunc;

			return core::transform::insert ( mainFunc->getNodeManager(), core::LambdaExprAddress(mainFunc)->getBody(), inits, 0).as<core::LambdaExprPtr>();
		}

		core::LambdaExprPtr addInitializer(const IRTranslationUnit& unit, const core::LambdaExprPtr& mainFunc) {

			// check whether there are any initializer expressions
			if (unit.getInitializer().empty()) return mainFunc;

			// insert init statements
			auto initStmts = ::transform(unit.getInitializer(), [](const ExpressionPtr& cur)->StatementPtr { return cur; });
			return core::transform::insert( mainFunc->getNodeManager(), core::LambdaExprAddress(mainFunc)->getBody(), initStmts, 0).as<core::LambdaExprPtr>();
		}

	} // end anonymous namespace


	core::NodePtr IRTranslationUnit::resolve(const core::NodePtr& node) const {
		return Resolver(getNodeManager(), *this).map(node);
	}

	core::ProgramPtr toProgram(core::NodeManager& mgr, const IRTranslationUnit& a, const string& entryPoint) {

		// search for entry point
		core::IRBuilder builder(mgr);
		for (auto cur : a.getFunctions()) {
			if (cur.first->getStringValue() == entryPoint) {

				// get the symbol
				core::NodePtr symbol = cur.first;

				// extract lambda expression
				Resolver resolver(mgr, a);
				core::LambdaExprPtr lambda = resolver.map(symbol).as<core::LambdaExprPtr>();

				// add initializer
				lambda = addInitializer(a, lambda);

				// add global initializers
				lambda = addGlobalsInitialization(a, lambda, resolver);

				// wrap into program
				return builder.program(toVector<core::ExpressionPtr>(lambda));
			}
		}

		assert(false && "No such entry point!");
		return core::ProgramPtr();
	}


	core::ProgramPtr resolveEntryPoints(core::NodeManager& mgr, const IRTranslationUnit& a) {
		// convert entry points stored within TU int a program
		core::ExpressionList entryPoints;
		Resolver creator(mgr, a);
		for(auto cur : a.getEntryPoints()) {
			entryPoints.push_back(creator.map(cur.as<core::ExpressionPtr>()));
		}
		return core::IRBuilder(mgr).program(entryPoints);
	}


} // end namespace tu
} // end namespace frontend
} // end namespace insieme<|MERGE_RESOLUTION|>--- conflicted
+++ resolved
@@ -337,14 +337,8 @@
 					if (call[0]->getType().as<RefTypePtr>()->getElementType().isa<StructTypePtr>()){
 						auto tmp = builder.refMember(call[0], call[1].as<LiteralPtr>()->getValue());
 							// type changed... do we have any cppRef to unwrap?
-<<<<<<< HEAD
 						if (*(tmp->getType()) != *(call->getType())  && 
 							IS_CPP_REF(tmp->getType().as<RefTypePtr>()->getElementType()))
-=======
-						if (*(tmp->getType()) != *(call->getType())  &&
-							(analysis::isCppRef(tmp->getType().as<RefTypePtr>()->getElementType()) ||
-							 analysis::isConstCppRef(tmp->getType().as<RefTypePtr>()->getElementType())))
->>>>>>> 9230445d
 							res = builder.toIRRef(builder.deref(tmp));
 						else
 							res = tmp;
