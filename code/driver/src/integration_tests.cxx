/**
 * Copyright (c) 2002-2013 Distributed and Parallel Systems Group,
 *                Institute of Computer Science,
 *               University of Innsbruck, Austria
 *
 * This file is part of the INSIEME Compiler and Runtime System.
 *
 * We provide the software of this file (below described as "INSIEME")
 * under GPL Version 3.0 on an AS IS basis, and do not warrant its
 * validity or performance.  We reserve the right to update, modify,
 * or discontinue this software at any time.  We shall have no
 * obligation to supply such updates or modifications or any other
 * form of support to you.
 *
 * If you require different license terms for your intended use of the
 * software, e.g. for proprietary commercial or industrial use, please
 * contact us at:
 *                   insieme@dps.uibk.ac.at
 *
 * We kindly ask you to acknowledge the use of this software in any
 * publication or other disclosure of results by referring to the
 * following citation:
 *
 * H. Jordan, P. Thoman, J. Durillo, S. Pellegrini, P. Gschwandtner,
 * T. Fahringer, H. Moritsch. A Multi-Objective Auto-Tuning Framework
 * for Parallel Codes, in Proc. of the Intl. Conference for High
 * Performance Computing, Networking, Storage and Analysis (SC 2012),
 * IEEE Computer Society Press, Nov. 2012, Salt Lake City, USA.
 *
 * All copyright notices must be kept intact.
 *
 * INSIEME depends on several third party software packages. Please 
 * refer to http://www.dps.uibk.ac.at/insieme/license.html for details 
 * regarding third party software licenses.
 */

/**
 * Within this file a small, simple example of a compiler driver utilizing
 * the insieme compiler infrastructure is presented.
 *
 * This file is intended to provides a template for implementing new compiler
 * applications utilizing the Insieme compiler and runtime infrastructure.
 */

#include <string>
#include <vector>
#include <iostream>
#include <utility>

#include <omp.h>

#include <boost/program_options.hpp>
#include <boost/filesystem.hpp>

#include "insieme/utils/logging.h"
#include "insieme/utils/container_utils.h"
#include "insieme/utils/string_utils.h"

#include "insieme/driver/integration/tests.h"
#include "insieme/driver/integration/test_step.h"

#include "insieme/utils/config.h"


using std::pair;
using std::string;
using std::vector;

namespace bpo = boost::program_options;
namespace itc = insieme::driver::integration;

typedef itc::IntegrationTestCase TestCase;
using itc::TestStep;
using itc::TestResult;

namespace {

	struct Options {
		bool valid;
		bool mockrun;
		int num_threads;
		bool print_configs;
		bool panic_mode;
		bool list_only;
		bool clean;
		vector<string> cases;
		vector<string> steps;

		Options(bool valid = true)
			: valid(valid), mockrun(false),
			  num_threads(1), print_configs(false),
			  panic_mode(false), list_only(false), clean(false) {}
	};

	namespace fs = boost::filesystem;

	Options parseCommandLine(int argc, char** argv);

	vector<TestCase> loadCases(const Options& options);

	vector<TestStep> getTestSteps(const Options& options);
}

std::string getGitVersion(){
	string getGitVersionCmd=string("cd ")+SRC_ROOT_DIR+"; git describe --dirty";
	FILE* pipe=popen(getGitVersionCmd.c_str(),"r");
	char buff [50];
	fgets(buff,50,pipe);
	pclose(pipe);

	//remove line break
	buff[strlen(buff)-1]='\0';
	return string(buff);
}

int main(int argc, char** argv) {
	//TODO custom root config file

	Logger::setLevel(ERROR);

	// parse parameters
	Options options = parseCommandLine(argc, argv);

	// check whether the options have been valid
	if (!options.valid) return 1;		// fail otherwise

	// get list of test cases
	auto cases = loadCases(options);

	std::cout <<        "#------------------------------------------------------------------------------#\n";
	std::cout << format("#                 Insieme version: %-43s #\n", getGitVersion());
	std::cout <<        "#------------------------------------------------------------------------------#\n";
	std::cout << format("#                           Running %3d benchmark(s)                           #\n", cases.size());
	std::cout <<        "#------------------------------------------------------------------------------#\n";

	// check whether only the configurations are requested
	if (options.print_configs) {
		int counter = 0;
		// print configurations
		for(const auto& cur : cases) {

			std::cout << (++counter) << "/" << cases.size() << ":\n";
			std::cout << "Test Case: " << cur.getName() << "\n";
			std::cout << "Directory: " << cur.getDirectory().string() << "\n";
			std::cout << cur.getProperties() << "\n";

		}

		return 0;
	}

	// only list test cases if requested so
	if (options.list_only) {
		int counter = 0;
		for(const auto& cur : cases) {
			std::cout << format("| %4d/%4d - %-65s|\n", ++counter, cases.size(), cur.getName());
		}
		std::cout <<        "#------------------------------------------------------------------------------#\n";

		return 0;
	}



	// load list of test steps
	auto steps = getTestSteps(options);
	std::cout << "Steps: \n" << ::join(",", steps) << "\n";


	itc::TestSetup setup;
	setup.mockRun = options.mockrun;
	setup.clean=options.clean;

	// setup highlighted tests:
	std::set<std::string> highlight;
	highlight.insert("main_seq_execute");
	highlight.insert("main_seq_c++_execute");
	highlight.insert("main_run_execute");
	highlight.insert("main_run_c++_execute");
	highlight.insert("ref_c_execute");
	highlight.insert("ref_c++_execute");

	// run test cases in parallel
	vector<TestCase> ok;
	vector<TestCase> failed;
	omp_set_num_threads(options.num_threads);

	bool panic = false;
	int totalTests=cases.size();
	int act=0;

	#pragma omp parallel for schedule(dynamic)
	for(auto it = cases.begin(); it < cases.end(); it++) {			// GCC requires the ugly syntax for OpenMP
		const auto& cur = *it;

		if (panic) continue;

		// filter applicable steps based on test case
		vector<TestStep> list = itc::filterSteps(steps, cur);

		// schedule resulting steps
		list = itc::scheduleSteps(list);

		// run steps
		vector<pair<string, TestResult>> results;
		bool success = true;
		for(const auto& step : list) {
			auto res = step.run(setup, cur);
			results.push_back(std::make_pair(step.getName(), res));
			if (!res || res.hasBeenAborted()) {
				success = false;
				break;
			}
		}

		// all steps done - print summary
		#pragma omp critical
		{
			// print test info
			std::cout << "#------------------------------------------------------------------------------#\n";
			std::cout << "#\t" << ++act << "/"<< totalTests << "\t" << format("%-63s",cur.getName()) << "#\n";
			std::cout << "#------------------------------------------------------------------------------#\n";

			for(const auto& curRes : results) {
				if(options.mockrun){
					std::cout<<"\033[0;30m"<<curRes.first<<std::endl;
					std::cout<<"\033[0;32m"<<curRes.second.getCmd()<<std::endl;
				} else{
					string colOffset;
					colOffset=string("%")+std::to_string(78-curRes.first.size())+"s";
					std::stringstream line;
					
					// color certain passes:
					if (highlight.find (curRes.first) != highlight.end())
						line <<  "\033[1;94m";

					line << "# " << curRes.first <<
							format(colOffset.c_str(),format("[%.3f secs, %.3f MB]",curRes.second.getRuntime(), curRes.second.getMemory()/1024/1024)) <<  "\033[0m\n";

					if(curRes.second.wasSuccessfull()){
						std::cout << line.str();
					}
					else{
						std::cout<<"\033[0;31m"<<line.str();
						std::cout << "#------------------------------------------------------------------------------#\n\033[0m";
						std::cout<<"Command: \033[0;32m"<<curRes.second.getCmd()<<"\033[0m"<<std::endl<<std::endl;
						std::cout<<curRes.second.getFullOutput();
					}

					success = success && curRes.second.wasSuccessfull();
				}
				if(options.clean) {
					curRes.second.clean();
				}

				if (curRes.second.hasBeenAborted()) {
					panic = true;
				}
			}

			if(!options.mockrun){
				if(success) {
					std::cout<<"\033[0;32m";
				} else {
					std::cout<<"\033[0;31m";
				}

				std::cout << "#------------------------------------------------------------------------------#\n";
<<<<<<< HEAD
				if(success)
					std::cout<<"#\tSUCCESS -- "<<format("%-60s",cur.getBaseName())<<"#\n";
				else
					std::cout<<"#\tFAILED  -- "<<format("%-61s",cur.getBaseName())<<"#\n";
=======
				if(success) {
					std::cout<<"#\tSUCCESS -- "<<format("%-60s",cur.getName())<<"#\n";
				} else {
					std::cout<<"#\tFAILED -- "<<format("%-61s",cur.getName())<<"#\n";
				}
>>>>>>> 5fd3965d
				std::cout << "#------------------------------------------------------------------------------#\n";

				if (success) {
					ok.push_back(cur);
				} else {
					failed.push_back(cur);

					// trigger panic mode and graceful shutdown
					if (options.panic_mode) {
						panic = true;
					}
				}
			}
			//reset color to default value
			std::cout<<"\033[0m";
		}

	}
	// run test cases

	std::cout << "#~~~~~~~~~~~~~~~~~~~~~~~~~~ INTEGRATION TEST SUMMARY ~~~~~~~~~~~~~~~~~~~~~~~~~~#\n";
	std::cout << format("# TOTAL:          %60d #\n", cases.size());
	std::cout << format("# PASSED:         \033[0;32m%60d\033[0m #\n", ok.size());
	std::cout << format("# FAILED:         \033[0;31m%60d\033[0m #\n", failed.size());
	for(const auto& cur : failed) {
		std::cout << format("#\033[0;31m   - %-63s          \033[0m#\n", cur.getName());
	}
	std::cout << "#~~~~~~~~~~~~~~~~~~~~~~~~~~~~~~~~~~~~~~~~~~~~~~~~~~~~~~~~~~~~~~~~~~~~~~~~~~~~~~#\n";

	// done
	return (failed.empty())?0:1;
}



namespace {


	Options parseCommandLine(int argc, char** argv) {
		static const Options fail(false);

		// -- parsing -------------------------------------------

		// define options
		bpo::options_description desc("Supported Parameters");
		desc.add_options()
				("help,h", 				"produce help message")
				("config,c", 			"print the configuration of the selected test cases")
				("mock,m", 				"make it a mock run just printing commands not really executing those")
				("panic,p", 			"panic on first sign of trouble and stop execution")
				("list,l", 				"just list the targeted test cases")
				("worker,w", 			bpo::value<int>()->default_value(1), 	"the number of parallel workers to be utilized")
				("cases", 				bpo::value<vector<string>>(), 			"the list of test cases to be executed")
				("step,s", 				bpo::value<string>(), 					"the test step to be applied")
				("remove,r",			"remove all output files")
		;

		// define positional options (all options not being named)
		bpo::positional_options_description pos;
		pos.add("cases", -1);

		// parse parameters
		bpo::variables_map map;
		bpo::store(bpo::command_line_parser(argc, argv).options(desc).positional(pos).run(), map);
		bpo::notify(map);


		// -- processing -----------------------------------------

		// check whether help was requested
		if (map.count("help")) {
			std::cout << desc << "\n";
			return fail;
		}

		Options res;

		if (map.count("config")) {
			res.print_configs = true;
		}

		if (map.count("cases")) {
			res.cases = map["cases"].as<vector<string>>();
		}

		res.mockrun = map.count("mock");
		res.clean=map.count("remove");
		res.panic_mode = map.count("panic");
		res.num_threads = map["worker"].as<int>();

		res.list_only = map.count("list");

		if (map.count("step")) {
			res.steps.push_back(map["step"].as<string>());
		}

		return res;
	}

	vector<TestCase> loadCases(const Options& options) {

		// of no test is specified explicitly load all of them
		if (options.cases.empty()) {
				return itc::getAllCases();
		}

		// load selected test cases
		vector<TestCase> cases;
		for(const auto& cur : options.cases) {
			// load test case based on the location
			auto curSuite = itc::getTestSuite(cur);
			for(const auto& cur : curSuite) {
				if (!contains(cases, cur)) {		// make sure every test is only present once
					cases.push_back(cur);
				}
			}
		}
		return cases;
	}

	vector<TestStep> getTestSteps(const Options& options) {
		vector<TestStep> steps;

		// load steps selected by the options
		if (!options.steps.empty()) {
			const auto& all = itc::getFullStepList();

			for(const auto& cur : options.steps) {
				auto pos = all.find(cur);
				if (pos != all.end()) {
					steps.push_back(pos->second);
					continue;
				}
				std::cout << "WARNING: Unknown test step: " << cur << "\n";
			}

			return steps;
		}


		// TODO: filter them based on some options
		for(const auto& cur : itc::getFullStepList()) {
			steps.push_back(cur.second);
		}
		return steps;
	}

}<|MERGE_RESOLUTION|>--- conflicted
+++ resolved
@@ -266,18 +266,10 @@
 				}
 
 				std::cout << "#------------------------------------------------------------------------------#\n";
-<<<<<<< HEAD
 				if(success)
 					std::cout<<"#\tSUCCESS -- "<<format("%-60s",cur.getBaseName())<<"#\n";
 				else
 					std::cout<<"#\tFAILED  -- "<<format("%-61s",cur.getBaseName())<<"#\n";
-=======
-				if(success) {
-					std::cout<<"#\tSUCCESS -- "<<format("%-60s",cur.getName())<<"#\n";
-				} else {
-					std::cout<<"#\tFAILED -- "<<format("%-61s",cur.getName())<<"#\n";
-				}
->>>>>>> 5fd3965d
 				std::cout << "#------------------------------------------------------------------------------#\n";
 
 				if (success) {
