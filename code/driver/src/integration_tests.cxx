/**
 * Copyright (c) 2002-2013 Distributed and Parallel Systems Group,
 *                Institute of Computer Science,
 *               University of Innsbruck, Austria
 *
 * This file is part of the INSIEME Compiler and Runtime System.
 *
 * We provide the software of this file (below described as "INSIEME")
 * under GPL Version 3.0 on an AS IS basis, and do not warrant its
 * validity or performance.  We reserve the right to update, modify,
 * or discontinue this software at any time.  We shall have no
 * obligation to supply such updates or modifications or any other
 * form of support to you.
 *
 * If you require different license terms for your intended use of the
 * software, e.g. for proprietary commercial or industrial use, please
 * contact us at:
 *                   insieme@dps.uibk.ac.at
 *
 * We kindly ask you to acknowledge the use of this software in any
 * publication or other disclosure of results by referring to the
 * following citation:
 *
 * H. Jordan, P. Thoman, J. Durillo, S. Pellegrini, P. Gschwandtner,
 * T. Fahringer, H. Moritsch. A Multi-Objective Auto-Tuning Framework
 * for Parallel Codes, in Proc. of the Intl. Conference for High
 * Performance Computing, Networking, Storage and Analysis (SC 2012),
 * IEEE Computer Society Press, Nov. 2012, Salt Lake City, USA.
 *
 * All copyright notices must be kept intact.
 *
 * INSIEME depends on several third party software packages. Please
 * refer to http://www.dps.uibk.ac.at/insieme/license.html for details
 * regarding third party software licenses.
 */

/**
 * Within this file a small, simple example of a compiler driver utilizing
 * the insieme compiler infrastructure is presented.
 *
 * This file is intended to provides a template for implementing new compiler
 * applications utilizing the Insieme compiler and runtime infrastructure.
 */

#include <string>
#include <vector>
#include <iostream>
#include <iomanip>
#include <utility>
#include <signal.h>

#include <omp.h>


#include <boost/filesystem.hpp>
#include <boost/format.hpp>

#include "insieme/utils/logging.h"
#include "insieme/utils/container_utils.h"
#include "insieme/utils/string_utils.h"

#include "insieme/driver/integration/tests.h"
#include "insieme/driver/integration/test_step.h"
#include "insieme/driver/integration/test_framework.h"

#include "insieme/utils/config.h"


using std::pair;
using std::string;
using std::vector;

namespace bpo = boost::program_options;
namespace itc = insieme::driver::integration;

typedef itc::IntegrationTestCase TestCase;
using itc::TestStep;
using itc::TestResult;

namespace tf = itc::testFramework;

bool running;
int totalTests;
vector<TestCase> ok;
vector<TestCase> failed;

namespace{
	tf::Options parseCommandLine(int argc, char** argv) {
		static const tf::Options fail(false);

		// -- parsing -------------------------------------------

		// define options
		bpo::options_description desc("Supported Parameters");
		desc.add_options()
				("help,h", 				"produce help message")
				("config,c", 			"print the configuration of the selected test cases")
				("mock,m", 				"make it a mock run just printing commands not really executing those")
				("panic,p", 			"panic on first sign of trouble and stop execution")
				("list,l", 				"just list the targeted test cases")
				("worker,w", 			bpo::value<int>()->default_value(1), 	"the number of parallel workers to be utilized")
				("cases", 				bpo::value<vector<string>>(), 			"the list of test cases to be executed")
				("step,s", 				bpo::value<string>(), 					"the test step to be applied")
				("repeat,r",				bpo::value<int>()->default_value(1), "the number of times the tests shell be repeated")
				("clean",				"remove all output files")
				("nocolor",				"no highlighting of output")
		;

		// define positional options (all options not being named)
		bpo::positional_options_description pos;
		pos.add("cases", -1);

		// parse parameters
		bpo::variables_map map;
		bpo::store(bpo::command_line_parser(argc, argv).options(desc).positional(pos).run(), map);
		bpo::notify(map);


		// check whether help was requested
		if (map.count("help")) {
			std::cout << desc << "\n";

			std::cout << " ------------- Steps -----------------\n";
			for(auto entry: insieme::driver::integration::getFullStepList()) {
				std::cout << "\t" << std::setw(20) << entry.first;
				auto deps = entry.second.getDependencies();
				if(!deps.empty()) {
					std::cout << " <- [ ";
					for(auto dep: deps) {
						std::cout << dep << " ";
					}
					std::cout << "]";
				}
				std::cout << "\n";
			}

			return fail;
		}

		tf::Options res;

		if (map.count("config")) {
			res.print_configs = true;
		}

		if (map.count("cases")) {
			res.cases = map["cases"].as<vector<string>>();
		}

		res.mockrun = map.count("mock");
		res.clean=map.count("clean");
		res.color=!map.count("nocolor");
		res.panic_mode = map.count("panic");
		res.num_threads = map["worker"].as<int>();
		res.num_repeditions = map["repeat"].as<int>();
		res.perf = false;

		res.list_only = map.count("list");

		if (map.count("step")) {
			res.steps.push_back(map["step"].as<string>());
		}

		return res;
	}
}


void printSummary() {
    // output width in characters
	unsigned screenWidth = 120;
    tf::Colorize colorize(true);

	// formatting string for center aligned output
	string centerAlign("%|=" + to_string(screenWidth-2) + "|");

	string footerSummaryFormat("%" + to_string(screenWidth - 12) + "d");
	string footerFailedListFormat("   - %-" + to_string(screenWidth-8) + "s");

	std::cout << "#" << string(screenWidth-2,'-') << "#\n";
	std::cout << "#" << boost::format(centerAlign) % "INTEGRATION TEST SUMMARY" << "#\n";
	std::cout << "#" << string(screenWidth-2,'-') << "#\n";
	std::cout << "# TOTAL:  " << boost::format(footerSummaryFormat) % totalTests << " #\n";
	std::cout << "# PASSED: " << colorize.green() << boost::format(footerSummaryFormat) % ok.size() << colorize.reset() << " #\n";
	std::cout << "# FAILED: " << colorize.red() << boost::format(footerSummaryFormat) % failed.size() << colorize.reset() << " #\n";
	for(const auto& cur : failed) {
		std::cout << "#" << colorize.red() << boost::format(footerFailedListFormat) % cur.getName() << colorize.reset() << " #\n";
	}
	std::cout << "#" << string(screenWidth-2,'-') << "#\n";
}


void signal_callback_handler(int signum) {
    #pragma omp master
    {
        if(running) {
            running=false;
            for(auto pid : itc::pids) {
                kill(pid, signum);
            }
            //print statistics
            printSummary();
            //exit
            exit(signum);
        }
    }
}

int main(int argc, char** argv) {
    //register custom signal handler
    signal(SIGINT, signal_callback_handler);
    //signal(SIGABRT, signal_callback_handler);
    running = true;

	//TODO custom root config file

	Logger::setLevel(WARNING);

	// parse parameters
	tf::Options options = parseCommandLine(argc, argv);

	// output width in characters
	unsigned screenWidth = 120;

	// formatting string for center aligned output
	string centerAlign("%|=" + to_string(screenWidth-2) + "|");

	// check whether the options have been valid
	if (!options.valid) return 1;		// fail otherwise

	// get list of test cases
	auto cases = tf::loadCases(options);

	string insiemeVersion("Insieme version: " + tf::getGitVersion());

	std::cout << "#" << string(screenWidth-2,'-') << "#\n";
	std::cout << "#" << boost::format(centerAlign) % insiemeVersion << "#\n";
	std::cout << "#" << string(screenWidth-2,'-') << "#\n";
	string benchmarkHeader("Running " + to_string(cases.size()) + " benchmark(s) " + to_string(options.num_repeditions) + " time(s)");
	std::cout << "#" << boost::format(centerAlign) % benchmarkHeader << "#\n";
	std::cout << "#" << string(screenWidth-2,'-') << "#\n";

	// check whether only the configurations are requested
	if (options.print_configs) {
		int counter = 0;
		// print configurations
		for(const auto& cur : cases) {

			std::cout << (++counter) << "/" << cases.size() << ":\n";
			std::cout << "Test Case: " << cur.getName() << "\n";
			std::cout << "Directory: " << cur.getDirectory().string() << "\n";
			std::cout << cur.getProperties() << "\n";

		}

		return 0;
	}

	int totalTests = cases.size() * options.num_repeditions;
	int maxCounterStringLength = to_string(totalTests).length();
	string maxCounterStringLengthAsString(to_string(maxCounterStringLength));

	// only list test cases if requested so
	if (options.list_only) {
		int counter = 0;
		for(const auto& cur : cases) {
			string paddingWidth(to_string(screenWidth-(8+maxCounterStringLength*2)));
			std::cout << boost::format("# %" + maxCounterStringLengthAsString + "d/%" + maxCounterStringLengthAsString + "d - %-" + paddingWidth + "s") % ++counter % cases.size() % cur.getName() << " #\n";
		}
		std::cout << "#" << std::string(screenWidth-2,'-') << "#\n";

		return 0;
	}

	// load list of test steps
	auto steps = tf::getTestSteps(options);

	itc::TestSetup setup;
	setup.mockRun = options.mockrun;
	setup.clean=options.clean;
	setup.perf=options.perf;

	tf::Colorize colorize(options.color);

	// setup highlighted tests:
	std::set<std::string> highlight;
	highlight.insert("main_seq_execute");
	highlight.insert("main_seq_c++_execute");
	highlight.insert("main_run_execute");
	highlight.insert("main_run_c++_execute");
	highlight.insert("ref_c_execute");
	highlight.insert("ref_c++_execute");
	highlight.insert("insiemecc_c_execute");
	highlight.insert("insiemecc_c++_execute");

	// run test cases in parallel
<<<<<<< HEAD
	vector<TestCase> ok;
	vector<TestCase> failed;
	map<TestCase,TestResult> failedSteps;
	omp_set_num_threads(options.num_threads);

	bool panic = false;
=======
	omp_set_num_threads(options.num_threads);

	bool panic = false;
	totalTests = cases.size() * options.num_repeditions;
>>>>>>> 7b7d0b65
	int act = 0;

	for(int i=0; i<options.num_repeditions; i++) {

		#pragma omp parallel for schedule(dynamic)
		for(auto it = cases.begin(); it < cases.end(); it++) {			// GCC requires the ugly syntax for OpenMP
<<<<<<< HEAD
			const auto& cur = *it;

			if (panic) continue;

			// filter applicable steps based on test case
			vector<TestStep> list = itc::filterSteps(steps, cur);

			// schedule resulting steps
			list = itc::scheduleSteps(list,cur);

			// run steps
			vector<pair<string, TestResult>> results;
			bool success = true;
			for(const auto& step : list) {
				auto res = step.run(setup, cur);
				results.push_back(std::make_pair(step.getName(), res));
				if (!res || res.hasBeenAborted()) {
					failedSteps[cur] = res;
					success = false;
					break;
				}
			}

			// all steps done - print summary
			#pragma omp critical
			{
				string paddingWidth(to_string(screenWidth-(8+maxCounterStringLength*2)));
				// print test info
				std::cout << "#" << std::string(screenWidth-2,'-') << "#\n";
				std::cout << "#    " << boost::format("%" + maxCounterStringLengthAsString + "d") % ++act << "/"<< boost::format("%" + maxCounterStringLengthAsString + "d") % totalTests
						<< " " << boost::format("%-" + paddingWidth + "s") % cur.getName() << "#\n";
				std::cout << "#" << std::string(screenWidth-2,'-') << "#\n";

				for(const auto& curRes : results) {
					if(options.mockrun){
						std::cout << colorize.blue() << curRes.first<< std::endl;
						std::cout << colorize.green() << curRes.second.getCmd() << colorize.reset() <<std::endl;
					} else {
						string colOffset;
						colOffset=string("%")+std::to_string(screenWidth-4-curRes.first.size())+"s";
						std::stringstream line;
					
						// color certain passes:
						if (highlight.find (curRes.first) != highlight.end()) {
							line <<  colorize.bold() << colorize.blue();
						}

						line << "# " << curRes.first << boost::format(colOffset) % (boost::format("[%.3f secs, %.3f MB]") % curRes.second.getRuntime() % (curRes.second.getMemory()/1024/1024))
								<< " #" << colorize.reset() << "\n";

						if(curRes.second.wasSuccessfull()){
							std::cout << line.str();
						} else {
							std::cout << colorize.red() << line.str();
							std::cout << "#" << std::string(screenWidth-2,'-') << "#" << colorize.reset() << std::endl;
							std::cout << "Command: " << colorize.green() << curRes.second.getCmd()<< colorize.reset() << std::endl << std::endl;
							std::cout << curRes.second.getFullOutput();
						}

						success = success && curRes.second.wasSuccessfull();
					}
					if(options.clean) {
						curRes.second.clean();
					}

					if (curRes.second.hasBeenAborted()) {
						panic = true;
					}
				}

				if(!options.mockrun){

					if(success) {
						ok.push_back(cur);
						std::cout << colorize.green();
					} else {
						failed.push_back(cur);
						std::cout << colorize.red();
					}

					std::cout << "#" << std::string(screenWidth-2,'-') << "#\n";
					int failedStringLength = to_string(failed.size()).length();

					if(success) {
						std::cout << "#    SUCCESS -- " << boost::format("%-" + to_string(screenWidth-36-failedStringLength) + "s") % cur.getName();
						if(failed.size() > 0)
							std::cout << colorize.red();
						std::cout << " (failed so far: " << failed.size() << ")";
						std::cout << colorize.green() << " #\n";
					} else {
						std::cout << "#    FAILED  -- " << boost::format("%-" + to_string(screenWidth-36-failedStringLength) + "s") % cur.getName() << " (failed so far: " << failed.size() << ") #\n";
					}
					std::cout << "#" << std::string(screenWidth-2,'-') << "#\n";

					if(!success) {
						// trigger panic mode and graceful shutdown
						if (options.panic_mode) {
							panic = true;
						}
					}
				}

				//reset color to default value
				std::cout << colorize.reset();
			}

		} // end test case loop

	} // end repetition loop

	string footerSummaryFormat("%" + to_string(screenWidth - 12) + "d");


	std::cout << "#" << string(screenWidth-2,'-') << "#\n";
	std::cout << "#" << boost::format(centerAlign) % "INTEGRATION TEST SUMMARY" << "#\n";
	std::cout << "#" << string(screenWidth-2,'-') << "#\n";
	std::cout << "# TOTAL:  " << boost::format(footerSummaryFormat) % totalTests << " #\n";
	std::cout << "# PASSED: " << colorize.green() << boost::format(footerSummaryFormat) % ok.size() << colorize.reset() << " #\n";
	std::cout << "# FAILED: " << colorize.red() << boost::format(footerSummaryFormat) % failed.size() << colorize.reset() << " #\n";
	for(const auto& cur : failed) {
		TestResult failedStep = failedSteps[cur];
		string failedStepInfo(failedStep.getStepName() + ": exit code " + to_string(failedStep.getRetVal()));
		string footerFailedListFormat("%" + to_string(screenWidth-10-cur.getName().length()) + "s");
		std::cout << "#" << colorize.red() << "   - " << cur.getName() << ": " << colorize.reset() << boost::format(footerFailedListFormat) % failedStepInfo << " #\n";
	}
	std::cout << "#" << string(screenWidth-2,'-') << "#\n";
=======
            if(running) {
                const auto& cur = *it;

                if (panic) continue;

                // filter applicable steps based on test case
                vector<TestStep> list = itc::filterSteps(steps, cur);

                // schedule resulting steps
                list = itc::scheduleSteps(list,cur);

                // run steps
                vector<pair<string, TestResult>> results;
                bool success = true;
                for(const auto& step : list) {
                    auto res = step.run(setup, cur);
                    results.push_back(std::make_pair(step.getName(), res));
                    if (!res || res.hasBeenAborted()) {
                        success = false;
                        break;
                    }
                }

                // all steps done - print summary
                #pragma omp critical
                {
                    string paddingWidth(to_string(screenWidth-(8+maxCounterStringLength*2)));
                    // print test info
                    std::cout << "#" << std::string(screenWidth-2,'-') << "#\n";
                    std::cout << "#    " << boost::format("%" + maxCounterStringLengthAsString + "d") % ++act << "/"<< boost::format("%" + maxCounterStringLengthAsString + "d") % totalTests
                            << " " << boost::format("%-" + paddingWidth + "s") % cur.getName() << "#\n";
                    std::cout << "#" << std::string(screenWidth-2,'-') << "#\n";

                    for(const auto& curRes : results) {
                        if(options.mockrun){
                            std::cout << colorize.blue() << curRes.first<< std::endl;
                            std::cout << colorize.green() << curRes.second.getCmd() << colorize.reset() <<std::endl;
                        } else {
                            string colOffset;
                            colOffset=string("%")+std::to_string(screenWidth-4-curRes.first.size())+"s";
                            std::stringstream line;

                            // color certain passes:
                            if (highlight.find (curRes.first) != highlight.end()) {
                                line <<  colorize.bold() << colorize.blue();
                            }

                            line << "# " << curRes.first << boost::format(colOffset) % (boost::format("[%.3f secs, %.3f MB]") % curRes.second.getRuntime() % (curRes.second.getMemory()/1024/1024))
                                    << " #" << colorize.reset() << "\n";

                            if(curRes.second.wasSuccessfull()){
                                std::cout << line.str();
                            } else {
                                std::cout << colorize.red() << line.str();
                                std::cout << "#" << std::string(screenWidth-2,'-') << colorize.reset() << std::endl;
                                std::cout << "Command: " << colorize.green() << curRes.second.getCmd()<< colorize.reset() << std::endl << std::endl;
                                std::cout << curRes.second.getFullOutput();
                            }

                            success = success && curRes.second.wasSuccessfull();
                        }
                        if(options.clean) {
                            curRes.second.clean();
                        }

                        if (curRes.second.hasBeenAborted()) {
                            panic = true;
                        }
                    }

                    if(!options.mockrun){

                        if(success) {
                            ok.push_back(cur);
                            std::cout << colorize.green();
                        } else {
                            failed.push_back(cur);
                            std::cout << colorize.red();
                        }

                        std::cout << "#" << std::string(screenWidth-2,'-') << "#\n";
                        int failedStringLength = to_string(failed.size()).length();

                        if(success)
                            std::cout << "#    SUCCESS -- " << boost::format("%-" + to_string(screenWidth-36-failedStringLength) + "s") % cur.getName() << " (failed so far: " << failed.size() << ") #\n";
                        else
                            std::cout << "#    FAILED  -- " << boost::format("%-" + to_string(screenWidth-36-failedStringLength) + "s") % cur.getName() << " (failed so far: " << failed.size() << ") #\n";
                        std::cout << "#" << std::string(screenWidth-2,'-') << "#\n";

                        if(!success) {
                            // trigger panic mode and graceful shutdown
                            if (options.panic_mode) {
                                panic = true;
                            }
                        }
                    }

                    //reset color to default value
                    std::cout << colorize.reset();
                }

            } // end test case loop
		}
	} // end repetition loop

    //print summary
    printSummary();
>>>>>>> 7b7d0b65

	// done
	return (failed.empty())?0:1;
}<|MERGE_RESOLUTION|>--- conflicted
+++ resolved
@@ -294,153 +294,16 @@
 	highlight.insert("insiemecc_c++_execute");
 
 	// run test cases in parallel
-<<<<<<< HEAD
-	vector<TestCase> ok;
-	vector<TestCase> failed;
-	map<TestCase,TestResult> failedSteps;
-	omp_set_num_threads(options.num_threads);
-
-	bool panic = false;
-=======
 	omp_set_num_threads(options.num_threads);
 
 	bool panic = false;
 	totalTests = cases.size() * options.num_repeditions;
->>>>>>> 7b7d0b65
 	int act = 0;
 
 	for(int i=0; i<options.num_repeditions; i++) {
 
 		#pragma omp parallel for schedule(dynamic)
 		for(auto it = cases.begin(); it < cases.end(); it++) {			// GCC requires the ugly syntax for OpenMP
-<<<<<<< HEAD
-			const auto& cur = *it;
-
-			if (panic) continue;
-
-			// filter applicable steps based on test case
-			vector<TestStep> list = itc::filterSteps(steps, cur);
-
-			// schedule resulting steps
-			list = itc::scheduleSteps(list,cur);
-
-			// run steps
-			vector<pair<string, TestResult>> results;
-			bool success = true;
-			for(const auto& step : list) {
-				auto res = step.run(setup, cur);
-				results.push_back(std::make_pair(step.getName(), res));
-				if (!res || res.hasBeenAborted()) {
-					failedSteps[cur] = res;
-					success = false;
-					break;
-				}
-			}
-
-			// all steps done - print summary
-			#pragma omp critical
-			{
-				string paddingWidth(to_string(screenWidth-(8+maxCounterStringLength*2)));
-				// print test info
-				std::cout << "#" << std::string(screenWidth-2,'-') << "#\n";
-				std::cout << "#    " << boost::format("%" + maxCounterStringLengthAsString + "d") % ++act << "/"<< boost::format("%" + maxCounterStringLengthAsString + "d") % totalTests
-						<< " " << boost::format("%-" + paddingWidth + "s") % cur.getName() << "#\n";
-				std::cout << "#" << std::string(screenWidth-2,'-') << "#\n";
-
-				for(const auto& curRes : results) {
-					if(options.mockrun){
-						std::cout << colorize.blue() << curRes.first<< std::endl;
-						std::cout << colorize.green() << curRes.second.getCmd() << colorize.reset() <<std::endl;
-					} else {
-						string colOffset;
-						colOffset=string("%")+std::to_string(screenWidth-4-curRes.first.size())+"s";
-						std::stringstream line;
-					
-						// color certain passes:
-						if (highlight.find (curRes.first) != highlight.end()) {
-							line <<  colorize.bold() << colorize.blue();
-						}
-
-						line << "# " << curRes.first << boost::format(colOffset) % (boost::format("[%.3f secs, %.3f MB]") % curRes.second.getRuntime() % (curRes.second.getMemory()/1024/1024))
-								<< " #" << colorize.reset() << "\n";
-
-						if(curRes.second.wasSuccessfull()){
-							std::cout << line.str();
-						} else {
-							std::cout << colorize.red() << line.str();
-							std::cout << "#" << std::string(screenWidth-2,'-') << "#" << colorize.reset() << std::endl;
-							std::cout << "Command: " << colorize.green() << curRes.second.getCmd()<< colorize.reset() << std::endl << std::endl;
-							std::cout << curRes.second.getFullOutput();
-						}
-
-						success = success && curRes.second.wasSuccessfull();
-					}
-					if(options.clean) {
-						curRes.second.clean();
-					}
-
-					if (curRes.second.hasBeenAborted()) {
-						panic = true;
-					}
-				}
-
-				if(!options.mockrun){
-
-					if(success) {
-						ok.push_back(cur);
-						std::cout << colorize.green();
-					} else {
-						failed.push_back(cur);
-						std::cout << colorize.red();
-					}
-
-					std::cout << "#" << std::string(screenWidth-2,'-') << "#\n";
-					int failedStringLength = to_string(failed.size()).length();
-
-					if(success) {
-						std::cout << "#    SUCCESS -- " << boost::format("%-" + to_string(screenWidth-36-failedStringLength) + "s") % cur.getName();
-						if(failed.size() > 0)
-							std::cout << colorize.red();
-						std::cout << " (failed so far: " << failed.size() << ")";
-						std::cout << colorize.green() << " #\n";
-					} else {
-						std::cout << "#    FAILED  -- " << boost::format("%-" + to_string(screenWidth-36-failedStringLength) + "s") % cur.getName() << " (failed so far: " << failed.size() << ") #\n";
-					}
-					std::cout << "#" << std::string(screenWidth-2,'-') << "#\n";
-
-					if(!success) {
-						// trigger panic mode and graceful shutdown
-						if (options.panic_mode) {
-							panic = true;
-						}
-					}
-				}
-
-				//reset color to default value
-				std::cout << colorize.reset();
-			}
-
-		} // end test case loop
-
-	} // end repetition loop
-
-	string footerSummaryFormat("%" + to_string(screenWidth - 12) + "d");
-
-
-	std::cout << "#" << string(screenWidth-2,'-') << "#\n";
-	std::cout << "#" << boost::format(centerAlign) % "INTEGRATION TEST SUMMARY" << "#\n";
-	std::cout << "#" << string(screenWidth-2,'-') << "#\n";
-	std::cout << "# TOTAL:  " << boost::format(footerSummaryFormat) % totalTests << " #\n";
-	std::cout << "# PASSED: " << colorize.green() << boost::format(footerSummaryFormat) % ok.size() << colorize.reset() << " #\n";
-	std::cout << "# FAILED: " << colorize.red() << boost::format(footerSummaryFormat) % failed.size() << colorize.reset() << " #\n";
-	for(const auto& cur : failed) {
-		TestResult failedStep = failedSteps[cur];
-		string failedStepInfo(failedStep.getStepName() + ": exit code " + to_string(failedStep.getRetVal()));
-		string footerFailedListFormat("%" + to_string(screenWidth-10-cur.getName().length()) + "s");
-		std::cout << "#" << colorize.red() << "   - " << cur.getName() << ": " << colorize.reset() << boost::format(footerFailedListFormat) % failedStepInfo << " #\n";
-	}
-	std::cout << "#" << string(screenWidth-2,'-') << "#\n";
-=======
             if(running) {
                 const auto& cur = *it;
 
@@ -548,7 +411,6 @@
 
     //print summary
     printSummary();
->>>>>>> 7b7d0b65
 
 	// done
 	return (failed.empty())?0:1;
