--- conflicted
+++ resolved
@@ -45,13 +45,7 @@
 
 #include "insieme/frontend/frontend.h"
 
-<<<<<<< HEAD
-#include "insieme/backend/opencl/opencl_backend.h"
-#include "insieme/backend/runtime/runtime_backend.h"
-#include "insieme/backend/sequential/sequential_backend.h"
-=======
 #include "insieme/backend/backend.h"
->>>>>>> f8b9242f
 
 #include "insieme/driver/cmd/insiemecc_options.h"
 #include "insieme/driver/object_file_utils.h"
@@ -74,153 +68,7 @@
 namespace dr = insieme::driver;
 namespace cp = insieme::utils::compiler;
 namespace cmd = insieme::driver::cmd;
-<<<<<<< HEAD
-
-void openBoxTitle(const std::string title) {
-	LOG(INFO) <<
-	    // Opening ascii row
-	    "\n//" << std::setfill('*') << std::setw(TEXT_WIDTH) << std::right << "//" <<
-	    // Section title left aligned
-	    "\n//" << std::setfill(' ') << std::setw(TEXT_WIDTH - 2) << std::left << " " + title + " " << std::right << "//" <<
-	    // Closing ascii row
-	    "\n//" << std::setfill('*') << std::setw(TEXT_WIDTH) << "//";
-}
-
-void closeBox() {
-	LOG(INFO) << "\n//" << std::setfill('=') << std::setw(TEXT_WIDTH) << "";
-}
-
-//***************************************************************************************
-// 				 STATS: show statistics about the IR
-//***************************************************************************************
-void showStatistics(const core::ProgramPtr& program) {
-	openBoxTitle("IR Statistics");
-	utils::measureTimeFor<INFO>("ir.statistics ", [&]() { LOG(INFO) << "\n" << core::IRStatistic::evaluate(program); });
-	closeBox();
-}
-
-//****************************************************************************************
-//                BENCHMARK CORE: Perform some performance benchmarks
-//****************************************************************************************
-void benchmarkCore(const core::NodePtr& program) {
-	core::NodeManager& mgr = program->getNodeManager();
-
-	openBoxTitle("Core Benchmarking");
-
-	int count = 0;
-	// Benchmark pointer-based visitor
-	utils::measureTimeFor<INFO>("Benchmark.IterateAll.Pointer ",
-	                            [&]() { core::visitDepthFirst(program, core::makeLambdaVisitor([&](const core::NodePtr& cur) { count++; }, true)); });
-	LOG(INFO) << "Number of nodes: " << count;
-
-	// Benchmark address based visitor
-	utils::Timer visitAddrTime("");
-	count = 0;
-	utils::measureTimeFor<INFO>("Benchmark.IterateAll.Address ", [&]() {
-		core::visitDepthFirst(core::ProgramAddress(program), core::makeLambdaVisitor([&](const core::NodeAddress& cur) { count++; }, true));
-	});
-	LOG(INFO) << "Number of nodes: " << count;
-
-	// Benchmark empty-substitution operation
-	count = 0;
-	utils::measureTimeFor<INFO>("Benchmark.IterateAll.Address ", [&]() {
-		core::SimpleNodeMapping* h;
-		auto mapper = core::makeLambdaMapper([&](unsigned, const core::NodePtr& cur) -> core::NodePtr {
-			count++;
-			return cur->substitute(mgr, *h);
-		});
-		h = &mapper;
-		mapper.map(0, program);
-	});
-	LOG(INFO) << "Number of modifications: " << count;
-
-	// Benchmark empty-substitution operation (non-types only)
-	count = 0;
-	utils::measureTimeFor<INFO>("Benchmark.NodeSubstitution.Non-Types ", [&]() {
-		core::SimpleNodeMapping* h2;
-		auto mapper2 = core::makeLambdaMapper([&](unsigned, const core::NodePtr& cur) -> core::NodePtr {
-			if(cur->getNodeCategory() == core::NC_Type) { return cur; }
-			count++;
-			return cur->substitute(mgr, *h2);
-		});
-		h2 = &mapper2;
-		mapper2.map(0, program);
-	});
-	LOG(INFO) << "Number of modifications: " << count;
-	closeBox();
-}
-
-//***************************************************************************************
-// 					SEMA: Performs semantic checks on the IR
-//***************************************************************************************
-int checkSema(const core::NodePtr& program, core::checks::MessageList& list) {
-	int retval = 0;
-
-	using namespace insieme::core::printer;
-
-	openBoxTitle("IR Semantic Checks");
-
-	utils::measureTimeFor<INFO>("Semantic Checks ", [&]() { list = core::checks::check(program); });
-
-	auto errors = list.getAll();
-	std::sort(errors.begin(), errors.end());
-	for_each(errors, [&](const core::checks::Message& cur) {
-		LOG(ERROR) << cur;
-		core::NodeAddress address = cur.getOrigin();
-		stringstream ss;
-		unsigned contextSize = 1;
-		do {
-			ss.str("");
-			ss.clear();
-			core::NodePtr&& context = address.getParentNode(min((unsigned)contextSize, address.getDepth() - contextSize));
-			ss << PrettyPrinter(context, PrettyPrinter::OPTIONS_SINGLE_LINE, 1 + 2 * contextSize);
-
-		} while(ss.str().length() < MIN_CONTEXT && contextSize++ < 5);
-		//		LOG(ERROR) << "\t Source-Node-Type: " << address->getNodeType();
-		LOG(ERROR) << "\t Source: " << PrettyPrinter(address, PrettyPrinter::OPTIONS_SINGLE_LINE);
-		LOG(ERROR) << "\t Context: " << ss.str() << std::endl;
-
-		// find enclosing function
-		auto fun = address;
-		while(!fun.isRoot() && fun->getNodeType() != core::NT_LambdaExpr) {
-			fun = fun.getParentAddress();
-		}
-		if(fun->getNodeType() == core::NT_LambdaExpr) {
-			LOG(ERROR) << "\t Context:\n" << PrettyPrinter(fun, PrettyPrinter::PRINT_DEREFS | PrettyPrinter::JUST_LOCAL_CONTEXT | PrettyPrinter::PRINT_CASTS)
-			           << std::endl;
-		}
-
-		//		LOG(INFO) << "\t All: " << PrettyPrinter(address.getRootNode());
-	});
-
-	// In the case of semantic errors, quit
-	if(!list.getErrors().empty()) {
-		dumpErrors(list, cerr);
-
-		cerr << "---- Semantic errors encountered!! ----\n";
-		retval = 1;
-	}
-
-	closeBox();
-	return retval;
-}
-
-//***************************************************************************************
-//									Backend selection
-//***************************************************************************************
-insieme::backend::BackendPtr getBackend(const core::ProgramPtr& program, const cmd::Options& options) {
-	if(options.backendHint == cmd::BackendEnum::Sequential) { return be::sequential::SequentialBackend::getDefault(); }
-	if(options.backendHint == cmd::BackendEnum::OpenCL) {
-		auto config = std::make_shared<be::BackendConfig>();
-		config->dumpOclKernel = options.settings.dumpOclKernel.string();
-		return be::opencl::OpenCLBackend::getDefault(config);
-	}
-
-	return be::runtime::RuntimeBackend::getDefault();
-}
-=======
 namespace du = insieme::driver::utils;
->>>>>>> f8b9242f
 
 int main(int argc, char** argv) {
 	// Step 1: parse input parameters
