--- conflicted
+++ resolved
@@ -903,7 +903,6 @@
 			return false;
 		});
 
-<<<<<<< HEAD
 		if(usePapi) { 
 			#ifndef USE_PAPI
 				LOG(ERROR) << "PAPI events requested, but compiled without PAPI support";
@@ -911,10 +910,6 @@
 				modifiedCompiler.addFlag("-DIRT_USE_PAPI");
 			#endif
 		}
-=======
-		// TODO: check if runtime needs PAPI for hardware queries, if yes always compile with PAPI and do not specify flag here
-		if(usePapi) { modifiedCompiler.addFlag("-DIRT_USE_PAPI"); }
->>>>>>> f8b9242f
 
 		// instrument code
 		auto instrumentedRoot = instrumentRegions(regions);
@@ -958,9 +953,6 @@
 		papiPartition[2] = vector<MetricPtr>{
 			idm::Metric::TOTAL_VEC_DP, idm::Metric::TOTAL_STL_ICY, idm::Metric::TOTAL_TLB_DM, idm::Metric::TOTAL_TLB_IM,
 		};*/
-
-		papiPartition = {
-			{Metric::TOTAL_PAPI_TOT_INS, Metric::TOTAL_PAPI_L3_TCM, Metric::TOTAL_PAPI_L2_TCM, Metric::TOTAL_PAPI_BR_INS, Metric::TOTAL_PAPI_STL_ICY}};
 
 		// run experiments and collect results
 		vector<std::map<region_id, std::map<MetricPtr, Quantity>>> res;
@@ -1066,15 +1058,10 @@
 		compiler.addFlag("-DIRT_ENABLE_REGION_INSTRUMENTATION");
 		compiler.addFlag("-DIRT_WORKER_SLEEPING");
 		compiler.addFlag("-DIRT_SCHED_POLICY=IRT_SCHED_POLICY_STATIC");
-<<<<<<< HEAD
 		#ifdef USE_PAPI
 			compiler.addFlag("-DIRT_USE_PAPI");
 			compiler.addFlag(string("-Wl,-rpath,") + utils::getInsiemeLibsRootDir() + "papi-latest/lib -lpapi");
 		#endif
-=======
-		// TODO: check if runtime needs PAPI for hardware queries, if not then remove flag here
-		compiler.addFlag("-DIRT_USE_PAPI");
->>>>>>> f8b9242f
 		compiler.addFlag("-ldl -lrt -lpthread -lm");
 		compiler.addFlag("-Wno-unused-but-set-variable");
 		compiler.addFlag("-Wno-unused-variable");
