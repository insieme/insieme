--- conflicted
+++ resolved
@@ -76,28 +76,6 @@
 
 		SCOPED_TRACE("Testing Case: " + testCase.getName());
 		LOG(INFO) << "Testing Case: " + testCase.getName();
-<<<<<<< HEAD
-                auto keys = testCase.getProperties().getKeys();
-                if(std::find(keys.begin(), keys.end(), "preprocessing") != keys.end()) {
-                    SCOPED_TRACE("WARNING: This test was skipped because there is a preprocessing step required: " + testCase.getName());
-                    LOG(INFO) << "WARNING: This test was skipped because there is a preprocessing step required: " + testCase.getName();
-                    //omit test
-                    return;
-                }
-
-
-                std::string filename;
-                {
-                    core::NodeManager tmpManager;
-                    //load program and create IR TU
-                    frontend::tu::IRTranslationUnit code = testCase.loadTU(tmpManager);
-                    char tmpname[] = "tmp.XXXXXX";
-                    mkstemp(tmpname);
-                    filename = tmpname;
-                    insieme::driver::saveLib(code, filename);
-					EXPECT_TRUE(insieme::driver::isInsiemeLib(filename));
-                }
-=======
 
 		// skip OpenCL tests in case we have OpenCL disabled
 		#ifndef USE_OPENCL
@@ -124,7 +102,6 @@
 			insieme::driver::saveLib(code, filename);
 			EXPECT_TRUE(insieme::driver::isInsiemeLib(filename));
 		}
->>>>>>> 9b9eb570
 
 		// load TU using the frontend (and all its potential extensions)
 		insieme::frontend::ConversionJob job;
