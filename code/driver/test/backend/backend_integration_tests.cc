--- conflicted
+++ resolved
@@ -54,40 +54,36 @@
 
 
 TEST(FullBackend, HelloWorld) {
-//
-//	core::NodeManager manager;
-//
-//	// load hello world test case
-//	auto testCase = utils::test::getCase("hello_world");
-//	ASSERT_TRUE(testCase) << "Could not load test case!";
-//
-//	// convert test case into IR using the frontend
-//	auto code = frontend::ConversionJob(manager, testCase->getFiles(), testCase->getIncludeDirs()).execute();
-//	ASSERT_TRUE(code) << "Unable to load input code!";
-//
-//	// print IR code
-////	EXPECT_EQ("", toString(core::printer::PrettyPrinter(code, core::printer::PrettyPrinter::OPTIONS_DETAIL)));
-//
-//	// create target code using real backend
-//	auto target = backend::runtime::RuntimeBackend::getDefault()->convert(code);
-//
-//	// check target code
-////	EXPECT_EQ("", toString(*target));
-//
-//	std::fstream outFile("out.c", std::fstream::out | std::fstream::trunc);
-//	outFile << *target;
-//	outFile.close();
-//
-//	// see whether target code can be compiled
-//	// TODO: compile target code => test result
-//	utils::compiler::Compiler compiler = utils::compiler::Compiler::getDefaultC99Compiler();
-//	compiler.addFlag("-lm");
-//	EXPECT_TRUE(utils::compiler::compile(*target, compiler));
-<<<<<<< HEAD
 
-=======
-//
->>>>>>> 3194eced
+	core::NodeManager manager;
+
+	// load hello world test case
+	auto testCase = utils::test::getCase("hello_world");
+	ASSERT_TRUE(testCase) << "Could not load test case!";
+
+	// convert test case into IR using the frontend
+	auto code = frontend::ConversionJob(manager, testCase->getFiles(), testCase->getIncludeDirs()).execute();
+	ASSERT_TRUE(code) << "Unable to load input code!";
+
+	// print IR code
+//	EXPECT_EQ("", toString(core::printer::PrettyPrinter(code, core::printer::PrettyPrinter::OPTIONS_DETAIL)));
+
+	// create target code using real backend
+	auto target = backend::runtime::RuntimeBackend::getDefault()->convert(code);
+
+	// check target code
+//	EXPECT_EQ("", toString(*target));
+
+	std::fstream outFile("out.c", std::fstream::out | std::fstream::trunc);
+	outFile << *target;
+	outFile.close();
+
+	// see whether target code can be compiled
+	// TODO: compile target code => test result
+	utils::compiler::Compiler compiler = utils::compiler::Compiler::getDefaultC99Compiler();
+	compiler.addFlag("-lm");
+	EXPECT_TRUE(utils::compiler::compile(*target, compiler));
+
 }
 
 } // end namespace backend
