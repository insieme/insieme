/**
 * Copyright (c) 2002-2013 Distributed and Parallel Systems Group,
 *                Institute of Computer Science,
 *               University of Innsbruck, Austria
 *
 * This file is part of the INSIEME Compiler and Runtime System.
 *
 * We provide the software of this file (below described as "INSIEME")
 * under GPL Version 3.0 on an AS IS basis, and do not warrant its
 * validity or performance.  We reserve the right to update, modify,
 * or discontinue this software at any time.  We shall have no
 * obligation to supply such updates or modifications or any other
 * form of support to you.
 *
 * If you require different license terms for your intended use of the
 * software, e.g. for proprietary commercial or industrial use, please
 * contact us at:
 *                   insieme@dps.uibk.ac.at
 *
 * We kindly ask you to acknowledge the use of this software in any
 * publication or other disclosure of results by referring to the
 * following citation:
 *
 * H. Jordan, P. Thoman, J. Durillo, S. Pellegrini, P. Gschwandtner,
 * T. Fahringer, H. Moritsch. A Multi-Objective Auto-Tuning Framework
 * for Parallel Codes, in Proc. of the Intl. Conference for High
 * Performance Computing, Networking, Storage and Analysis (SC 2012),
 * IEEE Computer Society Press, Nov. 2012, Salt Lake City, USA.
 *
 * All copyright notices must be kept intact.
 *
 * INSIEME depends on several third party software packages. Please 
 * refer to http://www.dps.uibk.ac.at/insieme/license.html for details 
 * regarding third party software licenses.
 */

#include <gtest/gtest.h>
#include "xml_utils.h"
#include "lang_basic.h"
#include <xercesc/util/XercesDefs.hpp>

using namespace std;
using namespace insieme::core;
using namespace insieme::core::lang;
using namespace insieme::xml;

// ------------------- DummyAnnotation ---------------------------------
class DummyAnnotation : public Annotation {
public:
	static StringKey<DummyAnnotation> DummyKey;
	string value;
	DummyAnnotation(string value) : value(value) { };

	virtual AnnotationKey* getKey() const {
		return &DummyKey;
	}
	
	const std::string getAnnotationName() const {
		 return "DummyAnnotation"; 
	}
};

// initalization of the dummy key
StringKey<DummyAnnotation> DummyAnnotation::DummyKey("DummyKey");

XmlElement DummyAnnotationToXML(DummyAnnotation ann, XmlElement el){
	XmlElement intNode("int", el.getDoc());
	intNode.setText(ann.value);
	el << intNode;
	return el;
}

shared_ptr<Annotation> DummyAnnotationFromXML(XmlElement el){
	return std::make_shared<DummyAnnotation>("1");
}

<<<<<<< HEAD
XML_CONVERTER(DummyAnnotation, DummyAnnotationToXML, DummyAnnotationFromXML)
/*
typedef shared_ptr<DummyAnnotation> DummyAnnotationPtr;
=======
XML_CONVERTER(DummyAnnotation, "DummyAnnotation", DummyAnnotationToXML, DummyAnnotationFromXML);
>>>>>>> 6d979f74

// ------------------- VectorAnnotation ---------------------------------
class VectorAnnotation : public Annotation {
public:
	static StringKey<VectorAnnotation> VectorKey;
	vector<string> values;
	VectorAnnotation(vector<string> values) : values(values) { };

	virtual AnnotationKey* getKey() const {
		return &VectorKey;
	}
	
	const std::string getAnnotationName() const {
		 return "VectorAnnotation"; 
	}
};

// initalization of the vector key
StringKey<VectorAnnotation> VectorAnnotation::VectorKey("VectorKey");

XmlElement VectorAnnotationToXML(VectorAnnotation ann, XmlElement el){
	XmlElement entries("entries", el.getDoc());
	el << entries;
	for (vector<string>::const_iterator iter = ann.values.begin(); iter != ann.values.end(); ++iter){
		XmlElement entry("entry", el.getDoc());
		entry.setText(*iter);
		entries << entry;
	}
*/	
	/*vector<XmlElement> prova = entries.getChildren();
	for (vector<XmlElement>::const_iterator iter = prova.begin(); iter != prova.end(); ++iter){
		std::cout << iter->getName() << std::endl;
		std::cout << iter->getText() << std::endl;
	}*/
	
/*	return el;
}

shared_ptr<Annotation> VectorAnnotationFromXML(XmlElement el){
	vector <string> vec;
	vec.push_back("test1");
	vec.push_back("test2");
	return std::make_shared<VectorAnnotation>( vec );
}

XML_CONVERTER(VectorAnnotation, "VectorAnnotation", VectorAnnotationToXML, VectorAnnotationFromXML)

typedef shared_ptr<VectorAnnotation> VectorAnnotationPtr;

TEST(XmlTest, GenericTypeTest) {
	vector <string> vec;
	vec.push_back("genTy e1");
	vec.push_back("genTy e2");
	
	VectorAnnotationPtr vector_gte(new VectorAnnotation(vec));
	DummyAnnotationPtr dummy_gtn(new DummyAnnotation("genTy n"));
	DummyAnnotationPtr dummy_be(new DummyAnnotation("base e"));
	DummyAnnotationPtr dummy_bn(new DummyAnnotation("base n"));
	DummyAnnotationPtr dummy_tp1e(new DummyAnnotation("typePar1 e"));
	DummyAnnotationPtr dummy_tp1n(new DummyAnnotation("typePar1 n"));
	DummyAnnotationPtr dummy_tp2e(new DummyAnnotation("typePar2 e"));
	DummyAnnotationPtr dummy_tp2n(new DummyAnnotation("typePar2 n"));
	
	NodeManager manager;
	GenericTypePtr type1 = GenericType::get(manager, "type1");
	type1.addAnnotation(dummy_tp1e);
	type1->addAnnotation(dummy_tp1n);
	GenericTypePtr type2 = GenericType::get(manager, "type2");
	type2.addAnnotation(dummy_tp2e);
	type2->addAnnotation(dummy_tp2n);
	GenericTypePtr type3 = GenericType::get(manager, "type3");
	type3.addAnnotation(dummy_be);
	type3->addAnnotation(dummy_bn);
	GenericTypePtr type4 = GenericType::get(manager, "int", toVector<TypePtr>(type1, type2), toVector(IntTypeParam::getVariableIntParam('p')), type3);
	type4.addAnnotation(vector_gte);
	type4->addAnnotation(dummy_gtn);
	
	NodePtr root = type4;
	XmlUtil xml;
	xml.convertIrToDom(root);
	string s1 = xml.convertDomToString();
	xml.convertDomToXml("dump1.xml");
	xml.convertXmlToDom("dump1.xml", true);
	string s2 = xml.convertDomToString();
	EXPECT_EQ (s1, s2);
	//
	//xml.convertDomtoIr();
}

TEST(XmlTest, FunctionTypeTest) {
	NodeManager manager;
	
	GenericTypePtr type1 = GenericType::get(manager, "val");
	GenericTypePtr type2 = GenericType::get(manager, "int");

	DummyAnnotationPtr dummy_fe(new DummyAnnotation("fun e"));
	DummyAnnotationPtr dummy_fn(new DummyAnnotation("fun n"));
	DummyAnnotationPtr dummy_re(new DummyAnnotation("ret e"));
	DummyAnnotationPtr dummy_ae(new DummyAnnotation("arg e"));
	DummyAnnotationPtr dummy_rn(new DummyAnnotation("ret n"));
	DummyAnnotationPtr dummy_an(new DummyAnnotation("arg n"));
	
	type1.addAnnotation(dummy_ae);
	type1->addAnnotation(dummy_an);
	
	type2.addAnnotation(dummy_re);
	type2->addAnnotation(dummy_rn);
	
	FunctionTypePtr funType1 = FunctionType::get(manager, TupleType::get(manager, toVector<TypePtr>(type1)), type2);
	
	funType1.addAnnotation(dummy_fe);
	funType1->addAnnotation(dummy_fn);
	
	NodePtr root = funType1;
	
	XmlUtil xml;
	xml.convertIrToDom(root);
	string s1 = xml.convertDomToString();
	xml.convertDomToXml("dump1.xml");
	xml.convertXmlToDom("dump1.xml", true);
	string s2 = xml.convertDomToString();
	EXPECT_EQ (s1, s2);
}

TEST(XmlTest, StructTypeTest) {
	NodeManager manager;

	Identifier identA("a");
	Identifier identB("b");

	DummyAnnotationPtr dummy_ae(new DummyAnnotation("typeA e"));
	DummyAnnotationPtr dummy_an(new DummyAnnotation("typeA n"));
	
	DummyAnnotationPtr dummy_be(new DummyAnnotation("typeB e"));
	DummyAnnotationPtr dummy_bn(new DummyAnnotation("typeB n"));
	
	StructType::Entries entriesA;
	GenericTypePtr typeA = GenericType::get(manager, "A");
	typeA.addAnnotation(dummy_ae);
	typeA->addAnnotation(dummy_an);
	
	GenericTypePtr typeB = GenericType::get(manager, "B");
	typeB.addAnnotation(dummy_be);
	typeB->addAnnotation(dummy_bn);
	
	entriesA.push_back(StructType::Entry(identA, typeA));
	entriesA.push_back(StructType::Entry(identB, typeB));

	StructTypePtr structA = StructType::get(manager, entriesA);
	
	DummyAnnotationPtr dummy_se(new DummyAnnotation("struct e"));
	DummyAnnotationPtr dummy_sn(new DummyAnnotation("struct n"));
	
	structA.addAnnotation(dummy_se);
	structA->addAnnotation(dummy_sn);
	
	NodePtr root = structA;
	
	XmlUtil xml;
	xml.convertIrToDom(root);
	string s1 = xml.convertDomToString();
	xml.convertDomToXml("dump1.xml");
	xml.convertXmlToDom("dump1.xml", true);
	string s2 = xml.convertDomToString();
	EXPECT_EQ (s1, s2);	
}

TEST(XmlTest, UnionTypeTest) {
	NodeManager manager;

	Identifier identA("a");
	Identifier identB("b");

	DummyAnnotationPtr dummy_ae(new DummyAnnotation("typeA e"));
	DummyAnnotationPtr dummy_an(new DummyAnnotation("typeA n"));
	
	DummyAnnotationPtr dummy_be(new DummyAnnotation("typeB e"));
	DummyAnnotationPtr dummy_bn(new DummyAnnotation("typeB n"));
	
	UnionType::Entries entriesA;
	GenericTypePtr typeA = GenericType::get(manager, "A");
	typeA.addAnnotation(dummy_ae);
	typeA->addAnnotation(dummy_an);
	
	GenericTypePtr typeB = GenericType::get(manager, "B");
	typeB.addAnnotation(dummy_be);
	typeB->addAnnotation(dummy_bn);
	
	entriesA.push_back(UnionType::Entry(identA, typeA));
	entriesA.push_back(UnionType::Entry(identB, typeB));

	UnionTypePtr UnionA = UnionType::get(manager, entriesA);
	
	DummyAnnotationPtr dummy_se(new DummyAnnotation("Union e"));
	DummyAnnotationPtr dummy_sn(new DummyAnnotation("Union n"));
	
	UnionA.addAnnotation(dummy_se);
	UnionA->addAnnotation(dummy_sn);
	
	NodePtr root = UnionA;
	
	XmlUtil xml;
	xml.convertIrToDom(root);
	string s1 = xml.convertDomToString();
	xml.convertDomToXml("dump1.xml");
	xml.convertXmlToDom("dump1.xml", true);
	string s2 = xml.convertDomToString();
	EXPECT_EQ (s1, s2);	
}

TEST(XmlTest, TupleTypeTest) {
	NodeManager manager;

	DummyAnnotationPtr dummy_ae(new DummyAnnotation("typeA e"));
	DummyAnnotationPtr dummy_an(new DummyAnnotation("typeA n"));
	
	DummyAnnotationPtr dummy_be(new DummyAnnotation("typeB e"));
	DummyAnnotationPtr dummy_bn(new DummyAnnotation("typeB n"));
	
	vector<TypePtr> subTypesA;
	GenericTypePtr typeA = GenericType::get(manager, "A");
	typeA.addAnnotation(dummy_ae);
	typeA->addAnnotation(dummy_an);
	
	GenericTypePtr typeB = GenericType::get(manager, "B");
	typeB.addAnnotation(dummy_be);
	typeB->addAnnotation(dummy_bn);
	
	subTypesA.push_back(typeA);
	subTypesA.push_back(typeB);

	TupleTypePtr tupleA = TupleType::get(manager, subTypesA);

	DummyAnnotationPtr dummy_se(new DummyAnnotation("Tuple e"));
	DummyAnnotationPtr dummy_sn(new DummyAnnotation("Tuple n"));
	
	tupleA.addAnnotation(dummy_se);
	tupleA->addAnnotation(dummy_sn);
	
	NodePtr root = tupleA;
	
	XmlUtil xml;
	xml.convertIrToDom(root);
	string s1 = xml.convertDomToString();
	xml.convertDomToXml("dump1.xml");
	xml.convertXmlToDom("dump1.xml", true);
	string s2 = xml.convertDomToString();
	EXPECT_EQ (s1, s2);
}

TEST(XmlTest, TypeVariableTest) {
	NodeManager manager;
	TypeVariablePtr varTypeA = TypeVariable::get(manager, "alpha");
	DummyAnnotationPtr dummy_Ae(new DummyAnnotation("typeA e"));
	DummyAnnotationPtr dummy_An(new DummyAnnotation("typeA n"));
	varTypeA.addAnnotation(dummy_Ae);
	varTypeA->addAnnotation(dummy_An);
		
	TypeVariablePtr varTypeB = TypeVariable::get(manager, "beta");
	
	TypeVariablePtr varTypeG = TypeVariable::get(manager, "gamma");
	DummyAnnotationPtr dummy_Ge(new DummyAnnotation("typeG e"));
	DummyAnnotationPtr dummy_Gn(new DummyAnnotation("typeG n"));
	varTypeG.addAnnotation(dummy_Ge);
	varTypeG->addAnnotation(dummy_Gn);
	
	GenericTypePtr type1 = GenericType::get(manager, "int", toVector<TypePtr>(varTypeA, varTypeB), 
								toVector(IntTypeParam::getVariableIntParam('p')), varTypeG);
	
	NodePtr root = type1;
	
	XmlUtil xml;
	xml.convertIrToDom(root);
	string s1 = xml.convertDomToString();
	xml.convertDomToXml("dump1.xml");
	xml.convertXmlToDom("dump1.xml", true);
	string s2 = xml.convertDomToString();
	EXPECT_EQ (s1, s2);
}

TEST(XmlTest, RecTypeTest) {
	NodeManager manager;
	TypeVariablePtr varTypeA = TypeVariable::get(manager, "alpha");
	DummyAnnotationPtr dummy_ae(new DummyAnnotation("typeA e"));
	DummyAnnotationPtr dummy_an(new DummyAnnotation("typeA n"));
	varTypeA.addAnnotation(dummy_ae);
	varTypeA->addAnnotation(dummy_an);
	
	DummyAnnotationPtr dummy_ge(new DummyAnnotation("typeG e"));
	DummyAnnotationPtr dummy_gn(new DummyAnnotation("typeG n"));

	GenericTypePtr typeG = GenericType::get(manager, "G");
	typeG.addAnnotation(dummy_ge);
	typeG->addAnnotation(dummy_gn);
	
	RecTypeDefinition::RecTypeDefs definitions;
	definitions.insert(std::make_pair(varTypeA, typeG));
	
	RecTypeDefinitionPtr definition = RecTypeDefinition::get(manager, definitions);
	DummyAnnotationPtr dummy_rtd_e(new DummyAnnotation("RecTypeDefs e"));
	DummyAnnotationPtr dummy_rtd_n(new DummyAnnotation("RecTypeDefs n"));
	definition.addAnnotation(dummy_rtd_e);
	definition->addAnnotation(dummy_rtd_n);
 
	RecTypePtr type = RecType::get(manager, varTypeA, definition);
	DummyAnnotationPtr dummy_rt_e(new DummyAnnotation("RecType e"));
	DummyAnnotationPtr dummy_rt_n(new DummyAnnotation("RecType n"));
	type.addAnnotation(dummy_rt_e);
	type->addAnnotation(dummy_rt_n);
	
	NodePtr root = type;
	
	XmlUtil xml;
	xml.convertIrToDom(root);
	string s1 = xml.convertDomToString();
	xml.convertDomToXml("dump1.xml");
	xml.convertXmlToDom("dump1.xml", true);
	string s2 = xml.convertDomToString();
	EXPECT_EQ (s1, s2);
}

TEST(XmlTest, LiteralTest) {
	NodeManager manager;
	LiteralPtr lit1 = Literal::get(manager, "10", TYPE_INT_8_PTR);
	DummyAnnotationPtr dummy_le(new DummyAnnotation("lit1 e"));
	DummyAnnotationPtr dummy_ln(new DummyAnnotation("lit1 n"));
	lit1.addAnnotation(dummy_le);
	lit1->addAnnotation(dummy_ln);
	
	NodePtr root = lit1;
	
	XmlUtil xml;
	xml.convertIrToDom(root);
	string s1 = xml.convertDomToString();
	xml.convertDomToXml("dump1.xml");
	xml.convertXmlToDom("dump1.xml", true);
	string s2 = xml.convertDomToString();
	EXPECT_EQ (s1, s2);
}

TEST(XmlTest, ReturnStmtTest) {
	NodeManager manager;
	
	LiteralPtr literal = Literal::get(manager, "12", lang::TYPE_INT_4_PTR);
	ReturnStmtPtr rstmt = ReturnStmt::get(manager, literal);
	DummyAnnotationPtr dummy_re(new DummyAnnotation("return e"));
	DummyAnnotationPtr dummy_rn(new DummyAnnotation("return n"));
	rstmt.addAnnotation(dummy_re);
	rstmt->addAnnotation(dummy_rn);

	NodePtr root = rstmt;
	
	XmlUtil xml;
	xml.convertIrToDom(root);
	string s1 = xml.convertDomToString();
	xml.convertDomToXml("dump1.xml");
	xml.convertXmlToDom("dump1.xml", true);
	string s2 = xml.convertDomToString();
	EXPECT_EQ (s1, s2);
}

TEST(XmlTest, ForStmtTest) {
	NodeManager manager;

	LiteralPtr start = Literal::get(manager, "1", lang::TYPE_INT_4_PTR);
	DummyAnnotationPtr dummy_se(new DummyAnnotation("lit_start e"));
	DummyAnnotationPtr dummy_sn(new DummyAnnotation("lit_start n"));
	start.addAnnotation(dummy_se);
	start->addAnnotation(dummy_sn);
	
	LiteralPtr end   = Literal::get(manager, "9", lang::TYPE_INT_4_PTR);
	DummyAnnotationPtr dummy_ee(new DummyAnnotation("end e"));
	DummyAnnotationPtr dummy_en(new DummyAnnotation("end n"));
	end.addAnnotation(dummy_ee);
	end->addAnnotation(dummy_en);
	
	LiteralPtr step  = Literal::get(manager, "2", lang::TYPE_INT_4_PTR);
	DummyAnnotationPtr dummy_te(new DummyAnnotation("step e"));
	DummyAnnotationPtr dummy_tn(new DummyAnnotation("step n"));
	step.addAnnotation(dummy_te);
	step->addAnnotation(dummy_tn);

	DeclarationStmtPtr decl = DeclarationStmt::get(manager, Variable::get(manager, lang::TYPE_INT_4_PTR, 1), start);
	DummyAnnotationPtr dummy_de(new DummyAnnotation("decl e"));
	DummyAnnotationPtr dummy_dn(new DummyAnnotation("decl n"));
	decl.addAnnotation(dummy_de);
	decl->addAnnotation(dummy_dn);
	
	StatementPtr body = manager.get(lang::STMT_NO_OP_PTR);
	DummyAnnotationPtr dummy_be(new DummyAnnotation("body e"));
	DummyAnnotationPtr dummy_bn(new DummyAnnotation("body n"));
	body.addAnnotation(dummy_be);
	body->addAnnotation(dummy_bn);

	ForStmtPtr fstmt = ForStmt::get(manager, decl, body, end, step);
	DummyAnnotationPtr dummy_fe(new DummyAnnotation("for e"));
	DummyAnnotationPtr dummy_fn(new DummyAnnotation("for n"));
	fstmt.addAnnotation(dummy_fe);
	fstmt->addAnnotation(dummy_fn);

	NodePtr root = fstmt;
	
	XmlUtil xml;
	xml.convertIrToDom(root);
	string s1 = xml.convertDomToString();
	xml.convertDomToXml("dump1.xml");
	xml.convertXmlToDom("dump1.xml", true);
	string s2 = xml.convertDomToString();
	EXPECT_EQ (s1, s2);
}

TEST(XmlTest, IfStmtTest) {
	NodeManager manager;

	VariablePtr var = Variable::get(manager, lang::TYPE_BOOL_PTR, 1);
	
	StatementPtr thenStmt = manager.get(lang::STMT_NO_OP_PTR);
	DummyAnnotationPtr dummy_te(new DummyAnnotation("then e"));
	DummyAnnotationPtr dummy_tn(new DummyAnnotation("then n"));
	thenStmt.addAnnotation(dummy_te);
	thenStmt->addAnnotation(dummy_tn);
	
	StatementPtr elseStmt = manager.get(lang::STMT_NO_OP_PTR);
	DummyAnnotationPtr dummy_ee(new DummyAnnotation("else e"));
	DummyAnnotationPtr dummy_en(new DummyAnnotation("else n"));
	elseStmt.addAnnotation(dummy_ee);
	elseStmt->addAnnotation(dummy_en);

	IfStmtPtr stmt = IfStmt::get(manager, var, thenStmt, elseStmt);
	DummyAnnotationPtr dummy_ie(new DummyAnnotation("if e"));
	DummyAnnotationPtr dummy_in(new DummyAnnotation("if n"));
	stmt.addAnnotation(dummy_ie);
	stmt->addAnnotation(dummy_in);
	
	NodePtr root = stmt;
	
	XmlUtil xml;
	xml.convertIrToDom(root);
	string s1 = xml.convertDomToString();
	xml.convertDomToXml("dump1.xml");
	xml.convertXmlToDom("dump1.xml", true);
	string s2 = xml.convertDomToString();
	EXPECT_EQ (s1, s2);
}

TEST(XmlTest, SwitchStmtTest) {
	NodeManager manager;

	VariablePtr var = Variable::get(manager, lang::TYPE_INT_4_PTR);
	DummyAnnotationPtr dummy_ve(new DummyAnnotation("var e"));
	DummyAnnotationPtr dummy_vn(new DummyAnnotation("var n"));
	var.addAnnotation(dummy_ve);
	var->addAnnotation(dummy_vn);

	LiteralPtr literalA = Literal::get(manager, "1", lang::TYPE_INT_4_PTR);
	DummyAnnotationPtr dummy_lAe(new DummyAnnotation("litA e"));
	DummyAnnotationPtr dummy_lAn(new DummyAnnotation("litA n"));
	literalA.addAnnotation(dummy_lAe);
	literalA->addAnnotation(dummy_lAn);
	
	LiteralPtr literalB = Literal::get(manager, "2", lang::TYPE_INT_4_PTR);
	DummyAnnotationPtr dummy_lBe(new DummyAnnotation("litB e"));
	DummyAnnotationPtr dummy_lBn(new DummyAnnotation("litB n"));
	literalB.addAnnotation(dummy_lBe);
	literalB->addAnnotation(dummy_lBn);
	
	StatementPtr caseA = manager.get(lang::STMT_NO_OP_PTR);
	DummyAnnotationPtr dummy_cae(new DummyAnnotation("caseA e"));
	DummyAnnotationPtr dummy_can(new DummyAnnotation("caseA n"));
	caseA.addAnnotation(dummy_cae);
	caseA->addAnnotation(dummy_can);
	
	StatementPtr caseB = ContinueStmt::get(manager);
	DummyAnnotationPtr dummy_cbe(new DummyAnnotation("caseB e"));
	DummyAnnotationPtr dummy_cbn(new DummyAnnotation("caseB n"));
	caseB.addAnnotation(dummy_cbe);
	caseB->addAnnotation(dummy_cbn);

	std::vector<SwitchStmt::Case> cases;
	cases.push_back(SwitchStmt::Case(literalA, caseA));
	cases.push_back(SwitchStmt::Case(literalB, caseB));
	StatementPtr other = BreakStmt::get(manager);

	SwitchStmtPtr stmt = SwitchStmt::get(manager, var, cases, other);
	DummyAnnotationPtr dummy_ie(new DummyAnnotation("switch e"));
	DummyAnnotationPtr dummy_in(new DummyAnnotation("switch n"));
	stmt.addAnnotation(dummy_ie);
	stmt->addAnnotation(dummy_in);
	
	NodePtr root = stmt;
	
	XmlUtil xml;
	xml.convertIrToDom(root);
	string s1 = xml.convertDomToString();
	xml.convertDomToXml("dump1.xml");
	xml.convertXmlToDom("dump1.xml", true);
	string s2 = xml.convertDomToString();
	EXPECT_EQ (s1, s2);
}


TEST(XmlTest, WhileStmtTest) {
	NodeManager manager;

	LiteralPtr condition = Literal::get(manager, "true", manager.get(lang::TYPE_BOOL_PTR));
	DummyAnnotationPtr dummy_ce(new DummyAnnotation("cond e"));
	DummyAnnotationPtr dummy_cn(new DummyAnnotation("cond n"));
	condition.addAnnotation(dummy_ce);
	condition->addAnnotation(dummy_cn);
	
	StatementPtr body = manager.get(lang::STMT_NO_OP_PTR);
	DummyAnnotationPtr dummy_be(new DummyAnnotation("body e"));
	DummyAnnotationPtr dummy_bn(new DummyAnnotation("body n"));
	body.addAnnotation(dummy_be);
	body->addAnnotation(dummy_bn);

	WhileStmtPtr stmt = WhileStmt::get(manager, condition, body);
	DummyAnnotationPtr dummy_we(new DummyAnnotation("while e"));
	DummyAnnotationPtr dummy_wn(new DummyAnnotation("while n"));
	stmt.addAnnotation(dummy_we);
	stmt->addAnnotation(dummy_wn);
	
	NodePtr root = stmt;
	
	XmlUtil xml;
	xml.convertIrToDom(root);
	string s1 = xml.convertDomToString();
	xml.convertDomToXml("dump1.xml");
	xml.convertXmlToDom("dump1.xml", true);
	string s2 = xml.convertDomToString();
	EXPECT_EQ (s1, s2);
}

TEST(XmlTest, BreakStmtTest) {
	NodeManager manager;

	BreakStmtPtr stmt = BreakStmt::get(manager);
	DummyAnnotationPtr dummy_be(new DummyAnnotation("break e"));
	DummyAnnotationPtr dummy_bn(new DummyAnnotation("break n"));
	stmt.addAnnotation(dummy_be);
	stmt->addAnnotation(dummy_bn);
	
	NodePtr root = stmt;

	XmlUtil xml;
	xml.convertIrToDom(root);
	string s1 = xml.convertDomToString();
	xml.convertDomToXml("dump1.xml");
	xml.convertXmlToDom("dump1.xml", true);
	string s2 = xml.convertDomToString();
	EXPECT_EQ (s1, s2);
}

TEST(XmlTest, ContinueStmtTest) {
	NodeManager manager;

	ContinueStmtPtr stmt = ContinueStmt::get(manager);
	DummyAnnotationPtr dummy_ce(new DummyAnnotation("continue e"));
	DummyAnnotationPtr dummy_cn(new DummyAnnotation("continue n"));
	stmt.addAnnotation(dummy_ce);
	stmt->addAnnotation(dummy_cn);
	
	NodePtr root = stmt;

	XmlUtil xml;
	xml.convertIrToDom(root);
	string s1 = xml.convertDomToString();
	xml.convertDomToXml("dump1.xml");
	xml.convertXmlToDom("dump1.xml", true);
	string s2 = xml.convertDomToString();
	EXPECT_EQ (s1, s2);
}

TEST(XmlTest, CompoundStmtTest) {
	NodeManager manager;
	
	BreakStmtPtr bS = BreakStmt::get(manager);
	DummyAnnotationPtr dummy_be(new DummyAnnotation("break e"));
	DummyAnnotationPtr dummy_bn(new DummyAnnotation("break n"));
	bS.addAnnotation(dummy_be);
	bS->addAnnotation(dummy_bn);
		
	ContinueStmtPtr cS = ContinueStmt::get(manager);
	DummyAnnotationPtr dummy_ce(new DummyAnnotation("continue e"));
	DummyAnnotationPtr dummy_cn(new DummyAnnotation("continue n"));
	cS.addAnnotation(dummy_ce);
	cS->addAnnotation(dummy_cn);
	
	vector<StatementPtr> stmtVec;
	stmtVec.push_back(bS);
	stmtVec.push_back(cS);
	CompoundStmtPtr compS = CompoundStmt::get(manager, stmtVec);
	DummyAnnotationPtr dummy_cme(new DummyAnnotation("compound e"));
	DummyAnnotationPtr dummy_cmn(new DummyAnnotation("compound n"));
	compS.addAnnotation(dummy_cme);
	compS->addAnnotation(dummy_cmn);
	
	NodePtr root = compS;

	XmlUtil xml;
	xml.convertIrToDom(root);
	string s1 = xml.convertDomToString();
	xml.convertDomToXml("dump1.xml");
	xml.convertXmlToDom("dump1.xml", true);
	string s2 = xml.convertDomToString();
	EXPECT_EQ (s1, s2);	
}

TEST(XmlTest, DeclarationStmtTest) {
	NodeManager manager;

	VariablePtr var1 = Variable::get(manager, lang::TYPE_BOOL_PTR, 1);
	DummyAnnotationPtr dummy_ve(new DummyAnnotation("var1 e"));
	DummyAnnotationPtr dummy_vn(new DummyAnnotation("var1 n"));
	var1.addAnnotation(dummy_ve);
	var1->addAnnotation(dummy_vn);

	LiteralPtr literalA = Literal::get(manager, "1", lang::TYPE_INT_4_PTR);
	DummyAnnotationPtr dummy_lAe(new DummyAnnotation("litA e"));
	DummyAnnotationPtr dummy_lAn(new DummyAnnotation("litA n"));
	literalA.addAnnotation(dummy_lAe);
	literalA->addAnnotation(dummy_lAn);

	DeclarationStmtPtr stmt = DeclarationStmt::get(manager, var1, literalA);
	DummyAnnotationPtr dummy_de(new DummyAnnotation("decl e"));
	DummyAnnotationPtr dummy_dn(new DummyAnnotation("decl n"));
	stmt.addAnnotation(dummy_de);
	stmt->addAnnotation(dummy_dn);
	
	NodePtr root = stmt;
	
	XmlUtil xml;
	xml.convertIrToDom(root);
	string s1 = xml.convertDomToString();
	xml.convertDomToXml("dump1.xml");
	xml.convertXmlToDom("dump1.xml", true);
	string s2 = xml.convertDomToString();
	EXPECT_EQ (s1, s2);
}

TEST(XmlTest, StructExprTest) {
	NodeManager manager;

	Identifier identA("a");
	Identifier identB("b");
	
	vector<NamedCompositeExpr::Member> vecA;
	
	LiteralPtr literalA = Literal::get(manager, "1", lang::TYPE_INT_4_PTR);
	DummyAnnotationPtr dummy_lAe(new DummyAnnotation("litA e"));
	DummyAnnotationPtr dummy_lAn(new DummyAnnotation("litA n"));
	literalA.addAnnotation(dummy_lAe);
	literalA->addAnnotation(dummy_lAn);
	
	LiteralPtr literalB = Literal::get(manager, "2", lang::TYPE_INT_4_PTR);
	DummyAnnotationPtr dummy_lBe(new DummyAnnotation("litB e"));
	DummyAnnotationPtr dummy_lBn(new DummyAnnotation("litB n"));
	literalB.addAnnotation(dummy_lBe);
	literalB->addAnnotation(dummy_lBn);
	
	vecA.push_back(NamedCompositeExpr::Member(identA, literalA));
	vecA.push_back(NamedCompositeExpr::Member(identB, literalB));

	StructExprPtr structA = StructExpr::get(manager, vecA);
	
	DummyAnnotationPtr dummy_se(new DummyAnnotation("struct e"));
	DummyAnnotationPtr dummy_sn(new DummyAnnotation("struct n"));
	
	structA.addAnnotation(dummy_se);
	structA->addAnnotation(dummy_sn);
	
	NodePtr root = structA;
	
	XmlUtil xml;
	xml.convertIrToDom(root);
	string s1 = xml.convertDomToString();
	xml.convertDomToXml("dump1.xml");
	xml.convertXmlToDom("dump1.xml", true);
	string s2 = xml.convertDomToString();
	EXPECT_EQ (s1, s2);	
}

TEST(XmlTest, UnionExprTest) {
	NodeManager manager;

	Identifier identA("a");
	Identifier identB("b");
	
	vector<NamedCompositeExpr::Member> vecA;
	
	LiteralPtr literalA = Literal::get(manager, "1", lang::TYPE_INT_4_PTR);
	DummyAnnotationPtr dummy_lAe(new DummyAnnotation("litA e"));
	DummyAnnotationPtr dummy_lAn(new DummyAnnotation("litA n"));
	literalA.addAnnotation(dummy_lAe);
	literalA->addAnnotation(dummy_lAn);
	
	LiteralPtr literalB = Literal::get(manager, "2", lang::TYPE_INT_4_PTR);
	DummyAnnotationPtr dummy_lBe(new DummyAnnotation("litB e"));
	DummyAnnotationPtr dummy_lBn(new DummyAnnotation("litB n"));
	literalB.addAnnotation(dummy_lBe);
	literalB->addAnnotation(dummy_lBn);
	
	vecA.push_back(NamedCompositeExpr::Member(identA, literalA));
	vecA.push_back(NamedCompositeExpr::Member(identB, literalB));

	UnionExprPtr unionA = UnionExpr::get(manager, vecA);
	
	DummyAnnotationPtr dummy_se(new DummyAnnotation("union e"));
	DummyAnnotationPtr dummy_sn(new DummyAnnotation("union n"));
	
	unionA.addAnnotation(dummy_se);
	unionA->addAnnotation(dummy_sn);
	
	NodePtr root = unionA;
	
	XmlUtil xml;
	xml.convertIrToDom(root);
	string s1 = xml.convertDomToString();
	xml.convertDomToXml("dump1.xml");
	xml.convertXmlToDom("dump1.xml", true);
	string s2 = xml.convertDomToString();
	EXPECT_EQ (s1, s2);	
}

TEST(XmlTest, VectorExprTest) {
	NodeManager manager;
	
	vector<ExpressionPtr> vecA;
	
	LiteralPtr literalA = Literal::get(manager, "1", lang::TYPE_INT_4_PTR);
	DummyAnnotationPtr dummy_lAe(new DummyAnnotation("litA e"));
	DummyAnnotationPtr dummy_lAn(new DummyAnnotation("litA n"));
	literalA.addAnnotation(dummy_lAe);
	literalA->addAnnotation(dummy_lAn);
	
	LiteralPtr literalB = Literal::get(manager, "2", lang::TYPE_INT_4_PTR);
	DummyAnnotationPtr dummy_lBe(new DummyAnnotation("litB e"));
	DummyAnnotationPtr dummy_lBn(new DummyAnnotation("litB n"));
	literalB.addAnnotation(dummy_lBe);
	literalB->addAnnotation(dummy_lBn);
	
	vecA.push_back(literalA);
	vecA.push_back(literalB);
	
	VectorExprPtr vec = VectorExpr::get(manager, vecA);
	DummyAnnotationPtr dummy_Ve(new DummyAnnotation("vecExpr e"));
	DummyAnnotationPtr dummy_Vn(new DummyAnnotation("vecExpr n"));
	vec.addAnnotation(dummy_Ve);
	vec->addAnnotation(dummy_Vn);
	
	NodePtr root = vec;
	
	XmlUtil xml;
	xml.convertIrToDom(root);
	string s1 = xml.convertDomToString();
	xml.convertDomToXml("dump1.xml");
	xml.convertXmlToDom("dump1.xml", true);
	string s2 = xml.convertDomToString();
	EXPECT_EQ (s1, s2);
}

TEST(XmlTest, TupleExprTest) {
	NodeManager manager;
	
	vector<ExpressionPtr> vecA;
	
	LiteralPtr literalA = Literal::get(manager, "1", lang::TYPE_INT_4_PTR);
	DummyAnnotationPtr dummy_lAe(new DummyAnnotation("litA e"));
	DummyAnnotationPtr dummy_lAn(new DummyAnnotation("litA n"));
	literalA.addAnnotation(dummy_lAe);
	literalA->addAnnotation(dummy_lAn);
	
	LiteralPtr literalB = Literal::get(manager, "2", lang::TYPE_INT_4_PTR);
	DummyAnnotationPtr dummy_lBe(new DummyAnnotation("litB e"));
	DummyAnnotationPtr dummy_lBn(new DummyAnnotation("litB n"));
	literalB.addAnnotation(dummy_lBe);
	literalB->addAnnotation(dummy_lBn);
	
	vecA.push_back(literalA);
	vecA.push_back(literalB);
	
	TupleExprPtr tuple = TupleExpr::get(manager, vecA);
	DummyAnnotationPtr dummy_Te(new DummyAnnotation("tupleExpr e"));
	DummyAnnotationPtr dummy_Tn(new DummyAnnotation("tupleExpr n"));
	tuple.addAnnotation(dummy_Te);
	tuple->addAnnotation(dummy_Tn);
	
	NodePtr root = tuple;
	
	XmlUtil xml;
	xml.convertIrToDom(root);
	string s1 = xml.convertDomToString();
	xml.convertDomToXml("dump1.xml");
	xml.convertXmlToDom("dump1.xml", true);
	string s2 = xml.convertDomToString();
	EXPECT_EQ (s1, s2);
}

TEST(XmlTest, CastExprTest) {
	NodeManager manager;
	
	LiteralPtr literalA = Literal::get(manager, "1", lang::TYPE_INT_4_PTR);
	DummyAnnotationPtr dummy_lAe(new DummyAnnotation("litA e"));
	DummyAnnotationPtr dummy_lAn(new DummyAnnotation("litA n"));
	literalA.addAnnotation(dummy_lAe);
	literalA->addAnnotation(dummy_lAn);
	
	CastExprPtr cast = CastExpr::get(manager, lang::TYPE_INT_8_PTR, literalA);
	DummyAnnotationPtr dummy_Ce(new DummyAnnotation("castExpr e"));
	DummyAnnotationPtr dummy_Cn(new DummyAnnotation("castExpr n"));
	cast.addAnnotation(dummy_Ce);
	cast->addAnnotation(dummy_Cn);
	
	NodePtr root = cast;
	
	XmlUtil xml;
	xml.convertIrToDom(root);
	string s1 = xml.convertDomToString();
	xml.convertDomToXml("dump1.xml");
	xml.convertXmlToDom("dump1.xml", true);
	string s2 = xml.convertDomToString();
	EXPECT_EQ (s1, s2);
}

TEST(XmlTest, CallExprTest) {
	NodeManager manager;
	
	vector<ExpressionPtr> vecA;
	
	LiteralPtr literalA = Literal::get(manager, "1", lang::TYPE_INT_4_PTR);
	DummyAnnotationPtr dummy_lAe(new DummyAnnotation("litA e"));
	DummyAnnotationPtr dummy_lAn(new DummyAnnotation("litA n"));
	literalA.addAnnotation(dummy_lAe);
	literalA->addAnnotation(dummy_lAn);
	
	LiteralPtr literalB = Literal::get(manager, "2", lang::TYPE_INT_4_PTR);
	DummyAnnotationPtr dummy_lBe(new DummyAnnotation("litB e"));
	DummyAnnotationPtr dummy_lBn(new DummyAnnotation("litB n"));
	literalB.addAnnotation(dummy_lBe);
	literalB->addAnnotation(dummy_lBn);
	
	LiteralPtr literalC = Literal::get(manager, "3", lang::TYPE_INT_4_PTR);
	DummyAnnotationPtr dummy_lCe(new DummyAnnotation("litC e"));
	DummyAnnotationPtr dummy_lCn(new DummyAnnotation("litC n"));
	literalC.addAnnotation(dummy_lCe);
	literalC->addAnnotation(dummy_lCn);
	
	vecA.push_back(literalA);
	vecA.push_back(literalB);
	
	CallExprPtr call = CallExpr::get(manager, lang::TYPE_BOOL_PTR, literalC, vecA);
	DummyAnnotationPtr dummy_Ce(new DummyAnnotation("callExpr e"));
	DummyAnnotationPtr dummy_Cn(new DummyAnnotation("callExpr n"));
	call.addAnnotation(dummy_Ce);
	call->addAnnotation(dummy_Cn);
	
	NodePtr root = call;
	
	XmlUtil xml;
	xml.convertIrToDom(root);
	string s1 = xml.convertDomToString();
	xml.convertDomToXml("dump1.xml");
	xml.convertXmlToDom("dump1.xml", true);
	string s2 = xml.convertDomToString();
	EXPECT_EQ (s1, s2);
}

TEST(XmlTest, VariableTest) {
	NodeManager manager;
	VariablePtr var1 = Variable::get(manager, TYPE_INT_8_PTR);
	DummyAnnotationPtr dummy_ve(new DummyAnnotation("var1 e"));
	DummyAnnotationPtr dummy_vn(new DummyAnnotation("var1 n"));
	var1.addAnnotation(dummy_ve);
	var1->addAnnotation(dummy_vn);
	
	NodePtr root = var1;
	
	XmlUtil xml;
	xml.convertIrToDom(root);
	string s1 = xml.convertDomToString();
	xml.convertDomToXml("dump1.xml");
	xml.convertXmlToDom("dump1.xml", true);
	string s2 = xml.convertDomToString();
	EXPECT_EQ (s1, s2);
}

TEST(XmlTest, JobExprTest) {
	NodeManager manager;
	
	JobExpr::GuardedStmts guarded;
	
	LiteralPtr default1 = Literal::get(manager, "1", lang::TYPE_INT_4_PTR);
	DummyAnnotationPtr dummy_de(new DummyAnnotation("default1 e"));
	DummyAnnotationPtr dummy_dn(new DummyAnnotation("default1 n"));
	default1.addAnnotation(dummy_de);
	default1->addAnnotation(dummy_dn);
	
	LiteralPtr expr1 = Literal::get(manager, "2", lang::TYPE_INT_4_PTR);
	DummyAnnotationPtr dummy_ee(new DummyAnnotation("expr1 e"));
	DummyAnnotationPtr dummy_en(new DummyAnnotation("expr1 n"));
	expr1.addAnnotation(dummy_ee);
	expr1->addAnnotation(dummy_en);
	
	LiteralPtr stat1 = Literal::get(manager, "3", lang::TYPE_INT_4_PTR);
	DummyAnnotationPtr dummy_se(new DummyAnnotation("stat e"));
	DummyAnnotationPtr dummy_sn(new DummyAnnotation("stat n"));
	stat1.addAnnotation(dummy_se);
	stat1->addAnnotation(dummy_sn);
	
	guarded.push_back(make_pair(expr1,stat1));
	
	VariablePtr var1 = Variable::get(manager, lang::TYPE_BOOL_PTR, 1);
	LiteralPtr literalA = Literal::get(manager, "4", lang::TYPE_INT_4_PTR);
	DeclarationStmtPtr decl = DeclarationStmt::get(manager, var1, literalA);
	DummyAnnotationPtr dummy_dece(new DummyAnnotation("decl e"));
	DummyAnnotationPtr dummy_decn(new DummyAnnotation("decl n"));
	decl.addAnnotation(dummy_dece);
	decl->addAnnotation(dummy_decn);
	
	JobExpr::LocalDecls decls;
	
	decls.push_back(decl);
	
	JobExprPtr job = JobExpr::get(manager, default1, guarded, decls);
	
	NodePtr root = job;
	
	XmlUtil xml;
	xml.convertIrToDom(root);
	string s1 = xml.convertDomToString();
	xml.convertDomToXml("dump1.xml");
	xml.convertXmlToDom("dump1.xml", true);
	string s2 = xml.convertDomToString();
	EXPECT_EQ (s1, s2);
}

TEST(XmlTest, LambdaExprTest) {
	NodeManager manager;
	
	LambdaExpr::ParamList list;
	list.push_back(Variable::get(manager, TYPE_BOOL_PTR, 1));
	list.push_back(Variable::get(manager, TYPE_BOOL_PTR, 2));

	StatementPtr body = ReturnStmt::get(manager, CONST_BOOL_TRUE_PTR);
	DummyAnnotationPtr dummy_be(new DummyAnnotation("body e"));
	DummyAnnotationPtr dummy_bn(new DummyAnnotation("body n"));
	body.addAnnotation(dummy_be);
	body->addAnnotation(dummy_bn);
	
	LambdaExprPtr expr = LambdaExpr::get(manager, TYPE_BINARY_BOOL_OP_PTR, list, body);
	DummyAnnotationPtr dummy_le(new DummyAnnotation("lambda e"));
	DummyAnnotationPtr dummy_ln(new DummyAnnotation("lambda n"));
	expr.addAnnotation(dummy_le);
	expr->addAnnotation(dummy_ln);

	NodePtr root = expr;
	
	XmlUtil xml;
	xml.convertIrToDom(root);
	string s1 = xml.convertDomToString();
	xml.convertDomToXml("dump1.xml");
	xml.convertXmlToDom("dump1.xml", true);
	string s2 = xml.convertDomToString();
	EXPECT_EQ (s1, s2);
}*/<|MERGE_RESOLUTION|>--- conflicted
+++ resolved
@@ -74,13 +74,10 @@
 	return std::make_shared<DummyAnnotation>("1");
 }
 
-<<<<<<< HEAD
-XML_CONVERTER(DummyAnnotation, DummyAnnotationToXML, DummyAnnotationFromXML)
-/*
 typedef shared_ptr<DummyAnnotation> DummyAnnotationPtr;
-=======
+
 XML_CONVERTER(DummyAnnotation, "DummyAnnotation", DummyAnnotationToXML, DummyAnnotationFromXML);
->>>>>>> 6d979f74
+
 
 // ------------------- VectorAnnotation ---------------------------------
 class VectorAnnotation : public Annotation {
@@ -109,14 +106,14 @@
 		entry.setText(*iter);
 		entries << entry;
 	}
-*/	
+	
 	/*vector<XmlElement> prova = entries.getChildren();
 	for (vector<XmlElement>::const_iterator iter = prova.begin(); iter != prova.end(); ++iter){
 		std::cout << iter->getName() << std::endl;
 		std::cout << iter->getText() << std::endl;
 	}*/
 	
-/*	return el;
+	return el;
 }
 
 shared_ptr<Annotation> VectorAnnotationFromXML(XmlElement el){
@@ -1045,4 +1042,4 @@
 	xml.convertXmlToDom("dump1.xml", true);
 	string s2 = xml.convertDomToString();
 	EXPECT_EQ (s1, s2);
-}*/+}