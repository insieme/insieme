#pragma once

#include "boolean.dl"



// -- basic value types --
.type char
.type string
.number_type int
.number_type uint

<<<<<<< HEAD
// More Type Definitions
=======

// -- list  & misc node types
>>>>>>> ed8a46a5
.number_type child_index
.number_type function_kind


<<<<<<< HEAD
=======
// -- program type --

.number_type program


>>>>>>> ed8a46a5
// -- type types --

.number_type generic_type
.number_type tuple_type
.number_type function_type
.number_type type_variable
.number_type variadic_type_variable
.number_type generic_type_variable
.number_type variadic_generic_type_variable
.number_type numeric_type
.number_type tag_type
<<<<<<< HEAD
.number_type tag_type_reference

.type type = generic_type 
		   | generic_type                  
           | tuple_type                    
		   | function_type                 
		   | type_variable                 
		   | variadic_type_variable        
		   | generic_type_variable         
		   | variadic_generic_type_variable
		   | numeric_type
		   | tag_type
		   | tag_type_reference


// -- expression types --
		   
.number_type literal        
.number_type variable       
.number_type call_expr       
.number_type bind_expr       
.number_type cast_expr       
.number_type init_expr       
.number_type job_expr        
.number_type lambda_expr     
.number_type lambda_reference
.number_type tuple_expr      


.type expr = literal          
           | variable         
		   | call_expr        
           | bind_expr        
           | cast_expr        
		   | init_expr        
		   | job_expr         
		   | lambda_expr      
           | lambda_reference 
           | tuple_expr       

		   
// -- statement types --

.number_type if_stmt
		   
.type stmt = expr
		   | if_stmt
=======
.number_type tag_type_ref

.type type = generic_type
           | generic_type
           | tuple_type
           | function_type
           | type_variable
           | variadic_type_variable
           | generic_type_variable
           | variadic_generic_type_variable
           | numeric_type
           | tag_type
           | tag_type_ref


// -- record types --

.number_type struct
.number_type union

.type record = struct
             | union


// -- expression types --

.number_type literal
.number_type variable
.number_type call_expr
.number_type bind_expr
.number_type cast_expr
.number_type init_expr
.number_type job_expr
.number_type lambda_expr
.number_type lambda_ref
.number_type tuple_expr

.type expr = literal
           | variable
           | call_expr
           | bind_expr
           | cast_expr
           | init_expr
           | job_expr
           | lambda_expr
           | lambda_ref
           | tuple_expr


// -- statement types --

.number_type if_stmt
.number_type compound_stmt
.number_type decl_stmt

.type stmt = expr
           | if_stmt
           | compound_stmt
           | decl_stmt
>>>>>>> ed8a46a5

.number_type types
.number_type parents

<<<<<<< HEAD

// -- support types --

.type support = types
			  | parents
			  

// -- program type --

.number_type program
=======
.type stmt_list = types
                | parents


// -- support types --

.number_type tag_type_def
.number_type lambda_def
.number_type lambda

.type support = types
              | parents
              | tag_type_def
              | lambda_def
              | lambda

.number_type exprs
.number_type parameters
.number_type switch_cases
.number_type fields
.number_type member_funcs
.number_type pure_virt_member_funcs

.type support_list = exprs
                   | parameters
                   | switch_cases
                   | fields
                   | member_funcs
                   | pure_virt_member_funcs
>>>>>>> ed8a46a5


// -- node type --

<<<<<<< HEAD
.type node = type
		   | stmt
		   | program
		   | support
		   
// TODO: diversify types
//.number_type value
//.number_type type
//.number_type expr
//.number_type stmt
//.number_type support
//.number_type node = value | type | expr | stmt | support
=======
.type node = program
           | type
           | record
           | expr
           | stmt | stmt_list
           | support | support_list
>>>>>>> ed8a46a5



// List Node

.decl NodeList ( list:node , idx:child_index , element:node )                                                 input



// Program Node

.decl Program                     ( id:node )                                                                 input



// Type Nodes

.decl FunctionType                ( id:node , parameter_types:types, return_type:type
                                  , kind:function_kind , instantiation_types:types )                          input
.decl GenericType                 ( id:node , name:string , parents:parents , params:types )                  input
.decl GenericTypeVariable         ( id:node , var_name:string , type_parameter:types )                        input
.decl NumericType                 ( id:node , value:expr )                                                    input
.decl TagType                     ( id:node , tag:tag_type_ref, definition:tag_type_def )                     input
.decl TagTypeReference            ( id:node , name:string )                                                   input
.decl TupleType                   ( id:node )                                                                 input
.decl TypeVariable                ( id:node , var_name:string )                                               input
.decl VariadicGenericTypeVariable ( id:node , var_name:string , type_parameter:types )                        input
.decl VariadicTypeVariable        ( id:node , var_name:string )                                               input



// Record-Type Nodes

#define RecordTypeContents name:string , fields:fields , constructors:exprs , destructor:expr , destructor_virtual:bool \
                         , member_functions:member_funcs , pure_virtual_member_functions:pure_virt_member_funcs

.decl Struct ( id:node , RecordTypeContents , parents:parents )                                               input
.decl Union  ( id:node , RecordTypeContents )                                                                 input



// Expression Nodes

.decl BindExpr        ( id:node , parameters:parameters , call:call_expr )                                    input
.decl CallExpr        ( id:node , function_expr:expr )                                                        input
.decl CastExpr        ( id:node , sub_expression:expr )                                                       input
.decl InitExpr        ( id:node , memory_expr:expr , init_exprs:exprs )                                       input
.decl JobExpr         ( id:node , thread_num_range:node , body:node )                                         input
.decl LambdaExpr      ( id:node , type:function_type , reference:lambda_ref, definition:lambda_def )          input
.decl LambdaReference ( id:node , type:function_type , name:string )                                          input
.decl Literal         ( id:node , type:type , string_value:string )              /* TODO type:node needed? */ input
.decl TupleExpr       ( id:node , expressions:exprs )                                                         input
.decl Variable        ( id:node , type:type , var_id:uint )                      /* TODO type:node needed? */ input
// piped through   .decl MarkerExpr ( id:node , expr_id:uint , sub_expression:expr                            input



// Statement Nodes

.decl BreakStmt       ( id:node )                                                                             input
.decl CompoundStmt    ( id:node )                                                                             input
.decl ContinueStmt    ( id:node )                                                                             input
.decl DeclarationStmt ( id:node , variable:variable , initialization:expr )                                   input
.decl ForStmt         ( id:node , declaration:decl_stmt , end:expr , step:expr , body:compound_stmt )         input
.decl IfStmt          ( id:node , condition:expr , then_body:compound_stmt, else_body:compound_stmt )         input
.decl ReturnStmt      ( id:node , return_expr:expr , return_var:variable )                                    input
.decl SwitchStmt      ( id:node , switch_expr:expr , cases:switch_cases , default_case:compound_stmt )        input
.decl ThrowStmt       ( id:node , throw_expr:expr )                                                           input
.decl TryCatchStmt    ( id:node , body:compound_stmt )                                                        input
.decl WhileStmt       ( id:node , condition:expr , body:compound_stmt )                                       input
// obsolete        .decl GotoStmt ( id:node , label:string )                                                  input
// obsolete        .decl LabelStmt ( id:node ,  label:string )                                                input
// piped through   .decl MarkerStmt ( id:node , stmt_id:uint , sub_statement:stmt )                           input



// Support Nodes

.decl CatchClause                ( id:node , variable:variable , body:compound_stmt )                         input
.decl Expressions                ( id:node )                                                                  input
.decl Field                      ( id:node , name:string , type:type )                                        input
.decl Fields                     ( id:node )                                                                  input
.decl Lambda                     ( id:node , type:function_type , parameters:parameters, body:compound_stmt ) input
.decl LambdaBinding              ( id:node , reference:lambda_ref , lambda:lambda )                           input
.decl LambdaDefinition           ( id:node )                                                                  input
.decl MemberFunction             ( id:node , name:string , virtual_flag:bool , implementation:expr )          input
.decl MemberFunctions            ( id:node )                                                                  input
.decl Parameters                 ( id:node )                                                                  input
.decl Parent                     ( id:node , virtual:bool , access_specifier_kind:uint , type:type )          input
.decl Parents                    ( id:node )                                                                  input
.decl PureVirtualMemberFunction  ( id:node , name:string , type:function_type )                               input
.decl PureVirtualMemberFunctions ( id:node )                                                                  input
.decl SwitchCase                 ( id:node , guard:literal , body:compound_stmt )                             input
.decl SwitchCases                ( id:node )                                                                  input
.decl TagTypeBinding             ( id:node , tag:tag_type_ref, record:record )                         input
.decl TagTypeDefinition          ( id:node )                                                                  input
.decl Types                      ( id:node )                                                                  input<|MERGE_RESOLUTION|>--- conflicted
+++ resolved
@@ -10,24 +10,17 @@
 .number_type int
 .number_type uint
 
-<<<<<<< HEAD
-// More Type Definitions
-=======
 
 // -- list  & misc node types
->>>>>>> ed8a46a5
 .number_type child_index
 .number_type function_kind
 
 
-<<<<<<< HEAD
-=======
 // -- program type --
 
 .number_type program
 
 
->>>>>>> ed8a46a5
 // -- type types --
 
 .number_type generic_type
@@ -39,55 +32,6 @@
 .number_type variadic_generic_type_variable
 .number_type numeric_type
 .number_type tag_type
-<<<<<<< HEAD
-.number_type tag_type_reference
-
-.type type = generic_type 
-		   | generic_type                  
-           | tuple_type                    
-		   | function_type                 
-		   | type_variable                 
-		   | variadic_type_variable        
-		   | generic_type_variable         
-		   | variadic_generic_type_variable
-		   | numeric_type
-		   | tag_type
-		   | tag_type_reference
-
-
-// -- expression types --
-		   
-.number_type literal        
-.number_type variable       
-.number_type call_expr       
-.number_type bind_expr       
-.number_type cast_expr       
-.number_type init_expr       
-.number_type job_expr        
-.number_type lambda_expr     
-.number_type lambda_reference
-.number_type tuple_expr      
-
-
-.type expr = literal          
-           | variable         
-		   | call_expr        
-           | bind_expr        
-           | cast_expr        
-		   | init_expr        
-		   | job_expr         
-		   | lambda_expr      
-           | lambda_reference 
-           | tuple_expr       
-
-		   
-// -- statement types --
-
-.number_type if_stmt
-		   
-.type stmt = expr
-		   | if_stmt
-=======
 .number_type tag_type_ref
 
 .type type = generic_type
@@ -147,23 +91,10 @@
            | if_stmt
            | compound_stmt
            | decl_stmt
->>>>>>> ed8a46a5
 
 .number_type types
 .number_type parents
 
-<<<<<<< HEAD
-
-// -- support types --
-
-.type support = types
-			  | parents
-			  
-
-// -- program type --
-
-.number_type program
-=======
 .type stmt_list = types
                 | parents
 
@@ -193,32 +124,16 @@
                    | fields
                    | member_funcs
                    | pure_virt_member_funcs
->>>>>>> ed8a46a5
 
 
 // -- node type --
 
-<<<<<<< HEAD
-.type node = type
-		   | stmt
-		   | program
-		   | support
-		   
-// TODO: diversify types
-//.number_type value
-//.number_type type
-//.number_type expr
-//.number_type stmt
-//.number_type support
-//.number_type node = value | type | expr | stmt | support
-=======
 .type node = program
            | type
            | record
            | expr
            | stmt | stmt_list
            | support | support_list
->>>>>>> ed8a46a5
 
 
 
