--- conflicted
+++ resolved
@@ -43,14 +43,9 @@
     getParent,
     getPath,
     getAbsolutePath,
-<<<<<<< HEAD
-    getChildrenLength,
-=======
     depth,
     numChildren,
->>>>>>> 6818fc33
     getIndex,
-    --getNode,
     getNodeType,
     isRoot,
     getRoot,
@@ -114,17 +109,12 @@
 getAbsolutePath :: NodeAddress -> NodePath
 getAbsolutePath a =  reverse $ getPathReversed a ++ getAbsoluteRootPath a
 
-<<<<<<< HEAD
-getChildrenLength :: NodeAddress -> Int
-getChildrenLength = length . IR.getChildren . getNodePair
-=======
 depth :: NodeAddress -> Int
-depth = length . getPathReversed 
+depth = length . getPathReversed
 
 -- | Get the number of children of a given node.
 numChildren :: NodeAddress -> Int
-numChildren = length . subForest . getNodePair
->>>>>>> 6818fc33
+numChildren = length . IR.getChildren . getNodePair
 
 getIndex :: NodeAddress -> Int
 getIndex = head . getPathReversed
