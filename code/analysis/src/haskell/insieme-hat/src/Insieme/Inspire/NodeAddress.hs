{-
 - Copyright (c) 2002-2016 Distributed and Parallel Systems Group,
 -                Institute of Computer Science,
 -               University of Innsbruck, Austria
 -
 - This file is part of the INSIEME Compiler and Runtime System.
 -
 - We provide the software of this file (below described as "INSIEME")
 - under GPL Version 3.0 on an AS IS basis, and do not warrant its
 - validity or performance.  We reserve the right to update, modify,
 - or discontinue this software at any time.  We shall have no
 - obligation to supply such updates or modifications or any other
 - form of support to you.
 -
 - If you require different license terms for your intended use of the
 - software, e.g. for proprietary commercial or industrial use, please
 - contact us at:
 -                   insieme@dps.uibk.ac.at
 -
 - We kindly ask you to acknowledge the use of this software in any
 - publication or other disclosure of results by referring to the
 - following citation:
 -
 - H. Jordan, P. Thoman, J. Durillo, S. Pellegrini, P. Gschwandtner,
 - T. Fahringer, H. Moritsch. A Multi-Objective Auto-Tuning Framework
 - for Parallel Codes, in Proc. of the Intl. Conference for High
 - Performance Computing, Networking, Storage and Analysis (SC 2012),
 - IEEE Computer Society Press, Nov. 2012, Salt Lake City, USA.
 -
 - All copyright notices must be kept intact.
 -
 - INSIEME depends on several third party software packages. Please
 - refer to http://www.dps.uibk.ac.at/insieme/license.html for details
 - regarding third party software licenses.
 -}

module Insieme.Inspire.NodeAddress (
    NodeAddress,
    mkNodeAddress,
    getPathReversed,
    getNodePair,
    getInspire,
    getParent,
    getPath,
<<<<<<< HEAD
    getAbsolutePath,
=======
    children,
>>>>>>> 6e7a9985
    getIndex,
    getNode,
    nodeType,
    isRoot,
    getRoot,
    isChildOf,
    prettyShow,
    goUp,
    goDown,
    goRel,
    goLeft,
    goRight,
    crop,
    isBuiltin
) where


import Data.Maybe
import Data.List (foldl',isSuffixOf)
import Data.Tree
import Data.Function (on)
import qualified Data.Map as Map
import qualified Insieme.Inspire as IR

type NodePath = [Int]

data NodeAddress = NodeAddress { getPathReversed     :: NodePath,
                                 getNodePair         :: Tree (Int, IR.NodeType),
                                 getInspire          :: IR.Inspire,
                                 getParent           :: Maybe NodeAddress, 
                                 getAbsoluteRootPath :: NodePath
                                 }

instance Eq NodeAddress where
    x == y = (fst $ rootLabel $ getNodePair x) == (fst $ rootLabel $ getNodePair y)
                && getPathReversed x == getPathReversed y
                && (fst $ rootLabel $ getRoot x) == (fst $ rootLabel $ getRoot y)

instance Ord NodeAddress where
    compare x y = if r1 == EQ then if r2 == EQ then r3 else r2 else r1 
        where
            r1 = compare (fst $ rootLabel $ getNodePair x) (fst $ rootLabel $ getNodePair y)
            r2 = compare (getPathReversed x) (getPathReversed y)
            r3 = compare (fst $ rootLabel $ getRoot x) (fst $ rootLabel $ getRoot y)

instance Show NodeAddress where
    show = prettyShow

-- | Create a 'NodeAddress' from a list of indizes and a root node.
mkNodeAddress :: [Int] -> IR.Inspire -> NodeAddress
mkNodeAddress xs ir = foldl' (flip goDown) (NodeAddress [] root ir Nothing []) xs
  where
    root = IR.getTree ir

-- | Slow, use 'getPathReversed' where possible
getPath :: NodeAddress -> NodePath
getPath = reverse . getPathReversed

<<<<<<< HEAD
getAbsolutePath :: NodeAddress -> NodePath
getAbsolutePath a =  reverse $ getPathReversed a ++ getAbsoluteRootPath a
=======
-- | Get the number of children of a given node.
children :: NodeAddress -> Int
children = length . subForest . getNodePair
>>>>>>> 6e7a9985

getIndex :: NodeAddress -> Int
getIndex = head . getPathReversed

getNode :: NodeAddress -> Tree IR.NodeType
getNode addr = snd <$> getNodePair addr

nodeType :: NodeAddress -> IR.NodeType
nodeType = rootLabel . getNode

isRoot :: NodeAddress -> Bool
isRoot = isNothing . getParent

getRoot :: NodeAddress -> Tree (Int, IR.NodeType)
getRoot = IR.getTree . getInspire

isChildOf :: NodeAddress -> NodeAddress -> Bool
a `isChildOf` b = getRoot a == getRoot b && (getPathReversed b `isSuffixOf` getPathReversed a)

prettyShow :: NodeAddress -> String
prettyShow na = '0' : concat ['-' : show x | x <- getPath na]

goUp :: NodeAddress -> NodeAddress
goUp na = fromMaybe na (getParent na)

goDown :: Int -> NodeAddress -> NodeAddress
goDown x parent@(NodeAddress xs n ir _ r) = NodeAddress (x : xs) n' ir (Just parent) r
  where
    n' = subForest n !! x

-- | Return a node address relative to the given one; a negative
-- integer means going up so many levels; zero or a positive integer
-- means going to the respective child.
goRel :: [Int] -> NodeAddress -> NodeAddress
goRel []     = id
goRel (i:is) | i < 0 = goRel is . last . take (1-i) . iterate goUp
             | i >= 0 = goRel is . goDown i

goLeft :: NodeAddress -> NodeAddress
goLeft na@(NodeAddress xs _ _ _             _ ) | head xs == 0 = na
goLeft na@(NodeAddress _  _ _ Nothing       _ ) = na
goLeft    (NodeAddress xs _ _ (Just parent) _ ) = goDown (head xs - 1) parent

goRight :: NodeAddress -> NodeAddress
goRight na@(NodeAddress _  _ _ Nothing       _ ) = na
goRight    (NodeAddress xs _ _ (Just parent) _ ) = goDown (head xs + 1) parent

crop :: NodeAddress -> NodeAddress
crop a = NodeAddress [] (getNodePair a) ( (getInspire a){IR.getTree=getNodePair a} ) Nothing ((getPathReversed a) ++ (getAbsoluteRootPath a))

lookupBuiltin :: NodeAddress -> String -> Maybe (Tree (Int, IR.NodeType))
lookupBuiltin addr needle = Map.lookup needle (IR.getBuiltins $ getInspire addr)

isBuiltin :: NodeAddress -> String -> Bool
isBuiltin addr needle = fromMaybe False $ (== getNodePair addr) <$> lookupBuiltin addr needle<|MERGE_RESOLUTION|>--- conflicted
+++ resolved
@@ -42,11 +42,8 @@
     getInspire,
     getParent,
     getPath,
-<<<<<<< HEAD
     getAbsolutePath,
-=======
     children,
->>>>>>> 6e7a9985
     getIndex,
     getNode,
     nodeType,
@@ -105,14 +102,12 @@
 getPath :: NodeAddress -> NodePath
 getPath = reverse . getPathReversed
 
-<<<<<<< HEAD
 getAbsolutePath :: NodeAddress -> NodePath
 getAbsolutePath a =  reverse $ getPathReversed a ++ getAbsoluteRootPath a
-=======
+
 -- | Get the number of children of a given node.
 children :: NodeAddress -> Int
 children = length . subForest . getNodePair
->>>>>>> 6e7a9985
 
 getIndex :: NodeAddress -> Int
 getIndex = head . getPathReversed
