--- conflicted
+++ resolved
@@ -46,14 +46,9 @@
     isLoopIterator,
     getType,
     isType,
-<<<<<<< HEAD
     isFreeVariable,
     isEntryPoint,
     isEntryPointParameter
-=======
-    listTypes,
-    isFreeVariable
->>>>>>> 6e7a9985
 ) where
 
 import Control.Applicative
@@ -189,20 +184,11 @@
 getType (Node IR.MarkerExpr      (t:_)) = Just t
 getType _ = Nothing
 
+
 -- | Return 'True' if the given node is a type.
-isType :: NodeAddress -> Bool
-isType = (`elem` listTypes) . nodeType
-
-<<<<<<< HEAD
 isType :: Tree IR.NodeType -> Bool
 isType (Node x _) = IR.toNodeKind x == IR.Type
 
-=======
--- | Return a list of node types which are Type nodes.
-listTypes :: [IR.NodeType]
-listTypes = [ IR.FunctionType, IR.GenericType, IR.TupleType
-            , IR.NumericType, IR.TagType, IR.Types ]
->>>>>>> 6e7a9985
 
 isVariable :: NodeAddress -> Bool
 isVariable a = case getNode a of
