{-
 - Copyright (c) 2002-2016 Distributed and Parallel Systems Group,
 -                Institute of Computer Science,
 -               University of Innsbruck, Austria
 -
 - This file is part of the INSIEME Compiler and Runtime System.
 -
 - We provide the software of this file (below described as "INSIEME")
 - under GPL Version 3.0 on an AS IS basis, and do not warrant its
 - validity or performance.  We reserve the right to update, modify,
 - or discontinue this software at any time.  We shall have no
 - obligation to supply such updates or modifications or any other
 - form of support to you.
 -
 - If you require different license terms for your intended use of the
 - software, e.g. for proprietary commercial or industrial use, please
 - contact us at:
 -                   insieme@dps.uibk.ac.at
 -
 - We kindly ask you to acknowledge the use of this software in any
 - publication or other disclosure of results by referring to the
 - following citation:
 -
 - H. Jordan, P. Thoman, J. Durillo, S. Pellegrini, P. Gschwandtner,
 - T. Fahringer, H. Moritsch. A Multi-Objective Auto-Tuning Framework
 - for Parallel Codes, in Proc. of the Intl. Conference for High
 - Performance Computing, Networking, Storage and Analysis (SC 2012),
 - IEEE Computer Society Press, Nov. 2012, Salt Lake City, USA.
 -
 - All copyright notices must be kept intact.
 -
 - INSIEME depends on several third party software packages. Please
 - refer to http://www.dps.uibk.ac.at/insieme/license.html for details
 - regarding third party software licenses.
 -}

{-# LANGUAGE FlexibleInstances #-}

module Insieme.Analysis.Predecessor (
    PredecessorList,
    predecessor
) where

import Data.Maybe
import Data.Tree
import Data.Typeable
import Insieme.Analysis.Boolean
import Insieme.Analysis.CallSite
import Insieme.Analysis.Callable
import Insieme.Analysis.Entities.ProgramPoint
import Insieme.Analysis.ExitPoint
import Insieme.Inspire.NodeAddress
import Insieme.Inspire.Utils
import qualified Insieme.Analysis.Framework.PropertySpace.ComposedValue as ComposedValue
import qualified Insieme.Analysis.Solver as Solver
import qualified Insieme.Inspire as IR
import qualified Insieme.Utils.UnboundSet as USet

--
-- * Predecessor Lattice
--

type PredecessorList = [ProgramPoint]

instance Solver.Lattice PredecessorList where
    join [] = []
    join xs = foldr1 (++) xs

--
-- * Predecessor Analysis
--

data PredecessorAnalysis = PredecessorAnalysis
    deriving (Typeable)

predecessorAnalysis :: Solver.AnalysisIdentifier
predecessorAnalysis = Solver.mkAnalysisIdentifier PredecessorAnalysis "pred_of"


--
-- * Predecessor Variable Generator
--

-- | Given a program point (Pre, Post, or Internal), give the
-- predecessors for it as a constraint.
predecessor :: ProgramPoint -> Solver.TypedVar PredecessorList

-- Predecessor rules for the program root node
predecessor p@(ProgramPoint a Pre) | isRoot a = var
    where
        var = Solver.mkVariable (idGen p) [] []

-- Predecessor rules for pre program points
predecessor p@(ProgramPoint a Pre) = case getNode parent of

    Node IR.CallExpr children -> single $
            if i == length children-1
            -- start with last argument
            then ProgramPoint parent Pre
            -- eval arguments in reverse order
            else ProgramPoint (goDown (i+1) parent) Post

    Node IR.Lambda   _ -> call_sites

    Node IR.BindExpr _ -> call_sites

    Node IR.TupleExpr _ -> single $ ProgramPoint parent Pre

    Node IR.InitExpr _
      | i == 1     -> single $ ProgramPoint (goDown 2 parent) Post
      | otherwise -> single $ ProgramPoint parent Pre

    Node IR.CastExpr _ -> single $ ProgramPoint parent Pre

    Node IR.Expressions _
      | i == 0     -> single $ ProgramPoint parent Pre
      | otherwise -> single $ ProgramPoint (goDown (i-1) parent) Post

    Node IR.Declaration _ -> single $ ProgramPoint parent Pre

    Node IR.DeclarationStmt _ -> single $ ProgramPoint parent Pre

    Node IR.CompoundStmt _ -> single $
      -- if it is the first statement
      if i == 0
      -- then go to the pre-state of the compound statement
      then ProgramPoint parent Pre
      -- else to the post state of the previous statement
      else ProgramPoint (goDown (i-1) parent) Post

    Node IR.IfStmt _
      | i == 0     -> single $ ProgramPoint parent Pre
      -- TODO: make dependent on result of conditional expression
      | otherwise -> single $ ProgramPoint (goDown 0 parent) Post

    Node IR.ForStmt _
      -- pred of declarations is loop itself
      | i == 0 -> single $ ProgramPoint parent Pre
      -- pred of end value is declaration block
      | i == 1 -> single $ ProgramPoint (goDown 0 parent) Post
      -- pred of step value is end value
      | i == 2 -> single $ ProgramPoint (goDown 1 parent) Post
      -- pred of body is 1. step value, 2. previous body, or 3. continue stmt
      | i == 3 -> multiple $
                [ ProgramPoint (goDown 2 parent) Post    -- step
                , ProgramPoint (goDown 3 parent) Post]   -- body (n-1)
                ++ postContinueStmt a                    -- all continues

    Node IR.WhileStmt _
      -- cond of while is evaluated 1. after entering while, 2. after
      -- regular loop, and 3. after a continue
      | i == 0 -> multiple $
                [ ProgramPoint parent Pre                -- entering
                , ProgramPoint (goDown 1 parent) Post]   -- regular loop
                ++ postContinueStmt a                    -- all continues
      -- body of a while is evaluated only after the condition
      | i == 1 -> single $ ProgramPoint (goDown 0 parent) Post

    Node IR.SwitchStmt _
      -- pred of the switch expression is the switch stmt itself
      | i == 0     -> single $ ProgramPoint parent Pre
      -- pred of a branch always is the switch expression
      | otherwise -> single $ ProgramPoint (goRel [-1, 0] a) Post

    -- after processing a lone BreakStmt we end up here; go to switch expr
    Node IR.SwitchCase _ -> single . flip ProgramPoint Post $ goRel [-3, 0] a

    Node IR.ReturnStmt _ -> single $ ProgramPoint parent Pre

    _ -> unhandled "Pre" p (rootLabel $ getNode parent)

  where
    parent = fromJust $ getParent a
    i = getIndex a
    single = single' p
    multiple = multiple' p
    call_sites = Solver.mkVariable (idGen p) [con] []
    con = Solver.createConstraint dep val call_sites
    dep a = [Solver.toVar callSitesVar]
    val a = foldr go [] $ Solver.get a callSitesVar
    go (CallSite call) list = ProgramPoint (goDown 1 call) Post : list
    callSitesVar = callSites parent


-- Predecessor rules for internal program points.
predecessor  p@(ProgramPoint addr Internal) = case getNode addr of

    -- link to exit points of potential target functions
    Node IR.CallExpr _ -> var
      where
        extract = ComposedValue.toValue
        var = Solver.mkVariable (idGen p) [con] []
        con = Solver.createConstraint dep val var
        dep a = Solver.toVar callableVar : map Solver.toVar (exitPointVars a)
        val a = [litPredecessor | callsLiteral] ++ nonLiteralExit
          where
            nonLiteralExit = foldr go [] (exitPointVars a)
            go e l = foldr (\(ExitPoint r) l -> ProgramPoint r Post : l)
                     l (Solver.get a e)
            callsLiteral = any isLiteral (callableVal a)
              where
                isLiteral (Literal _) = True
                isLiteral _ = False
            litPredecessor = ProgramPoint (goDown 1 addr) Post
        callableVar = callableValue (goDown 1 addr)
        callableVal a = USet.toSet $
                if USet.isUniverse callables
                then collectAllCallables addr
                else callables
            where
              callables = extract $ Solver.get a callableVar
        exitPointVars a =
          foldr (\t l -> exitPoints (toAddress t) : l) [] (callableVal a)

    _ -> unhandled "Internal" p
        (rootLabel . getNode . fromJust . getParent $ addr)

-- Predecessor rules for post program points.
predecessor p@(ProgramPoint a Post) = case getNode a of

    -- basic expressions are directly switching from Pre to Post
    Node IR.Variable        _ -> pre
    Node IR.Literal         _ -> pre
    Node IR.LambdaExpr      _ -> pre
    Node IR.LambdaReference _ -> pre
    Node IR.BindExpr        _ -> pre
    Node IR.JobExpr         _ -> pre

    -- call expressions are switching from Internal to Post
    Node IR.CallExpr _ -> single $ ProgramPoint a Internal

    -- for tuple expressions, the predecessor is the end of the epxressions
    Node IR.TupleExpr _ -> single $ ProgramPoint (goDown 1 a) Post

    -- for initialization expressions, we finish with the first sub-expression
    Node IR.InitExpr _ -> single $ ProgramPoint (goDown 1 a) Post

    -- cast expressions just process the nested node
    Node IR.CastExpr _ -> single $ ProgramPoint (goDown 1 a) Post

    -- declarationns are done once the init expression is done
    Node IR.Declaration _ -> single $ ProgramPoint (goDown 1 a) Post

    -- handle lists of expressions
    Node IR.Expressions  [] -> single $ ProgramPoint a Pre
    Node IR.Expressions sub ->
      single $ ProgramPoint (goDown (length sub-1) a) Post

    -- compound statements
    Node IR.CompoundStmt [] -> pre
    Node IR.CompoundStmt stmts ->
      single $ ProgramPoint (goDown (length stmts-1) a) Post

    -- declaration statement
    Node IR.DeclarationStmt _ -> single $ ProgramPoint (goDown 0 a) Post

    -- conditional statement
    Node IR.IfStmt _ -> var
      where
        var = Solver.mkVariable (idGen p) [con] []
        con = Solver.createConstraint dep val var
        dep a = [Solver.toVar conditionValueVar]
        val a = case ComposedValue.toValue (Solver.get a conditionValueVar) of
                  Neither     -> []
                  AlwaysTrue  -> [thenBranch]
                  AlwaysFalse -> [elseBranch]
                  Both        -> [thenBranch,elseBranch]
        conditionValueVar = booleanValue $ goDown 0 a
        thenBranch = ProgramPoint (goDown 1 a) Post
        elseBranch = ProgramPoint (goDown 2 a) Post

    -- for loop statement
    Node IR.ForStmt _ -> multiple
      [ ProgramPoint (goDown 2 a) Post     -- loop never entered
      , ProgramPoint (goDown 3 a) Post ]   -- body when loop was run

    -- while stmts evaluate as a last step either 1. their condition,
    -- or 2. a BreakStmt
    Node IR.WhileStmt _ -> multiple $ map (`ProgramPoint` Post) $
      goDown 0 a:                          -- condition
      collectAddr IR.BreakStmt prune a     -- all subordinate 'BreakStmt's
      where
        prune = [IR.SwitchStmt, IR.WhileStmt] ++ listTypes

    -- moving backwards after continue stmt we jump to its beginning
    Node IR.ContinueStmt _ -> pre

    -- switch stmts have executed either 1. the default branch, 2. one
    -- of the breaks, or 3. one of the cases without a break
    Node IR.SwitchStmt _ -> multiple $ map (`ProgramPoint` Post) $
      goDown 2 a :                         -- default branch
      collectAddr IR.BreakStmt prune a ++  -- break statements
      [goRel [1, i, 1] a | i <- enumFromTo 0 (children (goDown 1 a)-1)] -- case
      where
        prune = [IR.SwitchStmt, IR.WhileStmt] ++ listTypes

    -- moving backwards after break stmt we jump to its beginning
    Node IR.BreakStmt _ -> pre

    -- return statement
    Node IR.ReturnStmt _ -> single $ ProgramPoint (goDown 0 a) Post

    _ -> unhandled "Post" p (rootLabel $ getNode a)

  where
    multiple = multiple' p
    single = single' p
    pre = single $ ProgramPoint a Pre

-- | Create a dependence to multiple program points.
multiple' :: ProgramPoint -> [ProgramPoint] -> Solver.TypedVar PredecessorList
multiple' p = Solver.mkVariable (idGen p) []

-- | Create a dependence to a program point.
single' :: ProgramPoint -> ProgramPoint -> Solver.TypedVar PredecessorList
single' p x = multiple' p [x]

-- | 'Post' 'ProgramPoint's for all 'ContinueStmt' nodes directly
-- below the given address.
postContinueStmt :: NodeAddress -> [ProgramPoint]
<<<<<<< HEAD
postContinueStmt a = map (`ProgramPoint` Post)
                     (collectAddr IR.ContinueStmt (extra ++ listTypes) a)
  where extra = [IR.WhileStmt, IR.ForStmt, IR.LambdaExpr]
=======
postContinueStmt a =
  map (`ProgramPoint` Post) (foldAddressPrune ((++) . isContinue) prune a)
  where
    isContinue n = [n | nodeType n == IR.ContinueStmt]
    prune = liftM2 (||) (isType . getNode) (flip elem extra . nodeType)
    extra = [IR.WhileStmt, IR.ForStmt, IR.LambdaExpr]
>>>>>>> 5781c7e5

-- | Variable ID generator
idGen :: ProgramPoint -> Solver.Identifier
idGen (ProgramPoint a p) = Solver.mkIdentifier predecessorAnalysis a (show p)

-- | Unhandled cases should print an error message for easier debugging.
unhandled :: String -> ProgramPoint -> IR.NodeType
          -> Solver.TypedVar PredecessorList
unhandled pos p parent = error . unwords $
  ["Unhandled", pos, "Program Point:", show p, "for parent", show parent]<|MERGE_RESOLUTION|>--- conflicted
+++ resolved
@@ -280,7 +280,7 @@
       goDown 0 a:                          -- condition
       collectAddr IR.BreakStmt prune a     -- all subordinate 'BreakStmt's
       where
-        prune = [IR.SwitchStmt, IR.WhileStmt] ++ listTypes
+        prune = [(== IR.SwitchStmt), (== IR.WhileStmt), isType]
 
     -- moving backwards after continue stmt we jump to its beginning
     Node IR.ContinueStmt _ -> pre
@@ -292,7 +292,7 @@
       collectAddr IR.BreakStmt prune a ++  -- break statements
       [goRel [1, i, 1] a | i <- enumFromTo 0 (children (goDown 1 a)-1)] -- case
       where
-        prune = [IR.SwitchStmt, IR.WhileStmt] ++ listTypes
+        prune = [(== IR.SwitchStmt), (== IR.WhileStmt), isType]
 
     -- moving backwards after break stmt we jump to its beginning
     Node IR.BreakStmt _ -> pre
@@ -318,18 +318,9 @@
 -- | 'Post' 'ProgramPoint's for all 'ContinueStmt' nodes directly
 -- below the given address.
 postContinueStmt :: NodeAddress -> [ProgramPoint]
-<<<<<<< HEAD
 postContinueStmt a = map (`ProgramPoint` Post)
-                     (collectAddr IR.ContinueStmt (extra ++ listTypes) a)
-  where extra = [IR.WhileStmt, IR.ForStmt, IR.LambdaExpr]
-=======
-postContinueStmt a =
-  map (`ProgramPoint` Post) (foldAddressPrune ((++) . isContinue) prune a)
-  where
-    isContinue n = [n | nodeType n == IR.ContinueStmt]
-    prune = liftM2 (||) (isType . getNode) (flip elem extra . nodeType)
-    extra = [IR.WhileStmt, IR.ForStmt, IR.LambdaExpr]
->>>>>>> 5781c7e5
+                     (collectAddr IR.ContinueStmt prune a)
+  where prune = [(== IR.WhileStmt), (== IR.ForStmt), (== IR.LambdaExpr), isType]
 
 -- | Variable ID generator
 idGen :: ProgramPoint -> Solver.Identifier
