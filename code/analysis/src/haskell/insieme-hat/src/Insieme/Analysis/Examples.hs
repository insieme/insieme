{-# LANGUAGE LambdaCase #-}

module Insieme.Analysis.Examples where

-- import Compiler.Analysis
import Control.Applicative
import Control.Monad
import Control.Monad.State.Lazy
import Data.List
import Data.Maybe
import Data.Tree
import Debug.Trace
import Framework
import Insieme.Inspire.NodeAddress as Addr
import qualified Data.Map as Map
import qualified Data.Sequence as Seq
import qualified Data.Set as Set
import qualified Insieme.Boolean as Boolean
import qualified Insieme.Callable as Callable
import qualified Insieme.Inspire as IR
import qualified Solver

--
-- * Get Definition Point Analysis
--

findDeclr :: NodeAddress -> Maybe NodeAddress
findDeclr start = findDeclr start
  where
    org = getNode start

    findDeclr :: NodeAddress -> Maybe NodeAddress
    findDeclr addr = case getNode addr of
        Node IR.Lambda _ -> lambda addr
        _ -> declstmt addr <|> forstmt addr <|> bindexpr addr <|>
             compstmt addr <|> nextlevel addr

    declstmt :: NodeAddress -> Maybe NodeAddress
    declstmt addr = case getNode addr of
        Node IR.DeclarationStmt [_, v] | v == org -> Just $ goDown 1 addr
        _ -> Nothing

    forstmt :: NodeAddress -> Maybe NodeAddress
    forstmt addr = case getNode addr of
        Node IR.ForStmt _ -> declstmt $ goDown 0 addr
        _ -> Nothing

    lambda :: NodeAddress -> Maybe NodeAddress
    lambda addr = case getNode addr of
        Node IR.Lambda [_, Node IR.Parameters ps, _] ->
            (\i -> goDown i . goDown 1 $ addr) <$> findIndex (==org) ps
        _ -> Nothing

    bindexpr :: NodeAddress -> Maybe NodeAddress
    bindexpr addr = case getNode addr of
        Node IR.BindExpr [_, Node IR.Parameters ps, _] ->
            (\i -> goDown i . goDown 1 $ addr) <$> findIndex (==org) ps
        _ -> Nothing

    compstmt :: NodeAddress -> Maybe NodeAddress
    compstmt addr = getNode <$> getParent addr >>= \case
        Node IR.CompoundStmt _ | last (getAddress addr) == 0 -> Nothing
        Node IR.CompoundStmt _ -> findDeclr $ goLeft addr
        _ -> Nothing

    nextlevel :: NodeAddress -> Maybe NodeAddress
    nextlevel addr = getParent addr >>= findDeclr

--
-- * Boolean Value Analysis
--

<<<<<<< HEAD

dataflowValue :: (Solver.Lattice a)
         => NodeAddress -> Tree IR.Inspire
         -> a
         -> (NodeAddress -> Tree IR.Inspire -> Solver.TypedVar a)
         -> Solver.TypedVar a
dataflowValue addr tree top analysis = case resolve addr tree of
    Just (Node IR.Literal _) -> Solver.mkVariable (addrIdent addr) [] top

    Just (Node IR.Declaration _) -> var
      where
        var = Solver.mkVariable (addrIdent addr) [con] Solver.bot
        con = Solver.forward (analysis (goDown 1 addr) tree) var
=======
dataflowValue :: NodeAddress
              -> (NodeAddress -> State Int AVar)
              -> Constr AVar
              -> (AVar -> Constr AVar)
              -> State Int AVar
dataflowValue addr fun top forward = do
    count <- get
    case getNode addr of
        Node IR.Literal _ ->
            return $ AVar count (\_ -> top)

        Node IR.Declaration _ -> do
            modify (+1)
            f <- fun (goDown 1 addr)
            return $ AVar count (\_ -> forward f)

        Node IR.Variable _ -> do
            case findDeclr addr of
                Just declrAddr -> handleDeclr declrAddr
                _ -> return $ AVar count (\_ -> top)
>>>>>>> 8532b900

    Just (Node IR.Variable _) -> case findDeclr addr tree of
        Just declrAddr -> handleDeclr declrAddr
        _              -> Solver.mkVariable (addrIdent addr) [] top

    _ -> Solver.mkVariable (addrIdent addr) [] top
  where
<<<<<<< HEAD
    handleDeclr declrAddr | declrAddr == addr = var
      where
        var = Solver.mkVariable (addrIdent addr) [constraint] Solver.bot
        constraint = Solver.forward (analysis (goDown 1 addr) tree) var

    handleDeclr declrAddr = case resolve (goUp declrAddr) tree of
        Just (Node IR.DeclarationStmt _) -> var
          where
            var = Solver.mkVariable (addrIdent addr) [constraint] Solver.bot
            constraint = Solver.forward (analysis (goDown 0 . goUp $ declrAddr) tree) var
        _ -> error "unhandled case"
=======
    handleDeclr :: NodeAddress -> State Int AVar
    handleDeclr declrAddr | declrAddr == addr = do
        count <- get
        modify (+1)
        f <- fun declrAddr
        return $ AVar count (\_ -> forward f)

    handleDeclr declrAddr = do
        count <- get
        case getNode (goUp declrAddr) of
            Node IR.DeclarationStmt _ -> do
                modify (+1)
                f <- fun (goDown 0 . goUp $ declrAddr)
                return $ AVar count (\_ -> forward f)
            _ -> error "unhandled case"

boolvalue :: NodeAddress -> State Int AVar
boolvalue addr = do
    count <- get
    case getNode addr of
        Node IR.Literal [_, Node (IR.StringValue "true") _] ->
            return $ AVar count (\_ -> constr Nothing [] Boolean.AlwaysTrue)

        Node IR.Literal [_, Node (IR.StringValue "false") _] ->
            return $ AVar count (\_ -> constr Nothing [] Boolean.AlwaysFalse)

        _ -> modify (+1) >> dataflowValue addr boolvalue end forward
>>>>>>> 8532b900

checkBoolean :: NodeAddress -> Tree IR.Inspire -> Boolean.Result
checkBoolean addr tree = Solver.resolve $ analysis addr tree
  where
    analysis :: NodeAddress -> Tree IR.Inspire -> Solver.TypedVar Boolean.Result
    analysis addr tree = case resolve addr tree of
        Just (Node IR.Literal [_, Node (IR.StringValue "true") _]) ->
            Solver.mkVariable (addrIdent addr) [] Boolean.AlwaysTrue

        Just (Node IR.Literal [_, Node (IR.StringValue "false") _]) ->
            Solver.mkVariable (addrIdent addr) [] Boolean.AlwaysFalse

        _ -> dataflowValue addr tree Boolean.Both analysis

<<<<<<< HEAD
addrIdent :: NodeAddress -> Solver.Identifier
addrIdent = Solver.mkIdentifier . show
=======
checkBoolean :: NodeAddress -> Boolean.Result
checkBoolean addr = resolve' target Boolean.Both
  where
    target = evalState (boolvalue addr) 0
>>>>>>> 8532b900

--
-- * Callable Analysis
--

{-

callableValue :: Tree IR.Inspire -> NodeAddress -> State Int AVar
callableValue tree addr = do
    count <- get
    case resolve addr tree of
        Just (Node IR.LambdaExpr _) ->
            return $ AVar count (\_ -> constr Nothing [] (Set.singleton (Callable.Lambda (fromJust $ getLambda tree addr))))

        Just (Node IR.Literal _) ->
            return $ AVar count (\_ -> constr Nothing [] (Set.singleton (Callable.Literal addr)))

        Just (Node IR.BindExpr _) ->
            return $ AVar count (\_ -> constr Nothing [] (Set.singleton (Callable.Closure addr)))

        _ -> modify (+1) >> dataflowValue tree addr callableValue end forward

  where
    forward :: AVar -> Constr AVar
    forward pred = constr Nothing [pred] (id :: Callable.CallableSet -> Callable.CallableSet)

    end :: Constr AVar
    end = constr Nothing [] (findEverything tree)

getLambda :: Tree IR.Inspire -> NodeAddress -> Maybe NodeAddress
getLambda tree addr =
    case resolve addr tree of
        Just (Node IR.LambdaExpr [_, ref, Node IR.LambdaDefinition defs]) ->
            findLambda ref defs >>= walk addr
        _ -> Nothing
  where
    findLambda ref defs = findIndex ((ref==) . (!!0) . subForest) defs
    walk addr x = Just . goDown 1 . goDown x . goDown 2 $ addr

-- TODO: remove
findEverything :: Tree IR.Inspire -> Callable.CallableSet
findEverything tree = visit tree go' Set.empty

  where

    visit :: Tree IR.Inspire -> (Tree IR.Inspire -> NodeAddress -> a -> a) -> a -> a
    visit tree go s = visit' tree Seq.empty go s

    visit' :: Tree IR.Inspire -> NodeAddress -> (Tree IR.Inspire -> NodeAddress -> a -> a)
           -> a -> a
    visit' tree addr go s = foldr (\(t, i) s' -> go t (goDown i addr) (visit' t (goDown i addr) go s') ) s (Prelude.zip (subForest tree) [0..])

    go' :: Tree IR.Inspire -> NodeAddress -> Callable.CallableSet -> Callable.CallableSet
    go' (Node IR.Lambda   _) addr s = Set.insert (Callable.Lambda  addr) s
    go' (Node IR.Literal  _) addr s = Set.insert (Callable.Literal addr) s
    go' (Node IR.BindExpr _) addr s = Set.insert (Callable.Closure addr) s
    go' _ _ s = s

-}<|MERGE_RESOLUTION|>--- conflicted
+++ resolved
@@ -70,113 +70,53 @@
 -- * Boolean Value Analysis
 --
 
-<<<<<<< HEAD
+dataflowValue :: (Solver.Lattice a)
+         => NodeAddress
+         -> a
+         -> (NodeAddress -> Solver.TypedVar a)
+         -> Solver.TypedVar a
+dataflowValue addr top analysis = case getNode addr of
+    Node IR.Literal _ -> Solver.mkVariable (addrIdent addr) [] top
 
-dataflowValue :: (Solver.Lattice a)
-         => NodeAddress -> Tree IR.Inspire
-         -> a
-         -> (NodeAddress -> Tree IR.Inspire -> Solver.TypedVar a)
-         -> Solver.TypedVar a
-dataflowValue addr tree top analysis = case resolve addr tree of
-    Just (Node IR.Literal _) -> Solver.mkVariable (addrIdent addr) [] top
-
-    Just (Node IR.Declaration _) -> var
+    Node IR.Declaration _ -> var
       where
         var = Solver.mkVariable (addrIdent addr) [con] Solver.bot
-        con = Solver.forward (analysis (goDown 1 addr) tree) var
-=======
-dataflowValue :: NodeAddress
-              -> (NodeAddress -> State Int AVar)
-              -> Constr AVar
-              -> (AVar -> Constr AVar)
-              -> State Int AVar
-dataflowValue addr fun top forward = do
-    count <- get
-    case getNode addr of
-        Node IR.Literal _ ->
-            return $ AVar count (\_ -> top)
+        con = Solver.forward (analysis (goDown 1 addr)) var
 
-        Node IR.Declaration _ -> do
-            modify (+1)
-            f <- fun (goDown 1 addr)
-            return $ AVar count (\_ -> forward f)
-
-        Node IR.Variable _ -> do
-            case findDeclr addr of
-                Just declrAddr -> handleDeclr declrAddr
-                _ -> return $ AVar count (\_ -> top)
->>>>>>> 8532b900
-
-    Just (Node IR.Variable _) -> case findDeclr addr tree of
+    Node IR.Variable _ -> case findDeclr addr of
         Just declrAddr -> handleDeclr declrAddr
         _              -> Solver.mkVariable (addrIdent addr) [] top
 
     _ -> Solver.mkVariable (addrIdent addr) [] top
   where
-<<<<<<< HEAD
     handleDeclr declrAddr | declrAddr == addr = var
       where
         var = Solver.mkVariable (addrIdent addr) [constraint] Solver.bot
-        constraint = Solver.forward (analysis (goDown 1 addr) tree) var
+        constraint = Solver.forward (analysis (goDown 1 addr)) var
 
-    handleDeclr declrAddr = case resolve (goUp declrAddr) tree of
-        Just (Node IR.DeclarationStmt _) -> var
+    handleDeclr declrAddr = case getNode (goUp declrAddr) of
+        Node IR.DeclarationStmt _ -> var
           where
             var = Solver.mkVariable (addrIdent addr) [constraint] Solver.bot
-            constraint = Solver.forward (analysis (goDown 0 . goUp $ declrAddr) tree) var
+            constraint = Solver.forward (analysis (goDown 0 . goUp $ declrAddr)) var
         _ -> error "unhandled case"
-=======
-    handleDeclr :: NodeAddress -> State Int AVar
-    handleDeclr declrAddr | declrAddr == addr = do
-        count <- get
-        modify (+1)
-        f <- fun declrAddr
-        return $ AVar count (\_ -> forward f)
 
-    handleDeclr declrAddr = do
-        count <- get
-        case getNode (goUp declrAddr) of
-            Node IR.DeclarationStmt _ -> do
-                modify (+1)
-                f <- fun (goDown 0 . goUp $ declrAddr)
-                return $ AVar count (\_ -> forward f)
-            _ -> error "unhandled case"
 
-boolvalue :: NodeAddress -> State Int AVar
-boolvalue addr = do
-    count <- get
-    case getNode addr of
-        Node IR.Literal [_, Node (IR.StringValue "true") _] ->
-            return $ AVar count (\_ -> constr Nothing [] Boolean.AlwaysTrue)
+booleanValue :: NodeAddress -> Solver.TypedVar Boolean.Result
+booleanValue addr = case getNode addr of
+    Node IR.Literal [_, Node (IR.StringValue "true") _] ->
+        Solver.mkVariable (addrIdent addr) [] Boolean.AlwaysTrue
 
-        Node IR.Literal [_, Node (IR.StringValue "false") _] ->
-            return $ AVar count (\_ -> constr Nothing [] Boolean.AlwaysFalse)
+    Node IR.Literal [_, Node (IR.StringValue "false") _] ->
+        Solver.mkVariable (addrIdent addr) [] Boolean.AlwaysFalse
 
-        _ -> modify (+1) >> dataflowValue addr boolvalue end forward
->>>>>>> 8532b900
+    _ -> dataflowValue addr Boolean.Both booleanValue
 
-checkBoolean :: NodeAddress -> Tree IR.Inspire -> Boolean.Result
-checkBoolean addr tree = Solver.resolve $ analysis addr tree
-  where
-    analysis :: NodeAddress -> Tree IR.Inspire -> Solver.TypedVar Boolean.Result
-    analysis addr tree = case resolve addr tree of
-        Just (Node IR.Literal [_, Node (IR.StringValue "true") _]) ->
-            Solver.mkVariable (addrIdent addr) [] Boolean.AlwaysTrue
+checkBoolean :: NodeAddress -> Boolean.Result
+checkBoolean addr = Solver.resolve $ booleanValue addr
 
-        Just (Node IR.Literal [_, Node (IR.StringValue "false") _]) ->
-            Solver.mkVariable (addrIdent addr) [] Boolean.AlwaysFalse
-
-        _ -> dataflowValue addr tree Boolean.Both analysis
-
-<<<<<<< HEAD
 addrIdent :: NodeAddress -> Solver.Identifier
-addrIdent = Solver.mkIdentifier . show
-=======
-checkBoolean :: NodeAddress -> Boolean.Result
-checkBoolean addr = resolve' target Boolean.Both
-  where
-    target = evalState (boolvalue addr) 0
->>>>>>> 8532b900
+addrIdent = Solver.mkIdentifier . prettyShow
 
 --
 -- * Callable Analysis
