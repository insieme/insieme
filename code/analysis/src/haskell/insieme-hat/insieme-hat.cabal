name:               insieme-hat
version:            0.2
synopsis:           "Analysis framework based on ideas from the book: Principles of Program Analysis."
license:            GPL-3
author:             Thomas Prokosch <tprokos@dps.uibk.ac.at>, Alex Hirsch <alexander.hirsch@uibk.ac.at>
maintainer:         Thomas Prokosch <tprokos@dps.uibk.ac.at>
build-type:         Simple
cabal-version:      >=1.10

executable insieme-hat
    main-is:            Main.hs
    other-modules:      Compiler.Analysis,
                        Compiler.Analysis.Constraint,
                        Compiler.Analysis.Constraint.Dynamic,
                        Compiler.Analysis.Dependence,
                        Compiler.Analysis.Solver,
                        Compiler.Analysis.Values,
                        Insieme.Analysis.Solver,
                        Insieme.Analysis.Boolean,
                        Insieme.Analysis.Callable,
                        Insieme.Analysis.Reachable,
                        Insieme.Analysis.Framework.Dataflow,
                        Insieme.Inspire,
                        Insieme.Inspire.BinaryParser,
                        Insieme.Inspire.NodeAddress,
                        Insieme.Inspire.ThHelpers,
                        Insieme.Inspire.Utils,
                        Framework
    build-depends:      attoparsec >=0.13,
                        attoparsec-binary >=0.2,
                        base >=4.7,
                        bytestring >=0.10,
                        containers >=0.5,
                        lens >=4.13,
                        mtl >=2.2,
                        pretty-show >=1.6,
                        split >= 0.2.3.1,
                        template-haskell >=2.9,
<<<<<<< HEAD
                        transformers >=0.4,
                        attoparsec-binary >=0.2,
                        attoparsec >=0.13,
                        hashable >= 1.2.4,
                        process >= 1.2.3
=======
                        transformers >=0.4
>>>>>>> e0abf247
    hs-source-dirs:     src
    include-dirs:       include,
                        ../../../../core/include
    default-language:   Haskell2010

library
    exposed-modules:    Insieme.Adapter
    other-modules:      Compiler.Analysis,
                        Compiler.Analysis.Constraint,
                        Compiler.Analysis.Constraint.Dynamic,
                        Compiler.Analysis.Dependence,
                        Compiler.Analysis.Solver,
                        Compiler.Analysis.Values,
                        Insieme.Analysis.Solver,
                        Insieme.Analysis.Boolean,
                        Insieme.Analysis.Callable,
                        Insieme.Analysis.Reachable,
                        Insieme.Analysis.Framework.Dataflow,
                        Insieme.Inspire,
                        Insieme.Inspire.BinaryParser,
                        Insieme.Inspire.NodeAddress,
                        Insieme.Inspire.ThHelpers,
<<<<<<< HEAD
                        Insieme.Inspire.Utils
    build-depends:      base >=4.7,
                        mtl >=2.2,
                        lens >=4.13,
=======
                        Framework
    build-depends:      attoparsec >=0.13,
                        attoparsec-binary >=0.2,
                        base >=4.7,
                        bytestring >=0.10,
>>>>>>> e0abf247
                        containers >=0.5,
                        lens >=4.13,
                        mtl >=2.2,
                        pretty-show >=1.6,
                        split >= 0.2.3.1,
                        template-haskell >=2.9,
<<<<<<< HEAD
                        transformers >=0.4,
                        attoparsec-binary >=0.2,
                        attoparsec >=0.13,
                        hashable >= 1.2.4,
                        process >= 1.2.3
=======
                        transformers >=0.4
>>>>>>> e0abf247
    hs-source-dirs:     src
    include-dirs:       include,
                        ../../../../core/include
    default-language:   Haskell2010<|MERGE_RESOLUTION|>--- conflicted
+++ resolved
@@ -31,20 +31,14 @@
                         base >=4.7,
                         bytestring >=0.10,
                         containers >=0.5,
+                        hashable >= 1.2.4,
                         lens >=4.13,
                         mtl >=2.2,
                         pretty-show >=1.6,
+                        process >= 1.2.3,
                         split >= 0.2.3.1,
                         template-haskell >=2.9,
-<<<<<<< HEAD
-                        transformers >=0.4,
-                        attoparsec-binary >=0.2,
-                        attoparsec >=0.13,
-                        hashable >= 1.2.4,
-                        process >= 1.2.3
-=======
                         transformers >=0.4
->>>>>>> e0abf247
     hs-source-dirs:     src
     include-dirs:       include,
                         ../../../../core/include
@@ -67,33 +61,21 @@
                         Insieme.Inspire.BinaryParser,
                         Insieme.Inspire.NodeAddress,
                         Insieme.Inspire.ThHelpers,
-<<<<<<< HEAD
-                        Insieme.Inspire.Utils
-    build-depends:      base >=4.7,
-                        mtl >=2.2,
-                        lens >=4.13,
-=======
+                        Insieme.Inspire.Utils,
                         Framework
     build-depends:      attoparsec >=0.13,
                         attoparsec-binary >=0.2,
                         base >=4.7,
                         bytestring >=0.10,
->>>>>>> e0abf247
                         containers >=0.5,
+                        hashable >= 1.2.4,
                         lens >=4.13,
                         mtl >=2.2,
                         pretty-show >=1.6,
+                        process >= 1.2.3,
                         split >= 0.2.3.1,
                         template-haskell >=2.9,
-<<<<<<< HEAD
-                        transformers >=0.4,
-                        attoparsec-binary >=0.2,
-                        attoparsec >=0.13,
-                        hashable >= 1.2.4,
-                        process >= 1.2.3
-=======
                         transformers >=0.4
->>>>>>> e0abf247
     hs-source-dirs:     src
     include-dirs:       include,
                         ../../../../core/include
