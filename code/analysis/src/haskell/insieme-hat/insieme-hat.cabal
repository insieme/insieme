--- conflicted
+++ resolved
@@ -7,15 +7,11 @@
 build-type:         Simple
 cabal-version:      >= 1.10
 
-<<<<<<< HEAD
-executable insieme-hat
-    main-is:            Main.hs
-    other-modules:      Insieme.Analysis.Entities.AccessPath,
-=======
+
 library
     hs-source-dirs:     src
     exposed-modules:    Insieme.Adapter,
->>>>>>> 6e7a9985
+                        Insieme.Analysis.Entities.AccessPath,
                         Insieme.Analysis.Entities.DataPath,
                         Insieme.Analysis.Entities.FieldIndex,
                         Insieme.Analysis.Entities.ProgramPoint,
@@ -67,50 +63,6 @@
                         ../../../../core/include
     default-language:   Haskell2010
 
-<<<<<<< HEAD
-executable cba_runner
-    main-is:            CbaRunner.hs
-    other-modules:      Insieme.Analysis.Entities.AccessPath,
-                        Insieme.Analysis.Entities.DataPath,
-                        Insieme.Analysis.Entities.FieldIndex,
-                        Insieme.Analysis.Entities.ProgramPoint,
-                        Insieme.Analysis.Entities.SymbolicFormula,
-                        Insieme.Analysis.AccessPath,
-                        Insieme.Analysis.Alias,
-                        Insieme.Analysis.Arithmetic,
-                        Insieme.Analysis.Boolean,
-                        Insieme.Analysis.Callable,
-                        Insieme.Analysis.CallSite,
-                        Insieme.Analysis.DataPath,
-                        Insieme.Analysis.ExitPoint,
-                        Insieme.Analysis.Identifier,
-                        Insieme.Analysis.Predecessor,
-                        Insieme.Analysis.Reference,
-                        Insieme.Analysis.Framework.Dataflow,
-                        Insieme.Analysis.Framework.ProgramPoint,
-                        Insieme.Analysis.Framework.MemoryState,
-                        Insieme.Analysis.Framework.Utils.OperatorHandler,
-                        Insieme.Analysis.Framework.PropertySpace.ComposedValue,
-                        Insieme.Analysis.Framework.PropertySpace.ValueTree,
-                        Insieme.Analysis.Reachable,
-                        Insieme.Analysis.Solver,
-                        Insieme.Analysis.WriteSetSummary,
-                        Insieme.Context,
-                        Insieme.Inspire,
-                        Insieme.Inspire.BinaryParser,
-                        Insieme.Inspire.NodeAddress,
-                        Insieme.Inspire.ThHelpers,
-                        Insieme.Inspire.Utils,
-                        Insieme.Utils.Arithmetic,
-                        Insieme.Utils.ParseInt,
-                        Insieme.Utils.BoundSet,
-                        Insieme.Utils.UnboundSet
-    build-depends:      attoparsec >=0.13,
-                        attoparsec-binary >=0.2,
-                        base >=4.7,
-                        bytestring >=0.10,
-                        containers >=0.5,
-=======
 executable insieme-hat
     main-is:            Main.hs
     hs-source-dirs:     src/bin
@@ -120,7 +72,6 @@
                         base >= 4.7,
                         bytestring >= 0.10,
                         containers >= 0.5,
->>>>>>> 6e7a9985
                         hashable >= 1.2.4,
                         lens >= 4.13,
                         mtl >= 2.2,
@@ -131,50 +82,6 @@
                         transformers >= 0.4
     default-language:   Haskell2010
 
-<<<<<<< HEAD
-library
-    exposed-modules:    Insieme.Adapter
-    other-modules:      Insieme.Analysis.Entities.AccessPath,
-                        Insieme.Analysis.Entities.DataPath,
-                        Insieme.Analysis.Entities.FieldIndex,
-                        Insieme.Analysis.Entities.ProgramPoint,
-                        Insieme.Analysis.Entities.SymbolicFormula,
-                        Insieme.Analysis.AccessPath,
-                        Insieme.Analysis.Alias,
-                        Insieme.Analysis.Arithmetic,
-                        Insieme.Analysis.Boolean,
-                        Insieme.Analysis.Callable,
-                        Insieme.Analysis.CallSite,
-                        Insieme.Analysis.DataPath,
-                        Insieme.Analysis.ExitPoint,
-                        Insieme.Analysis.Identifier,
-                        Insieme.Analysis.Predecessor,
-                        Insieme.Analysis.Reference,
-                        Insieme.Analysis.Framework.Dataflow,
-                        Insieme.Analysis.Framework.ProgramPoint,
-                        Insieme.Analysis.Framework.MemoryState,
-                        Insieme.Analysis.Framework.Utils.OperatorHandler,
-                        Insieme.Analysis.Framework.PropertySpace.ComposedValue,
-                        Insieme.Analysis.Framework.PropertySpace.ValueTree,
-                        Insieme.Analysis.Reachable,
-                        Insieme.Analysis.Solver,
-                        Insieme.Analysis.WriteSetSummary,
-                        Insieme.Context,
-                        Insieme.Inspire,
-                        Insieme.Inspire.BinaryParser,
-                        Insieme.Inspire.NodeAddress,
-                        Insieme.Inspire.ThHelpers,
-                        Insieme.Inspire.Utils,
-                        Insieme.Utils.Arithmetic,
-                        Insieme.Utils.ParseInt,
-                        Insieme.Utils.BoundSet,
-                        Insieme.Utils.UnboundSet
-    build-depends:      attoparsec >=0.13,
-                        attoparsec-binary >=0.2,
-                        base >=4.7,
-                        bytestring >=0.10,
-                        containers >=0.5,
-=======
 executable cba_runner
     main-is:            CbaRunner.hs
     hs-source-dirs:     src/bin
@@ -184,7 +91,6 @@
                         base >= 4.7,
                         bytestring >= 0.10,
                         containers >= 0.5,
->>>>>>> 6e7a9985
                         hashable >= 1.2.4,
                         lens >= 4.13,
                         mtl >= 2.2,
