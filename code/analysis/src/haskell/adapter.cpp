/**
 * Copyright (c) 2002-2016 Distributed and Parallel Systems Group,
 *                Institute of Computer Science,
 *               University of Innsbruck, Austria
 *
 * This file is part of the INSIEME Compiler and Runtime System.
 *
 * We provide the software of this file (below described as "INSIEME")
 * under GPL Version 3.0 on an AS IS basis, and do not warrant its
 * validity or performance.  We reserve the right to update, modify,
 * or discontinue this software at any time.  We shall have no
 * obligation to supply such updates or modifications or any other
 * form of support to you.
 *
 * If you require different license terms for your intended use of the
 * software, e.g. for proprietary commercial or industrial use, please
 * contact us at:
 *                   insieme@dps.uibk.ac.at
 *
 * We kindly ask you to acknowledge the use of this software in any
 * publication or other disclosure of results by referring to the
 * following citation:
 *
 * H. Jordan, P. Thoman, J. Durillo, S. Pellegrini, P. Gschwandtner,
 * T. Fahringer, H. Moritsch. A Multi-Objective Auto-Tuning Framework
 * for Parallel Codes, in Proc. of the Intl. Conference for High
 * Performance Computing, Networking, Storage and Analysis (SC 2012),
 * IEEE Computer Society Press, Nov. 2012, Salt Lake City, USA.
 *
 * All copyright notices must be kept intact.
 *
 * INSIEME depends on several third party software packages. Please
 * refer to http://www.dps.uibk.ac.at/insieme/license.html for details
 * regarding third party software licenses.
 */

#include "insieme/analysis/haskell/adapter.h"

#include "insieme/analysis/common/failure.h"
#include "insieme/core/dump/binary_dump.h"
#include "insieme/core/lang/lang.h"

#include <cstdint>
#include <map>
#include <sstream>
#include <vector>

using namespace std;
using namespace insieme::core;
using namespace insieme::core::dump::binary;

extern "C" {

	// Haskell object management
	typedef void* StablePtr;
	void hat_freeStablePtr(StablePtr ptr);

	// environment bracket
	void hs_init(int, char*[]);
	void hs_exit(void);

	// Tree functions
	StablePtr hat_passTree(const char* dump, size_t length);
	size_t hat_tree_length(const StablePtr dump);
	void hat_tree_print(const StablePtr tree);
	void hat_tree_printNode(const StablePtr addr);

	// Address functions
	StablePtr hat_passAddress(const StablePtr tree, const size_t* path, size_t length);
	size_t hat_addr_length(const StablePtr addr);
	void hat_addr_toArray(const StablePtr addr, size_t* dst);

	// Analysis
<<<<<<< HEAD
	StablePtr hat_findDecl(const StablePtr var);
	int hat_checkBoolean(const StablePtr expr);
=======
	StablePtr hat_findDeclr(const StablePtr var);
	int hat_checkBoolean(const StablePtr expr, const StablePtr tree);
>>>>>>> e0abf247

}

namespace insieme {
namespace analysis {
namespace haskell {

	struct HSobject {

		StablePtr ptr;

		HSobject(StablePtr ptr) : ptr(ptr) {}

		~HSobject() {
			hat_freeStablePtr(ptr);
		}

	};

	// ------------------------------------------------------------ Tree

	Tree::Tree(std::shared_ptr<HSobject> tree, const NodePtr& original)
		: tree(tree), original(original) {}

	size_t Tree::size() const {
		return hat_tree_length(tree->ptr);
	}

	void Tree::print() const {
		hat_tree_print(tree->ptr);
	}

	// ------------------------------------------------------------ Address

	Address::Address(std::shared_ptr<HSobject> addr) : addr(addr) {}

	size_t Address::size() const {
		return hat_addr_length(addr->ptr);
	}

	void Address::printNode() const {
		hat_tree_printNode(addr->ptr);
	}

	// Add the address contained in the Haskell buffer to the given root node,
	// returning a proper NodeAddress.
	NodeAddress Address::toNodeAddress(const NodePtr& root) const {
		NodeAddress ret(root);
		vector<size_t> dst(size());
		hat_addr_toArray(addr->ptr, dst.data());

		for (auto i : dst) {
			ret = ret.getAddressOfChild(i);
		}

		return ret;
	}

	// ------------------------------------------------------------ Environment

	Environment::Environment() {
		hs_init(0, nullptr);
	}

	Environment::~Environment() {
		hs_exit();
	}

	Environment& Environment::getInstance() {
		static Environment instance;
		return instance;
	}

	Tree Environment::passTree(const NodePtr& root) {
		// create a in-memory stream
		stringstream buffer(ios_base::out | ios_base::in | ios_base::binary);

		// dump IR using a binary format
		dumpIR(buffer, root);

		// find builtins
		NodeSet covered;
		map<string, NodeAddress> builtins;
		visitDepthFirstOnce(NodeAddress(root), [&] (const ExpressionAddress& expr) {
			if (covered.contains(expr.getAddressedNode())) {
				return;
			}

			covered.insert(expr.getAddressedNode());

			if (core::lang::isBuiltIn(expr)) {
				builtins[core::lang::getConstructName(expr)] = expr;
			}
		});

		// attach builtins
		write<length_t>(buffer, builtins.size());
		for (auto& builtin : builtins) {
			dumpString(buffer, builtin.first);
			dumpString(buffer, toString(builtin.second));
		}

		// get data as C string
		const string dumps = buffer.str();
		const char* dumpcs = dumps.c_str();

		// pass to Haskell
		auto tree = make_shared<HSobject>(hat_passTree(dumpcs, dumps.size()));
		return {tree, root};
	}

	Address Environment::passAddress(const NodeAddress& addr, const Tree& tree) {
		// check if NodeAddress is related given tree
		assert_eq(tree.original, addr.getRootNode()) << "NodeAddress' root does not match given tree";

		// empty address corresponds to root node in Haskell
		size_t length_c = addr.getDepth() - 1;
		vector<size_t> addr_c(length_c);

		for (size_t i = 0; i < length_c; i++) {
			addr_c[i] = addr.getParentAddress(length_c - 1 - i).getIndex();
		}

		return make_shared<HSobject>(hat_passAddress(tree.tree->ptr, addr_c.data(), length_c));
	}

	boost::optional<Address> Environment::findDecl(const Address& var) {
		boost::optional<Address> ret;
		if (StablePtr target_hs = hat_findDecl(var.addr->ptr)) {
			ret = make_shared<HSobject>(target_hs);
		}
		return ret;
	}

	BooleanAnalysisResult Environment::checkBoolean(const Address& expr, const Tree& tree) {
		auto res = static_cast<BooleanAnalysisResult>(hat_checkBoolean(expr.addr->ptr, tree.tree->ptr));
		if (res == BooleanAnalysisResult_Neither) {
			std::vector<std::string> msgs{"Boolean Analysis Error"};
			throw AnalysisFailure(msgs);
		}
		return res;
	}

} // end namespace haskell
} // end namespace analysis
} // end namespace insieme<|MERGE_RESOLUTION|>--- conflicted
+++ resolved
@@ -71,13 +71,8 @@
 	void hat_addr_toArray(const StablePtr addr, size_t* dst);
 
 	// Analysis
-<<<<<<< HEAD
 	StablePtr hat_findDecl(const StablePtr var);
-	int hat_checkBoolean(const StablePtr expr);
-=======
-	StablePtr hat_findDeclr(const StablePtr var);
 	int hat_checkBoolean(const StablePtr expr, const StablePtr tree);
->>>>>>> e0abf247
 
 }
 
