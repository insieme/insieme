--- conflicted
+++ resolved
@@ -469,13 +469,8 @@
 				return false;
 			}
 
-<<<<<<< HEAD
-			default: assert(false && "not supported");
-=======
-			default:
+			default: 
 				assert(false && "not supported");
-				return false;
->>>>>>> 5ea7135c
 		}
 	}
 
