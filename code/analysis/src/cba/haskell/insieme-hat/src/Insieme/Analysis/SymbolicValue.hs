--- conflicted
+++ resolved
@@ -51,11 +51,8 @@
 
 ) where
 
-<<<<<<< HEAD
 import Data.List (intercalate)
 import Data.Maybe
-=======
->>>>>>> aebddc0a
 import Data.Typeable
 import Foreign
 import Foreign.C.Types
@@ -149,14 +146,9 @@
         -- TODO: apply on all builtins, also deriveds
         cov a = (getNodeType a == IR.Literal || toCover) && (not toIgnore)
           where
-<<<<<<< HEAD
             toCover  = any (isBuiltin a) [ "ref_member_access" ]            -- derived builtins to cover
             toIgnore = any (isBuiltin a) [ "ref_deref", "ref_assign" ]      -- literal builtins to ignore
-      
-=======
-            covered = any (isBuiltin a) [ "ref_deref", "ref_assign" ]
-
->>>>>>> aebddc0a
+
         -- if triggered, we will need the symbolic values of all arguments
         dep _ _ = Solver.toVar <$> argVars
 
@@ -175,18 +167,12 @@
                 decls = toDecl <$> zip (tail $ tail $ IR.getChildren $ Addr.getNode addr ) args
 
                 toDecl (decl,arg) = IR.mkNode IR.Declaration [IR.goDown 0 decl, arg] []
-<<<<<<< HEAD
             
             trg = case getNodeType o of
                 IR.Literal -> Addr.getNode o
                 IR.Lambda  -> Addr.getNode $ Addr.goUpX 3 o
                 nt@_ -> error $ "Unexpected node type: " ++ (show nt) 
             
-=======
-
-            trg = Addr.getNode o
-
->>>>>>> aebddc0a
             resType = IR.goDown 0 $ Addr.getNode addr
 
 
