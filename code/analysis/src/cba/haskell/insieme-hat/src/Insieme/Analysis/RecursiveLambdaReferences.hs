--- conflicted
+++ resolved
@@ -53,8 +53,7 @@
 import qualified Insieme.Inspire as I
 import qualified Insieme.Query as Q
 
-<<<<<<< HEAD
-import Insieme.Analysis.Solver
+import Insieme.Solver
 
 import qualified Data.Map as Map
 import Data.Maybe
@@ -75,10 +74,6 @@
 instance Lattice LambdaReferenceSet where
     bot = LambdaReferenceSet Set.empty
     (LambdaReferenceSet x) `merge` (LambdaReferenceSet y) = LambdaReferenceSet $ Set.union x y
-=======
-import Insieme.Solver
-import Insieme.Analysis.FreeLambdaReferences
->>>>>>> 09b0d672
 
 
 --
