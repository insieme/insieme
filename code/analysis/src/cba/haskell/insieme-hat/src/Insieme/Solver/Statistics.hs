--- conflicted
+++ resolved
@@ -179,13 +179,8 @@
     , asTimePerUpd    :: Float
     }
 
-<<<<<<< HEAD
-solverStats :: SolverState -> Maybe GCStats -> SolverStats
+solverStats :: SolverState -> Maybe RTSStats -> SolverStats
 solverStats s@SolverState
-=======
-solverStats :: SolverState -> Maybe RTSStats -> SolverStats
-solverStats s@SolverState 
->>>>>>> 4b3a1321
                     { numSteps  = Map.map toInteger -> numSteps
                     , numResets = Map.map toInteger -> numResets
                     , cpuTimes  = cpuTimes
