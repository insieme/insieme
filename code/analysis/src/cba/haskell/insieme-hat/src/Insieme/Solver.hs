--- conflicted
+++ resolved
@@ -240,20 +240,14 @@
 solveStep s _ [] = s                                                                                                    -- work list is empty
 
 -- add periodic debugging messages
-solveStep s _ _ | enable_tracing && trace ("Time step " ++ (show $ totalSteps s) ++ "\n" ++ (showSolverStatistics $ solverStats s Nothing)) False = undefined
-  where
-    enable_tracing = num_steps_between_statistic_prints > 0 && (totalSteps s) `mod` num_steps_between_statistic_prints == 0
+solveStep s _ _ | enable_tracing && trace ("Time step " ++ (show $ iterationCount s) ++ "\n" ++ (showSolverStatistics $ solverStats s Nothing)) False = undefined
+  where
+    enable_tracing = num_steps_between_statistic_prints > 0 && (iterationCount s) `mod` num_steps_between_statistic_prints == 0
 
 -- compute next element in work list
 
-<<<<<<< HEAD
 solveStep (SolverState !a !i u t r s) d (v:vs) =
     solveStep (SolverState resAss resIndex nu nt nr (s+1)) resDep ds
-=======
-solveStep (SolverState !a !i u t r c) d (v:vs) =
-    (if c `mod` 10000 == 0 then trace (show ("solver iter", c)) else id) $
-    solveStep (SolverState resAss resIndex nu nt nr (c+1)) resDep ds
->>>>>>> 4b3a1321
   where
     -- profiling --
     ((resAss,resIndex,resDep,ds,numResets),dt) = measure go ()
@@ -274,24 +268,14 @@
           (a', None)      -> (a', ni, nd, nv, numResets)
 
           -- add depending variables to work list
-<<<<<<< HEAD
-          (a', Increment) -> (a', ni, nd, uv ++ nv, numResets)
-
-=======
           (!a', Increment) -> (a', ni, nd, uv ++ nv, numResets)
-        
->>>>>>> 4b3a1321
+
           -- handling a local reset
           (a', Reset)     -> (ra, ni, nd, uv ++ nv, numResets+1)
             where
               dep = getAllDep nd trg
-<<<<<<< HEAD
-
-              ra | not (Set.member trg dep) =
-=======
-            
-              !ra | not (Set.member trg dep) = 
->>>>>>> 4b3a1321
+
+              !ra | not (Set.member trg dep) =
                      -- if variable is not indirectly depending on itself reset
                      -- all depending variables to their bottom value
                      reset a' dep
