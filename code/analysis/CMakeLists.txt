--- conflicted
+++ resolved
@@ -8,15 +8,12 @@
 # States that CMake required version must be >= 2.8
 cmake_minimum_required(VERSION 2.8)
 
-<<<<<<< HEAD
 #ninja job pools setting
 # used to limit maximum of parallel CBA jobs as they need a lot of memory
 if( DEFINED CBA_JOBS)
 	set_property(GLOBAL APPEND PROPERTY JOB_POOLS cba_jobs_compile=${CBA_JOBS} )
 endif()
 
-=======
->>>>>>> 43af5ade
 # Create a variable called insieme_compiler_core_SOURCES containing all .cpp files:
 file(GLOB_RECURSE insieme_analysis_srcs 	src/*.cpp )
 file(GLOB_RECURSE insieme_analysis_incs 	include/*.h )
@@ -61,14 +58,9 @@
 	add_executable(${case_name} ${case_file})
 
 	#ninja job pools
-<<<<<<< HEAD
-	if( DEFINED CBA_JOBS AND (${case_name} MATCHES "ut_analysis_cba_(.*)"))
-		set_property(TARGET ${case_name} PROPERTY JOB_POOL_COMPILE cba_jobs_compile)
-=======
 	if(${case_name} MATCHES "ut_analysis_cba_(.*)")
 		set_property(TARGET ${case_name} PROPERTY JOB_POOL_COMPILE cba_jobs)
 		set_property(TARGET ${case_name} PROPERTY JOB_POOL_LINK cba_jobs)
->>>>>>> 43af5ade
 	endif()
 
 	target_link_libraries(${case_name} insieme_core)
