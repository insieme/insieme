/**
 * Copyright (c) 2002-2016 Distributed and Parallel Systems Group,
 *                Institute of Computer Science,
 *               University of Innsbruck, Austria
 *
 * This file is part of the INSIEME Compiler and Runtime System.
 *
 * We provide the software of this file (below described as "INSIEME")
 * under GPL Version 3.0 on an AS IS basis, and do not warrant its
 * validity or performance.  We reserve the right to update, modify,
 * or discontinue this software at any time.  We shall have no
 * obligation to supply such updates or modifications or any other
 * form of support to you.
 *
 * If you require different license terms for your intended use of the
 * software, e.g. for proprietary commercial or industrial use, please
 * contact us at:
 *                   insieme@dps.uibk.ac.at
 *
 * We kindly ask you to acknowledge the use of this software in any
 * publication or other disclosure of results by referring to the
 * following citation:
 *
 * H. Jordan, P. Thoman, J. Durillo, S. Pellegrini, P. Gschwandtner,
 * T. Fahringer, H. Moritsch. A Multi-Objective Auto-Tuning Framework
 * for Parallel Codes, in Proc. of the Intl. Conference for High
 * Performance Computing, Networking, Storage and Analysis (SC 2012),
 * IEEE Computer Society Press, Nov. 2012, Salt Lake City, USA.
 *
 * All copyright notices must be kept intact.
 *
 * INSIEME depends on several third party software packages. Please
 * refer to http://www.dps.uibk.ac.at/insieme/license.html for details
 * regarding third party software licenses.
 */

#include <gtest/gtest.h>

#include "insieme/analysis/dataflow.h"

#include "insieme/core/ir_builder.h"

#include <iostream>

namespace insieme {
namespace analysis {

	using namespace core;

	enum class Backend { DATALOG, HASKELL };

	/*
	 * A macro to create dispatcher functions for the different backends.
	 * Needed because GTest can't generate parametrized tests if the parameter is a template argument.
	 */
	#define create_dispatcher_for(FUNC)                                                                             \
	    core::VariableAddress dispatch_##FUNC(const core::VariableAddress& var, Backend backend) {                  \
	        switch(backend) {                                                                                       \
	        case Backend::DATALOG: return FUNC<Datalog>(var);                                                       \
	        case Backend::HASKELL: return FUNC<Haskell>(var);                                                       \
	        default: assert_not_implemented() << "Backend not implemented!";                                        \
	        }                                                                                                       \
	        return core::VariableAddress();                                                                         \
	    }

	/* List of the dynamic dispatchers that should be available */
	create_dispatcher_for(getDefinitionPoint)

	#undef create_dispatcher_for

	/**
	 * GTest-specific class to enable parametrized tests
	 */
	class CBA_Interface : public ::testing::TestWithParam<Backend> { };

	/**
	 * Test the definition point interface
	 */
	TEST_P(CBA_Interface, DefinitionPoint_DeclarationStmt) {
		NodeManager mgr;
		IRBuilder builder(mgr);

		auto addresses = builder.parseAddressesStatement(
			"{ var int<4> x = 12; $x$; }"
		);

		ASSERT_EQ(1, addresses.size());

		auto var = addresses[0].as<VariableAddress>();
		auto param = var.getRootAddress().as<CompoundStmtAddress>()[0].as<DeclarationStmtAddress>()->getVariable();

		//std::cout << "Parameter: " << param << "\n";
		//std::cout << "Variable:  " << var << "\n";

		auto find = dispatch_getDefinitionPoint(var, GetParam());
		ASSERT_TRUE(find);
		ASSERT_EQ(param, find);
	}

	/**
	 * Test the definition point interface
	 */
	TEST_P(CBA_Interface, DefinitionPoint_DeclarationStmt_2) {
		NodeManager mgr;
		IRBuilder builder(mgr);

		std::map<std::string,core::NodePtr> symbols;
		symbols["w"] = builder.variable(builder.parseType("int<4>"));

		auto addresses = builder.parseAddressesStatement(
			"{ "
			"	var int<4> x = 12; "
			"	var int<4> y = 12; "
			"	var int<4> z = 12; "
			"	$x$; "
			"	$y$; "
			"	$z$; "
			"   $w$; "
			"}", symbols
		);

		ASSERT_EQ(4, addresses.size());

		auto varX = addresses[0].as<VariableAddress>();
		auto varY = addresses[1].as<VariableAddress>();
		auto varZ = addresses[2].as<VariableAddress>();
		auto varW = addresses[3].as<VariableAddress>();

		auto comp = varX.getRootAddress().as<CompoundStmtAddress>();

		auto declX = comp[0].as<DeclarationStmtAddress>()->getVariable();
		auto declY = comp[1].as<DeclarationStmtAddress>()->getVariable();
		auto declZ = comp[2].as<DeclarationStmtAddress>()->getVariable();

		EXPECT_EQ(declX, dispatch_getDefinitionPoint(varX, GetParam()));
		EXPECT_EQ(declY, dispatch_getDefinitionPoint(varY, GetParam()));
		EXPECT_EQ(declZ, dispatch_getDefinitionPoint(varZ, GetParam()));
		EXPECT_FALSE(dispatch_getDefinitionPoint(varW, GetParam()));
	}

	/**
	 * Test the definition point interface
	 */
	TEST_P(CBA_Interface, DefinitionPoint_DeclarationStmt_3) {
		NodeManager mgr;
		IRBuilder builder(mgr);

		std::map<std::string,core::NodePtr> symbols;
		symbols["w"] = builder.variable(builder.parseType("int<4>"));

		auto addresses = builder.parseAddressesStatement(
			"{ "
			"	var int<4> x = 12; "
			"	{"
			"		var int<4> y = 12; "
			"		$x$;"
			"		$y$;"
			"	}"
			"	var int<4> y = 12; "
			"	$x$; "
			"	$y$; "
			"}", symbols
		);

		ASSERT_EQ(4, addresses.size());

		auto varX1 = addresses[0].as<VariableAddress>();
		auto varY1 = addresses[1].as<VariableAddress>();
		auto varX2 = addresses[2].as<VariableAddress>();
		auto varY2 = addresses[3].as<VariableAddress>();

		auto comp1 = varX1.getRootAddress().as<CompoundStmtAddress>();
		auto comp2 = comp1[1].as<CompoundStmtAddress>();

		auto declX1 = comp1[0].as<DeclarationStmtAddress>()->getVariable();
		auto declY1 = comp2[0].as<DeclarationStmtAddress>()->getVariable();
		auto declY2 = comp1[2].as<DeclarationStmtAddress>()->getVariable();

		EXPECT_EQ(declX1, dispatch_getDefinitionPoint(varX1, GetParam()));
		EXPECT_EQ(declY1, dispatch_getDefinitionPoint(varY1, GetParam()));
		EXPECT_EQ(declX1, dispatch_getDefinitionPoint(varX2, GetParam()));
		EXPECT_EQ(declY2, dispatch_getDefinitionPoint(varY2, GetParam()));
	}

<<<<<<< HEAD
=======

	TEST_P(CBA_Interface, DefinitionPoint_LambdaParameter) {
		NodeManager mgr;
		IRBuilder builder(mgr);

		auto addresses = builder.parseAddressesExpression(
			"( x : int<4> ) -> int<4> { return $x$; }"
		);

		ASSERT_EQ(1, addresses.size());

		auto var = addresses[0].as<CallExprAddress>().getArgument(0).as<VariableAddress>();
		auto param = var.getRootAddress().as<LambdaExprAddress>()->getParameterList()[0];

		std::cout << "Parameter: " << param << "\n";
		std::cout << "Variable:  " << var << "\n";

		EXPECT_EQ(param, dispatch_getDefinitionPoint(var, GetParam()));

	}


>>>>>>> fc9da3d3
	TEST_P(CBA_Interface, DefinitionPoint_BindParameter) {
		NodeManager mgr;
		IRBuilder builder(mgr);

		auto addresses = builder.parseAddressesExpression(
			"( x : int<4> ) => $x$"
		);

		ASSERT_EQ(1, addresses.size());

		auto var = addresses[0].as<VariableAddress>();
		auto param = var.getRootAddress().as<BindExprAddress>()->getParameters()[0];

		std::cout << "Parameter: " << param << "\n";
		std::cout << "Variable:  " << var << "\n";

		auto definition = dispatch_getDefinitionPoint(var, GetParam());
		EXPECT_TRUE(definition);
		EXPECT_EQ(param, definition);

	}

	TEST_P(CBA_Interface, DefinitionPoint_BindParameter_2) {
		NodeManager mgr;
		IRBuilder builder(mgr);

		std::map<std::string,core::NodePtr> symbols;
		symbols["z"] = builder.variable(builder.parseType("int<4>"));

		auto addresses = builder.parseAddressesStatement(
			"{ var int<4> y = 4; ( x : int<4>, w : int<4> ) => $x$ + $y$ + $z$ + $w$; }",
			symbols
		);

		ASSERT_EQ(4, addresses.size());

		auto x = addresses[0].as<VariableAddress>();
		auto y = addresses[1].as<VariableAddress>();
		auto z = addresses[2].as<VariableAddress>();
		auto w = addresses[3].as<VariableAddress>();

		auto decl = x.getRootAddress().as<CompoundStmtAddress>()[0].as<DeclarationStmtAddress>();
		auto bind = x.getRootAddress().as<CompoundStmtAddress>()[1].as<BindExprAddress>();

		auto defX = bind->getParameters()[0];
		auto defY = decl->getVariable();
		auto defW = bind->getParameters()[1];

		EXPECT_EQ(defX,dispatch_getDefinitionPoint(x, GetParam()));
		EXPECT_EQ(defY,dispatch_getDefinitionPoint(y, GetParam()));
		EXPECT_FALSE(dispatch_getDefinitionPoint(z, GetParam()));
		EXPECT_EQ(defW,dispatch_getDefinitionPoint(w, GetParam()));

	}

	TEST_P(CBA_Interface, DefinitionPoint_BindParameter_3) {
		NodeManager mgr;
		IRBuilder builder(mgr);

		std::map<std::string,core::NodePtr> symbols;
		symbols["y"] = builder.variable(builder.parseType("bool"));

		auto addresses = builder.parseAddressesExpression(
			"(x:bool)=>($x$ && $y$)",
			symbols
		);

		ASSERT_EQ(2, addresses.size());

		auto x = addresses[0].as<VariableAddress>();
		auto y = addresses[1].as<CallExprAddress>()->getArgument(0).as<VariableAddress>();

		// there is a bug in the parser, marking the wrong y => fix this
		y = y.getParentAddress(10).as<CallExprAddress>().getArgument(0).as<VariableAddress>();

		auto bind = x.getRootAddress().as<BindExprAddress>();
		auto defX = bind->getParameters()[0];

		EXPECT_EQ(defX,dispatch_getDefinitionPoint(x, GetParam()));
		EXPECT_FALSE(dispatch_getDefinitionPoint(y, GetParam()));

	}

	TEST_P(CBA_Interface, DefinitionPoint_BindParameter_4) {
		NodeManager mgr;
		IRBuilder builder(mgr);

		std::map<std::string,core::NodePtr> symbols;
		symbols["x"] = builder.variable(builder.parseType("bool"));

		auto addresses = builder.parseAddressesExpression(
			"(y:bool)=>($x$ && $y$)",
			symbols
		);

		ASSERT_EQ(2, addresses.size());

		auto x = addresses[0].as<VariableAddress>();
		auto y = addresses[1].as<CallExprAddress>()->getArgument(0).as<VariableAddress>();

		// there is a bug in the parser, marking the wrong y => fix this
		y = y.getParentAddress(10).as<CallExprAddress>().getArgument(0).as<VariableAddress>();

		auto bind = x.getRootAddress().as<BindExprAddress>();
		auto defY = bind->getParameters()[0];

		EXPECT_FALSE(dispatch_getDefinitionPoint(x, GetParam()));
		EXPECT_EQ(defY,dispatch_getDefinitionPoint(y, GetParam()));

	}

	TEST_P(CBA_Interface, DefinitionPoint_LambdaParameter) {
		NodeManager mgr;
		IRBuilder builder(mgr);

		auto addresses = builder.parseAddressesExpression(
			"( x : int<4> ) -> int<4> { return $x$; }"
		);

		ASSERT_EQ(1, addresses.size());

		auto var = addresses[0].as<CallExprAddress>()[0].as<VariableAddress>();
		auto param = var.getRootAddress().as<LambdaExprAddress>()->getParameterList()[0];

		std::cout << "Parameter: " << param << "\n";
		std::cout << "Variable:  " << var << "\n";

		EXPECT_EQ(param, dispatch_getDefinitionPoint(var, GetParam()));

	}

	TEST_P(CBA_Interface, DefinitionPoint_LambdaParameter_2) {
		NodeManager mgr;
		IRBuilder builder(mgr);

		auto addresses = builder.parseAddressesStatement(
			"def f = (x : int<4>, y : int<4>) -> unit { $y$; };"
			"{"
			"  f(1, 2);"
			"}"
		);

		ASSERT_EQ(1, addresses.size());

		auto var = addresses[0].as<CallExprAddress>()->getArgument(0).as<VariableAddress>();
		auto param = var.getParentAddress(3).as<LambdaAddress>()->getParameterList()[1];

		auto find = dispatch_getDefinitionPoint(var, GetParam());
		ASSERT_TRUE(find);
		ASSERT_EQ(param, find);
	}

	TEST_P(CBA_Interface, DefinitionPoint_Fail) {
		NodeManager mgr;
		IRBuilder builder(mgr);

		auto addresses = builder.parseAddressesStatement(
			"{ var int<4> x = 12; $x$; }"
		);

		ASSERT_EQ(1, addresses.size());

		auto var = addresses[0].as<VariableAddress>();
		var = var.switchRoot(var);

		EXPECT_FALSE(dispatch_getDefinitionPoint(var, GetParam()));
	}

	TEST_P(CBA_Interface, DefinitionPoint_ForLoop) {
		NodeManager mgr;
		IRBuilder builder(mgr);

		auto addresses = builder.parseAddressesStatement(
			"{ for (int<4> x = 0 .. 4) { $x$; } }"
		);

		ASSERT_EQ(1, addresses.size());

		auto var = addresses[0].as<VariableAddress>();
		auto param = var.getRootAddress().as<CompoundStmtAddress>()[0].as<ForStmtAddress>()->getDeclaration()->getVariable();

		auto find = dispatch_getDefinitionPoint(var, GetParam());
		ASSERT_TRUE(find);
		ASSERT_EQ(param, find);
	}

	TEST_P(CBA_Interface, DefinitionPoint_ForLoop_2) {
		NodeManager mgr;
		IRBuilder builder(mgr);

		auto addresses = builder.parseAddressesStatement(
			"{ for (int<4> x = 0 .. 4) { for(int<4> y = 0 .. 4) { $x$; } } }"
		);

		ASSERT_EQ(1, addresses.size());

<<<<<<< HEAD
		auto var = addresses[0].as<VariableAddress>();
		auto param = var.getRootAddress().as<CompoundStmtAddress>()[0].as<ForStmtAddress>()->getDeclaration()->getVariable();
=======
		auto var = addresses[0].as<CallExprAddress>()->getArgument(0).as<VariableAddress>();
		auto param = var.getParentAddress(4).as<LambdaAddress>()->getParameterList()[1];
>>>>>>> fc9da3d3

		auto find = dispatch_getDefinitionPoint(var, GetParam());
		ASSERT_TRUE(find);
		ASSERT_EQ(param, find);
	}

	/**
	 * GTest parametrized tests instantiation. Backends which should be tested are listed here.
	 */
	INSTANTIATE_TEST_CASE_P(CBA, CBA_Interface, ::testing::Values(Backend::DATALOG, Backend::HASKELL));

} // end namespace analysis
} // end namespace insieme<|MERGE_RESOLUTION|>--- conflicted
+++ resolved
@@ -182,9 +182,6 @@
 		EXPECT_EQ(declY2, dispatch_getDefinitionPoint(varY2, GetParam()));
 	}
 
-<<<<<<< HEAD
-=======
-
 	TEST_P(CBA_Interface, DefinitionPoint_LambdaParameter) {
 		NodeManager mgr;
 		IRBuilder builder(mgr);
@@ -205,8 +202,27 @@
 
 	}
 
-
->>>>>>> fc9da3d3
+	TEST_P(CBA_Interface, DefinitionPoint_LambdaParameter_2) {
+		NodeManager mgr;
+		IRBuilder builder(mgr);
+
+		auto addresses = builder.parseAddressesStatement(
+			"def f = (x : int<4>, y : int<4>) -> unit { $y$; };"
+			"{"
+			"  f(1, 2);"
+			"}"
+		);
+
+		ASSERT_EQ(1, addresses.size());
+
+		auto var = addresses[0].as<CallExprAddress>()->getArgument(0).as<VariableAddress>();
+		auto param = var.getParentAddress(4).as<LambdaAddress>()->getParameterList()[1];
+
+		auto find = dispatch_getDefinitionPoint(var, GetParam());
+		ASSERT_TRUE(find);
+		ASSERT_EQ(param, find);
+	}
+
 	TEST_P(CBA_Interface, DefinitionPoint_BindParameter) {
 		NodeManager mgr;
 		IRBuilder builder(mgr);
@@ -318,69 +334,46 @@
 
 	}
 
-	TEST_P(CBA_Interface, DefinitionPoint_LambdaParameter) {
-		NodeManager mgr;
-		IRBuilder builder(mgr);
-
-		auto addresses = builder.parseAddressesExpression(
-			"( x : int<4> ) -> int<4> { return $x$; }"
-		);
-
-		ASSERT_EQ(1, addresses.size());
-
-		auto var = addresses[0].as<CallExprAddress>()[0].as<VariableAddress>();
-		auto param = var.getRootAddress().as<LambdaExprAddress>()->getParameterList()[0];
-
-		std::cout << "Parameter: " << param << "\n";
-		std::cout << "Variable:  " << var << "\n";
-
-		EXPECT_EQ(param, dispatch_getDefinitionPoint(var, GetParam()));
-
-	}
-
-	TEST_P(CBA_Interface, DefinitionPoint_LambdaParameter_2) {
-		NodeManager mgr;
-		IRBuilder builder(mgr);
-
-		auto addresses = builder.parseAddressesStatement(
-			"def f = (x : int<4>, y : int<4>) -> unit { $y$; };"
-			"{"
-			"  f(1, 2);"
-			"}"
-		);
-
-		ASSERT_EQ(1, addresses.size());
-
-		auto var = addresses[0].as<CallExprAddress>()->getArgument(0).as<VariableAddress>();
-		auto param = var.getParentAddress(3).as<LambdaAddress>()->getParameterList()[1];
+	TEST_P(CBA_Interface, DefinitionPoint_Fail) {
+		NodeManager mgr;
+		IRBuilder builder(mgr);
+
+		auto addresses = builder.parseAddressesStatement(
+			"{ var int<4> x = 12; $x$; }"
+		);
+
+		ASSERT_EQ(1, addresses.size());
+
+		auto var = addresses[0].as<VariableAddress>();
+		var = var.switchRoot(var);
+
+		EXPECT_FALSE(dispatch_getDefinitionPoint(var, GetParam()));
+	}
+
+	TEST_P(CBA_Interface, DefinitionPoint_ForLoop) {
+		NodeManager mgr;
+		IRBuilder builder(mgr);
+
+		auto addresses = builder.parseAddressesStatement(
+			"{ for (int<4> x = 0 .. 4) { $x$; } }"
+		);
+
+		ASSERT_EQ(1, addresses.size());
+
+		auto var = addresses[0].as<VariableAddress>();
+		auto param = var.getRootAddress().as<CompoundStmtAddress>()[0].as<ForStmtAddress>()->getDeclaration()->getVariable();
 
 		auto find = dispatch_getDefinitionPoint(var, GetParam());
 		ASSERT_TRUE(find);
 		ASSERT_EQ(param, find);
 	}
 
-	TEST_P(CBA_Interface, DefinitionPoint_Fail) {
-		NodeManager mgr;
-		IRBuilder builder(mgr);
-
-		auto addresses = builder.parseAddressesStatement(
-			"{ var int<4> x = 12; $x$; }"
-		);
-
-		ASSERT_EQ(1, addresses.size());
-
-		auto var = addresses[0].as<VariableAddress>();
-		var = var.switchRoot(var);
-
-		EXPECT_FALSE(dispatch_getDefinitionPoint(var, GetParam()));
-	}
-
-	TEST_P(CBA_Interface, DefinitionPoint_ForLoop) {
-		NodeManager mgr;
-		IRBuilder builder(mgr);
-
-		auto addresses = builder.parseAddressesStatement(
-			"{ for (int<4> x = 0 .. 4) { $x$; } }"
+	TEST_P(CBA_Interface, DefinitionPoint_ForLoop_2) {
+		NodeManager mgr;
+		IRBuilder builder(mgr);
+
+		auto addresses = builder.parseAddressesStatement(
+			"{ for (int<4> x = 0 .. 4) { for(int<4> y = 0 .. 4) { $x$; } } }"
 		);
 
 		ASSERT_EQ(1, addresses.size());
@@ -393,29 +386,6 @@
 		ASSERT_EQ(param, find);
 	}
 
-	TEST_P(CBA_Interface, DefinitionPoint_ForLoop_2) {
-		NodeManager mgr;
-		IRBuilder builder(mgr);
-
-		auto addresses = builder.parseAddressesStatement(
-			"{ for (int<4> x = 0 .. 4) { for(int<4> y = 0 .. 4) { $x$; } } }"
-		);
-
-		ASSERT_EQ(1, addresses.size());
-
-<<<<<<< HEAD
-		auto var = addresses[0].as<VariableAddress>();
-		auto param = var.getRootAddress().as<CompoundStmtAddress>()[0].as<ForStmtAddress>()->getDeclaration()->getVariable();
-=======
-		auto var = addresses[0].as<CallExprAddress>()->getArgument(0).as<VariableAddress>();
-		auto param = var.getParentAddress(4).as<LambdaAddress>()->getParameterList()[1];
->>>>>>> fc9da3d3
-
-		auto find = dispatch_getDefinitionPoint(var, GetParam());
-		ASSERT_TRUE(find);
-		ASSERT_EQ(param, find);
-	}
-
 	/**
 	 * GTest parametrized tests instantiation. Backends which should be tested are listed here.
 	 */
