/**
 * Copyright (c) 2002-2013 Distributed and Parallel Systems Group,
 *                Institute of Computer Science,
 *               University of Innsbruck, Austria
 *
 * This file is part of the INSIEME Compiler and Runtime System.
 *
 * We provide the software of this file (below described as "INSIEME")
 * under GPL Version 3.0 on an AS IS basis, and do not warrant its
 * validity or performance.  We reserve the right to update, modify,
 * or discontinue this software at any time.  We shall have no
 * obligation to supply such updates or modifications or any other
 * form of support to you.
 *
 * If you require different license terms for your intended use of the
 * software, e.g. for proprietary commercial or industrial use, please
 * contact us at:
 *                   insieme@dps.uibk.ac.at
 *
 * We kindly ask you to acknowledge the use of this software in any
 * publication or other disclosure of results by referring to the
 * following citation:
 *
 * H. Jordan, P. Thoman, J. Durillo, S. Pellegrini, P. Gschwandtner,
 * T. Fahringer, H. Moritsch. A Multi-Objective Auto-Tuning Framework
 * for Parallel Codes, in Proc. of the Intl. Conference for High
 * Performance Computing, Networking, Storage and Analysis (SC 2012),
 * IEEE Computer Society Press, Nov. 2012, Salt Lake City, USA.
 *
 * All copyright notices must be kept intact.
 *
 * INSIEME depends on several third party software packages. Please 
 * refer to http://www.dps.uibk.ac.at/insieme/license.html for details 
 * regarding third party software licenses.
 */

#include <gtest/gtest.h>


#include "insieme/analysis/cba/cba.h"
#include "insieme/analysis/cba/framework/cba.h"
#include "insieme/analysis/cba/analysis/sync_points.h"
#include "insieme/core/ir_builder.h"

#include "cba_test.inc.h"

namespace insieme {
namespace analysis {
namespace cba {

	using namespace core;

	TEST(CBA, SimpleSequential) {

		// a simple test cases checking the handling of simple value structs
		NodeManager mgr;
		IRBuilder builder(mgr);

		auto in = builder.parseStmt(
				"{"
				"	decl auto a = var(0);"
				" 	a = 1;"
				"	a = 2;"
				"}"
		).as<CompoundStmtPtr>();

		ASSERT_TRUE(in);
		CompoundStmtAddress code(in);

		CBA analysis(code);

		set<ProgramPoint<DefaultContext>> syncPoints = analysis.getValuesOf(SyncPoints);
		EXPECT_EQ(2, syncPoints.size());
		EXPECT_EQ("{I0@[[0,0],[<0,[0,0],0>,<0,[0,0],0>]],O0@[[0,0],[<0,[0,0],0>,<0,[0,0],0>]]}", toString(syncPoints));

//		createDotDump(analysis);
	}

	TEST(CBA, SimpleSpawn) {

		// a simple test cases checking the handling of simple value structs
		NodeManager mgr;
		IRBuilder builder(mgr);

		auto in = builder.parseStmt(
				"{"
				"	decl auto a = var(0);"
				" 	spawn a = 1;"
				"	a = 2;"
				"}"
		).as<CompoundStmtPtr>();

		CompoundStmtAddress code(in);

		CBA analysis(code);

		// fix some labels
		EXPECT_EQ(1, analysis.getLabel(code[1]));

		set<ProgramPoint<DefaultContext>> syncPoints = analysis.getValuesOf(SyncPoints);
		ASSERT_EQ(5, syncPoints.size());

		auto resStr = toString(syncPoints);

		EXPECT_PRED2(containsSubString, resStr, "I0@[[0,0],[<0,[0,0],0>,<0,[0,0],0>]]");		// the program start
		EXPECT_PRED2(containsSubString, resStr, "O0@[[0,0],[<0,[0,0],0>,<0,[0,0],0>]]");		// the program end
		EXPECT_PRED2(containsSubString, resStr, "T0-1@[[0,0],[<0,[0,0],0>,<0,[0,0],0>]]");		// the thread spawn operation
		EXPECT_PRED2(containsSubString, resStr, "I0-1-2-2-2@[[0,0],[<1,[0,0],0>,<0,[0,0],0>]]");		// the begin of the thread
		EXPECT_PRED2(containsSubString, resStr, "O0-1-2-2-2@[[0,0],[<1,[0,0],0>,<0,[0,0],0>]]");		// the end of the thread

//		createDotDump(analysis);
	}

	TEST(CBA, MultiSpawn) {

		// a simple test cases checking the handling of simple value structs
		NodeManager mgr;
		IRBuilder builder(mgr);

		auto in = builder.parseStmt(
				"{"
				"	decl auto a = var(0);"
				" 	spawn a = 1;"
				"	a = 2;"
				" 	spawn a = 3;"
				"	a = 4;"
				"}"
		).as<CompoundStmtPtr>();

		CompoundStmtAddress code(in);

		CBA analysis(code);

		// just fix some labels (for the thread spawning calls)
		EXPECT_EQ(1,analysis.getLabel(code[1]));
		EXPECT_EQ(2,analysis.getLabel(code[3]));

		set<ProgramPoint<DefaultContext>> syncPoints = analysis.getValuesOf(SyncPoints);
		EXPECT_EQ(8, syncPoints.size());

		auto resStr = toString(syncPoints);


		EXPECT_PRED2(containsSubString, resStr, "I0@[[0,0],[<0,[0,0],0>,<0,[0,0],0>]]");				// the program start
		EXPECT_PRED2(containsSubString, resStr, "O0@[[0,0],[<0,[0,0],0>,<0,[0,0],0>]]");				// the program end

		EXPECT_PRED2(containsSubString, resStr, "T0-1@[[0,0],[<0,[0,0],0>,<0,[0,0],0>]]");				// the 1. thread spawn operation
		EXPECT_PRED2(containsSubString, resStr, "T0-3@[[0,0],[<0,[0,0],0>,<0,[0,0],0>]]");				// the 2. thread spawn operation

		EXPECT_PRED2(containsSubString, resStr, "I0-1-2-2-2@[[0,0],[<1,[0,0],0>,<0,[0,0],0>]]");		// the begin of the 1. thread
		EXPECT_PRED2(containsSubString, resStr, "O0-1-2-2-2@[[0,0],[<1,[0,0],0>,<0,[0,0],0>]]");		// the end of the 1. thread

		EXPECT_PRED2(containsSubString, resStr, "I0-3-2-2-2@[[0,0],[<2,[0,0],0>,<0,[0,0],0>]]");		// the begin of the 2. thread
		EXPECT_PRED2(containsSubString, resStr, "O0-3-2-2-2@[[0,0],[<2,[0,0],0>,<0,[0,0],0>]]");		// the end of the 2. thread

//		createDotDump(analysis);
	}

	TEST(CBA, Channels) {

		// a simple test cases checking the handling of simple value structs
		NodeManager mgr;
		IRBuilder builder(mgr);

		auto in = builder.parseStmt(
				"{"
				"	decl auto a = var(0);"
				"	decl auto c = channel_create(lit(int<4>),param(1));"
				" 	spawn {"
				"		a = 1;"
				"		channel_send(c,1);"
				"	};"
				" 	spawn {"
				"		channel_recv(c);"
				"		a = 2;"
				"	};"
				"	a = 3;"
				"}"
		).as<CompoundStmtPtr>();

		CompoundStmtAddress code(in);

		CBA analysis(code);

		// just fix some labels (for the thread spawning calls)
		EXPECT_EQ(1,analysis.getLabel(code[2]));
		EXPECT_EQ(2,analysis.getLabel(code[3]));

		set<ProgramPoint<DefaultContext>> syncPoints = analysis.getValuesOf(SyncPoints);

		EXPECT_EQ(10, syncPoints.size());
		auto resStr = toString(syncPoints);

		EXPECT_PRED2(containsSubString, resStr, "I0@[[0,0],[<0,[0,0],0>,<0,[0,0],0>]]");		// the program start
		EXPECT_PRED2(containsSubString, resStr, "O0@[[0,0],[<0,[0,0],0>,<0,[0,0],0>]]");		// the program end
		EXPECT_PRED2(containsSubString, resStr, "T0-2@[[0,0],[<0,[0,0],0>,<0,[0,0],0>]]");		// spawning the first thread
		EXPECT_PRED2(containsSubString, resStr, "T0-3@[[0,0],[<0,[0,0],0>,<0,[0,0],0>]]");		// spawning the second thread

<<<<<<< HEAD
		EXPECT_PRED2(containsSubString, resStr, "I0-2-2-3-2@[[0,0],[<1,[0,0],0>,<0,[0,0],0>]]");				// the begin of the first thread
		EXPECT_PRED2(containsSubString, resStr, "T0-2-2-3-2-1-2-0-1-2-1@[[0,0],[<1,[0,0],0>,<0,[0,0],0>]]");	// the channel operation in the first thread
		EXPECT_PRED2(containsSubString, resStr, "O0-2-2-3-2@[[0,0],[<1,[0,0],0>,<0,[0,0],0>]]");				// the end of the first thread

		EXPECT_PRED2(containsSubString, resStr, "I0-3-2-3-2@[[0,0],[<2,[0,0],0>,<0,[0,0],0>]]");				// the begin of the second thread
		EXPECT_PRED2(containsSubString, resStr, "T0-3-2-3-2-1-2-0-1-2-0@[[0,0],[<2,[0,0],0>,<0,[0,0],0>]]");	// the channel operation in the second thread
		EXPECT_PRED2(containsSubString, resStr, "O0-3-2-3-2@[[0,0],[<2,[0,0],0>,<0,[0,0],0>]]");				// the end of the second thread
=======
		EXPECT_PRED2(containsSubString, resStr, "I0-2-2-2-2@[[0,0],[<1,[0,0],0>,<0,[0,0],0>]]");				// the begin of the first thread
		EXPECT_PRED2(containsSubString, resStr, "T0-2-2-2-2-1-2-0-1-2-1@[[0,0],[<1,[0,0],0>,<0,[0,0],0>]]");		// the channel operation in the first thread
		EXPECT_PRED2(containsSubString, resStr, "O0-2-2-2-2@[[0,0],[<1,[0,0],0>,<0,[0,0],0>]]");					// the end of the first thread

		EXPECT_PRED2(containsSubString, resStr, "I0-3-2-2-2@[[0,0],[<2,[0,0],0>,<0,[0,0],0>]]");					// the begin of the second thread
		EXPECT_PRED2(containsSubString, resStr, "T0-3-2-2-2-1-2-0-1-2-0@[[0,0],[<2,[0,0],0>,<0,[0,0],0>]]");		// the channel operation in the second thread
		EXPECT_PRED2(containsSubString, resStr, "O0-3-2-2-2@[[0,0],[<2,[0,0],0>,<0,[0,0],0>]]");					// the end of the second thread
>>>>>>> 6686a4a5

//		createDotDump(analysis);
	}


	TEST(CBA, SimpleParallelGroup) {

		// a simple test cases checking the handling of simple value structs
		NodeManager mgr;
		IRBuilder builder(mgr);

		auto in = builder.parseStmt(
				"{"
				" 	merge(parallel(job {"
				"		decl int<4> a = 1;"
				"	}));"
				"}"
		).as<CompoundStmtPtr>();

		CompoundStmtAddress code(in);

		CBA analysis(code);

//		dumpPretty(code);

		// just fix some labels (for the thread spawning calls)
		EXPECT_EQ(1,analysis.getLabel(code[0].as<CallExprAddress>()[0]));

		set<ProgramPoint<DefaultContext>> syncPoints = analysis.getValuesOf(SyncPoints);

		EXPECT_EQ(8, syncPoints.size());
		auto resStr = toString(syncPoints);

		EXPECT_PRED2(containsSubString, resStr, "I0@[[0,0],[<0,[0,0],0>,<0,[0,0],0>]]");		// the program start
		EXPECT_PRED2(containsSubString, resStr, "O0@[[0,0],[<0,[0,0],0>,<0,[0,0],0>]]");		// the program end
		EXPECT_PRED2(containsSubString, resStr, "T0-0-2@[[0,0],[<0,[0,0],0>,<0,[0,0],0>]]");	// spawning the thread group
		EXPECT_PRED2(containsSubString, resStr, "T0-0@[[0,0],[<0,[0,0],0>,<0,[0,0],0>]]");		// merging the thread group

		EXPECT_PRED2(containsSubString, resStr, "I0-0-2-2-2-2@[[0,0],[<1,[0,0],0>,<0,[0,0],0>]]");				// the begin of the thread group - thread 0
		EXPECT_PRED2(containsSubString, resStr, "O0-0-2-2-2-2@[[0,0],[<1,[0,0],0>,<0,[0,0],0>]]");				// the end of the thread group - thread 0

		EXPECT_PRED2(containsSubString, resStr, "I0-0-2-2-2-2@[[0,0],[<1,[0,0],1>,<0,[0,0],0>]]");				// the begin of the thread group - thread 1
		EXPECT_PRED2(containsSubString, resStr, "O0-0-2-2-2-2@[[0,0],[<1,[0,0],1>,<0,[0,0],0>]]");				// the end of the thread group - thread 1

//		createDotDump(code);
	}

} // end namespace cba
} // end namespace analysis
} // end namespace insieme<|MERGE_RESOLUTION|>--- conflicted
+++ resolved
@@ -196,15 +196,6 @@
 		EXPECT_PRED2(containsSubString, resStr, "T0-2@[[0,0],[<0,[0,0],0>,<0,[0,0],0>]]");		// spawning the first thread
 		EXPECT_PRED2(containsSubString, resStr, "T0-3@[[0,0],[<0,[0,0],0>,<0,[0,0],0>]]");		// spawning the second thread
 
-<<<<<<< HEAD
-		EXPECT_PRED2(containsSubString, resStr, "I0-2-2-3-2@[[0,0],[<1,[0,0],0>,<0,[0,0],0>]]");				// the begin of the first thread
-		EXPECT_PRED2(containsSubString, resStr, "T0-2-2-3-2-1-2-0-1-2-1@[[0,0],[<1,[0,0],0>,<0,[0,0],0>]]");	// the channel operation in the first thread
-		EXPECT_PRED2(containsSubString, resStr, "O0-2-2-3-2@[[0,0],[<1,[0,0],0>,<0,[0,0],0>]]");				// the end of the first thread
-
-		EXPECT_PRED2(containsSubString, resStr, "I0-3-2-3-2@[[0,0],[<2,[0,0],0>,<0,[0,0],0>]]");				// the begin of the second thread
-		EXPECT_PRED2(containsSubString, resStr, "T0-3-2-3-2-1-2-0-1-2-0@[[0,0],[<2,[0,0],0>,<0,[0,0],0>]]");	// the channel operation in the second thread
-		EXPECT_PRED2(containsSubString, resStr, "O0-3-2-3-2@[[0,0],[<2,[0,0],0>,<0,[0,0],0>]]");				// the end of the second thread
-=======
 		EXPECT_PRED2(containsSubString, resStr, "I0-2-2-2-2@[[0,0],[<1,[0,0],0>,<0,[0,0],0>]]");				// the begin of the first thread
 		EXPECT_PRED2(containsSubString, resStr, "T0-2-2-2-2-1-2-0-1-2-1@[[0,0],[<1,[0,0],0>,<0,[0,0],0>]]");		// the channel operation in the first thread
 		EXPECT_PRED2(containsSubString, resStr, "O0-2-2-2-2@[[0,0],[<1,[0,0],0>,<0,[0,0],0>]]");					// the end of the first thread
@@ -212,7 +203,6 @@
 		EXPECT_PRED2(containsSubString, resStr, "I0-3-2-2-2@[[0,0],[<2,[0,0],0>,<0,[0,0],0>]]");					// the begin of the second thread
 		EXPECT_PRED2(containsSubString, resStr, "T0-3-2-2-2-1-2-0-1-2-0@[[0,0],[<2,[0,0],0>,<0,[0,0],0>]]");		// the channel operation in the second thread
 		EXPECT_PRED2(containsSubString, resStr, "O0-3-2-2-2@[[0,0],[<2,[0,0],0>,<0,[0,0],0>]]");					// the end of the second thread
->>>>>>> 6686a4a5
 
 //		createDotDump(analysis);
 	}
