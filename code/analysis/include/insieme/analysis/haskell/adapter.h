--- conflicted
+++ resolved
@@ -91,13 +91,8 @@
 		Tree passTree(const core::NodePtr& root);
 		Address passAddress(const core::NodeAddress& addr, const Tree& tree);
 
-<<<<<<< HEAD
 		boost::optional<Address> findDecl(const Address& var);
-		BooleanAnalysisResult checkBoolean(const Address& expr);
-=======
-		boost::optional<Address> findDeclr(const Address& var);
 		BooleanAnalysisResult checkBoolean(const Address& expr, const Tree& tree);
->>>>>>> e0abf247
 
 	};
 
