--- conflicted
+++ resolved
@@ -534,8 +534,6 @@
 							}
 
 							// it might also be the case that the bind is called as the body of a job (most jobs have bind-bodies)
-<<<<<<< HEAD
-=======
 							if (ctxt.isEmptyCallContext()) {
 
 								// if the call context is empty, we are probably in the root of a thread
@@ -584,7 +582,6 @@
 
 							}
 
->>>>>>> 34d9f1ea
 //							const typename Context::thread_id& threadID = ctxt.threadContext[0];
 //							auto l_spawn_call = threadID.getSpawnLabel();
 //							const auto& spawnCtxt = threadID.getSpawnContext();
