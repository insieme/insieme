/**
 * Copyright (c) 2002-2013 Distributed and Parallel Systems Group,
 *                Institute of Computer Science,
 *               University of Innsbruck, Austria
 *
 * This file is part of the INSIEME Compiler and Runtime System.
 *
 * We provide the software of this file (below described as "INSIEME")
 * under GPL Version 3.0 on an AS IS basis, and do not warrant its
 * validity or performance.  We reserve the right to update, modify,
 * or discontinue this software at any time.  We shall have no
 * obligation to supply such updates or modifications or any other
 * form of support to you.
 *
 * If you require different license terms for your intended use of the
 * software, e.g. for proprietary commercial or industrial use, please
 * contact us at:
 *                   insieme@dps.uibk.ac.at
 *
 * We kindly ask you to acknowledge the use of this software in any
 * publication or other disclosure of results by referring to the
 * following citation:
 *
 * H. Jordan, P. Thoman, J. Durillo, S. Pellegrini, P. Gschwandtner,
 * T. Fahringer, H. Moritsch. A Multi-Objective Auto-Tuning Framework
 * for Parallel Codes, in Proc. of the Intl. Conference for High
 * Performance Computing, Networking, Storage and Analysis (SC 2012),
 * IEEE Computer Society Press, Nov. 2012, Salt Lake City, USA.
 *
 * All copyright notices must be kept intact.
 *
 * INSIEME depends on several third party software packages. Please
 * refer to http://www.dps.uibk.ac.at/insieme/license.html for details
 * regarding third party software licenses.
 */

//#include "insieme/core/ir_visitor.h"
#include "insieme/core/pattern/ir_pattern.h"
#include "insieme/core/pattern/pattern_utils.h"

#include "insieme/transform/datalayout/aos_to_soa.h"

namespace insieme {
namespace transform {
namespace datalayout {

using namespace core;

AosToSoa::AosToSoa(core::NodePtr toTransform) {
	std::set<VariablePtr> structs;

	pattern::TreePatternPtr structVar = pattern::irp::variable(pattern::aT(pattern::irp::refType(pattern::irp::arrayType(
			pattern::irp::structType(*pattern::any)))));

	pattern::irp::matchAllPairs(structVar, toTransform, [&](const NodePtr& match, pattern::NodeMatch nm) {
		structs.insert(match.as<VariablePtr>());
	});

	std::map<VariablePtr, StructTypePtr> newStructTypes;
	for(VariablePtr struct_ : structs) {

		std::cout << *struct_->getType() << std::endl;
/*
		StructTypePtr oldType = struct_->getType().as<StructTypePtr>();
		NodeRange<NamedTypePtr> member = oldType->getElements();
		for(NamedTypePtr memberType : member) {
			std::cout << "member: " << memberType << std::endl;
		}
<<<<<<< HEAD
*/	}

=======
	}
	*/
>>>>>>> 4ac0ea0e
}


} // datalayout
} // transform
} // insieme<|MERGE_RESOLUTION|>--- conflicted
+++ resolved
@@ -66,13 +66,7 @@
 		for(NamedTypePtr memberType : member) {
 			std::cout << "member: " << memberType << std::endl;
 		}
-<<<<<<< HEAD
 */	}
-
-=======
-	}
-	*/
->>>>>>> 4ac0ea0e
 }
 
 
