/**
 * Copyright (c) 2002-2015 Distributed and Parallel Systems Group,
 *                Institute of Computer Science,
 *               University of Innsbruck, Austria
 *
 * This file is part of the INSIEME Compiler and Runtime System.
 *
 * We provide the software of this file (below described as "INSIEME")
 * under GPL Version 3.0 on an AS IS basis, and do not warrant its
 * validity or performance.  We reserve the right to update, modify,
 * or discontinue this software at any time.  We shall have no
 * obligation to supply such updates or modifications or any other
 * form of support to you.
 *
 * If you require different license terms for your intended use of the
 * software, e.g. for proprietary commercial or industrial use, please
 * contact us at:
 *                   insieme@dps.uibk.ac.at
 *
 * We kindly ask you to acknowledge the use of this software in any
 * publication or other disclosure of results by referring to the
 * following citation:
 *
 * H. Jordan, P. Thoman, J. Durillo, S. Pellegrini, P. Gschwandtner,
 * T. Fahringer, H. Moritsch. A Multi-Objective Auto-Tuning Framework
 * for Parallel Codes, in Proc. of the Intl. Conference for High
 * Performance Computing, Networking, Storage and Analysis (SC 2012),
 * IEEE Computer Society Press, Nov. 2012, Salt Lake City, USA.
 *
 * All copyright notices must be kept intact.
 *
 * INSIEME depends on several third party software packages. Please
 * refer to http://www.dps.uibk.ac.at/insieme/license.html for details
 * regarding third party software licenses.
 */

#include "insieme/core/ir_builder.h"
#include "insieme/core/analysis/ir_utils.h"
#include "insieme/core/pattern/ir_pattern.h"
#include "insieme/core/pattern/pattern_utils.h"

#include "insieme/transform/datalayout/parallelSecTransform.h"
#include "insieme/transform/datalayout/datalayout_utils.h"


namespace insieme {
namespace transform {
namespace datalayout {

using namespace core;
namespace pirp = pattern::irp;

template<class Baseclass>
ExprAddressRefTypeMap ParSecTransform<Baseclass>::findCandidates(const NodeAddress& toTransform) {
	ExprAddressRefTypeMap structs;

	NodeManager& m = Baseclass::mgr;
	IRBuilder builder(m);

//for(std::pair<ExpressionAddress, StatementPtr> dudu : varsToPropagate) {
//	std::cout << "      things " << dudu.first << " " << *dudu.first << std::endl;
//}
	core::visitBreadthFirst(toTransform, [&](const ExpressionAddress& expr) {
		// adding arguments which use a tuple member expression as argument which's tuple member has been replaced already to replace list
		if(CallExprAddress call = expr.isa<CallExprAddress>()) {
			if(!core::analysis::isCallOf(call.getAddressedNode(), m.getLangBasic().getTupleMemberAccess()))
				return;

			// check if tuple argument has a member which will be updated
			ExpressionAddress oldRootVar = getRootVariable(call, call->getArgument(0)).as<ExpressionAddress>();
			auto newRootVarIter = varsToPropagate.find(oldRootVar);
//std::cout << "\nat the tuple member access " << oldRootVar << "\n";

			if(newRootVarIter != varsToPropagate.end()) { // tuple has been updated, check if it was the current field
				ExpressionPtr newRootVar = newRootVarIter->second.as<ExpressionPtr>();

				RefTypePtr newType = getBaseType(newRootVar->getType()).as<TupleTypePtr>()->getElement(
						call->getArgument(1).as<LiteralPtr>()->getValueAs<unsigned>()).as<RefTypePtr>();
				TypePtr oldType = call->getArgument(2)->getType().as<GenericTypePtr>()->getTypeParameter(0);
//std::cout << "Creating var of new type: " << newType << std::endl;

				// check if and update is needed
				if(newType == oldType) {
//std::cout << "no update needed\n";
					return;
				}

				ExpressionAddress argument = call.getParentAddress(2).isa<CallExprAddress>();
				CallExprAddress parent = argument.getParentAddress(1).isa<CallExprAddress>();
				if(!parent){
					return;
				}

				LambdaExprAddress lambda = parent->getFunctionExpr().isa<LambdaExprAddress>();

				if(!lambda){
					return;
				}

				globalLambdas.push_back(lambda);

				for_range(make_paired_range(parent->getArguments(), lambda->getLambda()->getParameters()->getElements()),
						[&](const std::pair<const core::ExpressionAddress, const core::VariableAddress>& pair) {
					if(pair.first == argument) {// found the argument which will be updated
						// create replacement for corresponding parameter
//						RefTypePtr newParamType = newType->getElementType().as<ArrayTypePtr>()->getElementType().as<RefTypePtr>();
//						VariablePtr newParam = builder.variable(newParamType);

						// add corresponding parameter to update list
						structs[pair.second] = pair.first->getType().as<RefTypePtr>();
//						varsToPropagate[pair.second] = newParam;
//std::cout << ": \nAdding: " << pair.second << " " << *pair.second << " - " << structs.size() << std::endl;
//std::cout << ": from: " << getDeclaration(call->getArgument(0)) << " " << *oldRootVar << " - " << structs.size() << std::endl;
						NodeManager& m = call->getNodeManager();
						ExpressionAddress localTuple = getDeclaration(call->getArgument(0));
						varReplacements[localTuple] = builder.variable(
							core::transform::replaceAllGen(m, localTuple->getType().getAddressedNode(),
							builder.refType(builder.arrayType(oldStructType)), newStructType));
//replacements[localTuple] = varsToPropagate[localTuple];
//						structs[getDeclaration(call->getArgument(0))] = pair.first->getType().as<RefTypePtr>();
					}
				});
			}
		}

		// propagating variables to be replaced through job expressions
		if(JobExprAddress job = expr.isa<JobExprAddress>()) {
<<<<<<< HEAD

            assert_true(job->getDefaultExpr().isa<BindExprAddress>()) << "expected bind expression inside of job";

			CallExprAddress parallelCall = job->getDefaultExpr().isa<BindExprAddress>()->getCall();
=======
			CallExprAddress parallelCall = job->getBody().isa<BindExprAddress>()->getCall();
>>>>>>> 6686a4a5

			if(!parallelCall)
				return;

			LambdaExprAddress parallelLambda = parallelCall->getFunctionExpr().isa<LambdaExprAddress>();
			if(!parallelLambda)
				return;

			for_range(make_paired_range(parallelCall->getArguments(), parallelLambda->getParameterList()->getElements()),
					[&](const std::pair<const ExpressionAddress, const VariableAddress>& pair) {
				ExpressionAddress newArg = getDeclaration(pair.first);
//std::cout << "Looking for " << newArg << " " << *newArg << std::endl;
//				auto newArgIter = varsToPropagate.find(newArg);
//				if(newArgIter != varsToPropagate.end()) {
//					structs[pair.second] = newArgIter->second->getType().as<RefTypePtr>();
//					varsToPropagate[pair.second] = newArgIter->second;
//std::cout << "Found in VARreplacements: " << newArg << " -> " << structs.size() << std::endl;
//				}

				auto newArgIter1 = structs.find(newArg);
				if(newArgIter1 != structs.end()) {
					structs[pair.second] = newArgIter1->second.as<RefTypePtr>();
//std::cout << "adding in jobREPLACEMENTS: " << pair.second << " -> " << *pair.second << std::endl;
				}
			});
		}
	});

	return structs;
}

template<class Baseclass>
StatementList ParSecTransform<Baseclass>::generateNewDecl(const ExprAddressMap& varReplacements, const DeclarationStmtAddress& decl, const StatementPtr& newVar,
		const StructTypePtr& newStructType,	const StructTypePtr& oldStructType, const ExpressionPtr& nElems) {
	IRBuilder builder(Baseclass::mgr);

	// replace declaration with compound statement containing only the declaration of the new variable and its initialization
	StatementList allDecls;

	NodeMap inInitReplacementsInCaseOfNovarInInit;
	inInitReplacementsInCaseOfNovarInInit[oldStructType] = newStructType;
	// divide initialization size by tilesize
	if(nElems) inInitReplacementsInCaseOfNovarInInit[nElems] = builder.div(nElems, builder.uintLit(84537493));

	allDecls.push_back(builder.declarationStmt(newVar.as<VariablePtr>(), Baseclass::updateInit(varReplacements, decl->getInitialization(),
		inInitReplacementsInCaseOfNovarInInit)));

	return allDecls;
}

template<class Baseclass>
ParSecTransform<Baseclass>::ParSecTransform(core::NodePtr& toTransform, ExprAddressMap& varsToPropagate, std::map<NodeAddress, NodePtr>& replacements,
		const StructTypePtr& newStructType, const StructTypePtr& oldStructType)
		: Baseclass(toTransform), varsToPropagate(varsToPropagate), replacements(replacements), newStructType(newStructType), oldStructType(oldStructType) {}

// template initializations
template ParSecTransform<DatalayoutTransformer>::ParSecTransform(NodePtr& toTransform, ExprAddressMap& varsToPropagate, std::map<NodeAddress,
		NodePtr>& replacements, const StructTypePtr& newStructType, const StructTypePtr& oldStructType);
template ParSecTransform<AosToTaos>::ParSecTransform(NodePtr& toTransform, ExprAddressMap& varsToPropagate, std::map<NodeAddress, NodePtr>& replacements,
		const StructTypePtr& newStructType, const StructTypePtr& oldStructType);
template ParSecTransform<AosToSoa>::ParSecTransform(NodePtr& toTransform, ExprAddressMap& varsToPropagate, std::map<NodeAddress, NodePtr>& replacements,
		const StructTypePtr& newStructType, const StructTypePtr& oldStructType);

template<class Baseclass>
void ParSecTransform<Baseclass>::transform() {
	NodeManager& m = Baseclass::mgr;
	IRBuilder builder(m);
	const NodeAddress tta(Baseclass::toTransform);
	std::vector<std::pair<ExprAddressSet, RefTypePtr>> toReplaceLists = Baseclass::createCandidateLists(tta);

	pattern::TreePattern allocPattern = pattern::aT(pirp::refNew(pirp::callExpr(m.getLangBasic().getArrayCreate1D(),
			pattern::any << var("nElems", pattern::any))));

	for(std::pair<ExprAddressSet, RefTypePtr> toReplaceList : toReplaceLists) {
		ExpressionMap nElems;

		for(ExpressionAddress oldVar : toReplaceList.first) {
			TypePtr newType = core::transform::replaceAll(m, oldVar->getType(), oldStructType,
					newStructType).as<TypePtr>();
//std::cout << "NT: " << newStructType << " var " << oldVar << " " << *oldVar << std::endl;

			// check if local or global variable
			LiteralPtr globalVar = oldVar.isa<LiteralPtr>();

			// create new variables, local or global
			varReplacements[oldVar] = globalVar ?
					builder.literal(globalVar->getStringValue() + "_soa", newType).as<ExpressionPtr>() :
					builder.variable(newType).as<ExpressionPtr>();
		}

		// replacing the declarations of the old variables with new ones
		Baseclass::addNewDecls(varReplacements, newStructType, oldStructType, tta, allocPattern, nElems, replacements);

		const std::vector<core::StatementAddress> begin, end;
		//replace array accesses
		Baseclass::replaceAccesses(varReplacements, newStructType, tta, begin, end, replacements);

		// assignments to the entire struct should be ported to the new struct members
//TODO	replaceAssignments(varReplacements, newStructType, oldStructType, tta, pattern::TreePattern(), nElems, replacements);

//		for(std::pair<core::NodeAddress, core::NodePtr> r : replacements) {
//			std::cout << "\nfrom ";
//			dumpPretty(r.first);
//			std::cout << "to ";
//			dumpPretty(r.second);
//		}

		//replace arguments
		for(std::pair<ExpressionAddress, StatementPtr> vr : varReplacements) {
//			std::cout << "from " << *vr.first << " to " << *vr.second << std::endl;

			if(vr.first.isa<VariableAddress>())
				visitDepthFirst(vr.first.getParentAddress(2), [&](const VariableAddress& var) {
					if(compareVariables(vr.first, var)) {
						replacements[var] = vr.second;
					}
				});
		}

	}
}


} // datalayout
} // transform
} // insieme<|MERGE_RESOLUTION|>--- conflicted
+++ resolved
@@ -125,14 +125,7 @@
 
 		// propagating variables to be replaced through job expressions
 		if(JobExprAddress job = expr.isa<JobExprAddress>()) {
-<<<<<<< HEAD
-
-            assert_true(job->getDefaultExpr().isa<BindExprAddress>()) << "expected bind expression inside of job";
-
-			CallExprAddress parallelCall = job->getDefaultExpr().isa<BindExprAddress>()->getCall();
-=======
 			CallExprAddress parallelCall = job->getBody().isa<BindExprAddress>()->getCall();
->>>>>>> 6686a4a5
 
 			if(!parallelCall)
 				return;
