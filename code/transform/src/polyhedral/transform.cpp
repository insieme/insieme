--- conflicted
+++ resolved
@@ -210,17 +210,10 @@
 	// check whether the indexes refers to loops 
 	const IterationVector& iterVec = scop.getIterationVector();
 
-<<<<<<< HEAD
-	TreePatternPtr pattern = 
-		node ( *( irp::forStmt( var("iter"), any, any, any, any ) | any ) );
-
-	auto&& match = pattern->match( toTree(target) );
-=======
 	TreePatternPtr pattern = node(
 			*( irp::forStmt( var("iter"), any, any, any, any ) | any )
 		);
 	auto&& match = pattern->matchPointer( target );
->>>>>>> c2db4bc5
 
 	auto&& matchList = match->getVarBinding("iter").getTreeList();
 	
