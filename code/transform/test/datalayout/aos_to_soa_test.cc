--- conflicted
+++ resolved
@@ -231,59 +231,33 @@
 	NodeManager mgr;
 	IRBuilder builder(mgr);
 
-<<<<<<< HEAD
-	NodePtr code = builder.normalize(builder.parseStmt(R"(
-		{
-			let twoElem = struct{int<4> int; real<4> float;};
-			let store = expr lit("storeData":(ref<array<twoElem,1>>)->unit);
-			let load  = expr lit("loadData":(ref<ref<array<twoElem,1>>>)->unit);
-		
-			let access = lambda(ref<array<twoElem,1>> x, int<4> i)->unit {
-				for(int<4> i = 0 .. 42 : 1) {
-					x[i].int = i;
-				}
-			};
-			decl ref<ref<array<twoElem,1>>> a;
-			a = new(array_create_1D( lit(struct{int<4> int; real<4> float;}), 100u ));
-			load(a);
-		
-			decl ref<ref<array<twoElem,1>>> copy = ref_var(*a);
-			store(*copy);
-		
-			access(*a, 0);
-			store(*a);
-			ref_delete(*a);
-		}
-	)"));
-=======
 	NodePtr code = builder.normalize(builder.parseStmt(
 		"{"
 		"	let twoElem = struct{int<4> int; real<4> float;};"
-		"	let store = lit(\"storeData\":(ref<array<twoElem,1>>)->unit);"
-		"	let load = lit(\"loadData\":(ref<ref<array<twoElem,1>>>)->unit);"
+		"	let store = expr lit(\"storeData\":(ref<array<twoElem,1>>)->unit);"
+		"	let load = expr lit(\"loadData\":(ref<ref<array<twoElem,1>>>)->unit);"
 		""
-		"	let access1 = (ref<array<twoElem,1>> x)->unit {"
+		"	let access1 = lambda (ref<array<twoElem,1>> x)->unit {"
 		"		x[7].float = 0.0f;"
 		"	};"
-		"	let access = (ref<array<twoElem,1>> x, int<4> i)->unit {"
+		"	let access = lambda (ref<array<twoElem,1>> x, int<4> i)->unit {"
 		"		for(int<4> i = 0 .. 42 : 1) {"
 		"			x[i].int = i;"
 		"		}"
 		"		access1(x);"
 		"	};"
-		"	ref<ref<array<twoElem,1>>> a;"
-		"	a = new(array.create.1D( lit(struct{int<4> int; real<4> float;}), 100u ));"
+		"	decl ref<ref<array<twoElem,1>>> a;"
+		"	a = new(array_create_1D( lit(struct{int<4> int; real<4> float;}), 100u ));"
 		"	load(a);"
 		""
-		"	ref<ref<array<twoElem,1>>> copy = ref.var(*a);"
+		"	decl ref<ref<array<twoElem,1>>> copy = ref_var(*a);"
 		"	store(*copy);"
 		""
 		"	access(*a, 0);"
 		"	store(*a);"
-		"	ref.delete(*a);"
+		"	ref_delete(*a);"
 		"}"
 	));
->>>>>>> 6b53a216
 
 //	ia::RefList&& refs = ia::collectDefUse(code);
 
@@ -350,21 +324,12 @@
 
 {
     decl ref<ref<array<type000,1>>> v0 =  var(undefined(type<ref<array<type000,1>>>));
-<<<<<<< HEAD
-    decl ref<type001> v152 =  var(undefined(type<type001>));
-    v152->int := undefined(type<ref<array<int<4>,1>>>);
-    v152->float := undefined(type<ref<array<real<4>,1>>>);
-    v0 :=  new(array_create_1D(type<type000>, 100u));
-    v152->int :=  new(array_create_1D(type<int<4>>, 100u));
-    v152->float :=  new(array_create_1D(type<real<4>>, 100u));
-=======
     decl ref<type001> v177 =  var(undefined(type<type001>));
     v177->int := undefined(type<ref<array<int<4>,1>>>);
     v177->float := undefined(type<ref<array<real<4>,1>>>);
-    v0 :=  new(array.create.1D(type<type000>, 100u));
-    v177->int :=  new(array.create.1D(type<int<4>>, 100u));
-    v177->float :=  new(array.create.1D(type<real<4>>, 100u));
->>>>>>> 6b53a216
+    v0 :=  new(array_create.1D(type<type000>, 100u));
+    v177->int :=  new(array_create.1D(type<int<4>>, 100u));
+    v177->float :=  new(array_create.1D(type<real<4>>, 100u));
     loadData(v0);
     for(decl uint<4> v181 = 0 .. 100u : 1) {
          *v177->int&[v181] :=  * *v0&[v181]->int;
@@ -517,7 +482,6 @@
 	NodeManager mgr;
 	IRBuilder builder(mgr);
 
-<<<<<<< HEAD
 	NodePtr code = builder.normalize(builder.parseStmt(R"(
 		{
 			let twoElem = struct{int<4> int; real<4> float;};
@@ -529,16 +493,32 @@
 				}
 			};
 		
-			let writeToTuple = lambda(ref<(ref<array<ref<array<twoElem,1>>,1>>, 
-                                      ref<array<ref<array<real<4>,1>>,1>>, ref<array<uint<8>,1>>)> lt, 
-					                  ref<array<ref<array<twoElem,1>>,1>> x)->unit {
+			let writeToTuple = lambda (ref<(ref<array<ref<array<twoElem,1>>,1>>, ref<array<ref<array<real<4>,1>>,1>>, ref<array<uint<8>,1>>)> lt, 
+					ref<array<ref<array<twoElem,1>>,1>> x)->unit {
 				(*x[0])[3].int = 7;
 				tuple_ref_elem(lt,0u, lit(ref<array<ref<array<twoElem,1>>,1>>)) = x;
 			};
 		
+			let actualWork = lambda (ref<array<twoElem,1>> a, ref<array<real<4>,1>> b, uint<8> c, 
+					                 vector<uint<8>,3> global_size, vector<uint<8>,3> local_size) -> unit {
+//				decl ref<array<twoElem,1>> d = a;
+//				decl ref<array<twoElem,1>> e;
+//				e = a;
+			};
+		
+			let local = lambda (ref<array<real<4>,1>> b, ref<array<twoElem,1>> a, uint<8> c, 
+					vector<uint<8>,3> global_size, vector<uint<8>,3> local_size) -> unit {
+				parallel(job([vector_reduction(local_size, 1u, uint_mul):vector_reduction(local_size, 1u, uint_mul)]
+				,	actualWork(a, b, c, local_size, global_size)
+				));
+			};
+		
 			let global = lambda (ref<array<twoElem,1>> a, ref<array<real<4>,1>> b, uint<8> c, 
 					vector<uint<8>,3> global_size, vector<uint<8>,3> local_size) -> unit {
-//				*a[0];
+				decl vector<uint<8>,3> groups = vector_pointwise(uint_div)(global_size, local_size);
+				parallel(job([vector_reduction(groups, 1u, uint_mul):vector_reduction(groups, 1u, uint_mul)]
+				,	local(b, a, c, local_size, global_size)
+				));
 			};
 		
 			let kernelFct = lambda (tuple kernel, vector<uint<8>,3> global_size, vector<uint<8>,3> local_size) -> int<4> {
@@ -569,75 +549,6 @@
 			ref_delete(*t);
 		}
 	)"));
-=======
-	NodePtr code = builder.normalize(builder.parseStmt(
-		"{"
-		"	let twoElem = struct{int<4> int; real<4> float;};"
-		"	let tuple = (ref<array<ref<array<twoElem,1>>,1>>, ref<array<ref<array<real<4>,1>>,1>>, ref<array<uint<8>,1>>);"
-		""
-		"	let access = (ref<array<ref<array<twoElem,1>>, 1>> x)->unit {"
-		"		for(int<4> i = 0 .. 42 : 1) {"
-		"			ref.deref(x[0])[i].int = i;"
-		"		}"
-		"	};"
-		""
-		"	let writeToTuple = (ref<(ref<array<ref<array<twoElem,1>>,1>>, ref<array<ref<array<real<4>,1>>,1>>, ref<array<uint<8>,1>>)> lt, "
-		"			ref<array<ref<array<twoElem,1>>,1>> x)->unit {"
-		"		(*x[0])[3].int = 7;"
-		"		tuple.ref.elem(lt,0u, lit(ref<array<ref<array<twoElem,1>>,1>>)) = x;"
-		"	};"
-		""
-		"	let actualWork = (ref<array<twoElem,1>> a, ref<array<real<4>,1>> b, uint<8> c, "
-		"			vector<uint<8>,3> global_size, vector<uint<8>,3> local_size) -> unit {"
-//		"		ref<array<twoElem,1>> d = a;"
-//		"		ref<array<twoElem,1>> e;"
-//		"		e = a;"
-		"	};"
-		""
-		"	let local = (ref<array<real<4>,1>> b, ref<array<twoElem,1>> a, uint<8> c, "
-		"			vector<uint<8>,3> global_size, vector<uint<8>,3> local_size) -> unit {"
-		"		parallel(job([vector.reduction(local_size, 1u, uint.mul)-vector.reduction(local_size, 1u, uint.mul)]"
-		"		,	actualWork(a, b, c, local_size, global_size)"
-		"		));"
-		"	};"
-		""
-		"	let global = (ref<array<twoElem,1>> a, ref<array<real<4>,1>> b, uint<8> c, "
-		"			vector<uint<8>,3> global_size, vector<uint<8>,3> local_size) -> unit {"
-		"		vector<uint<8>,3> groups = vector.pointwise(uint.div)(global_size, local_size);"
-		"		parallel(job([vector.reduction(groups, 1u, uint.mul)-vector.reduction(groups, 1u, uint.mul)]"
-		"		,	local(b, a, c, local_size, global_size)"
-		"		));"
-		"	};"
-		""
-		"	let kernelFct = (tuple kernel, vector<uint<8>,3> global_size, vector<uint<8>,3> local_size) -> int<4> {"
-		"		global("
-		"			*(tuple.member.access(kernel, 0u, lit(ref<array<ref<array<twoElem,1>>,1>>))[0]),"
-		"			*(tuple.member.access(kernel, 1u, lit(ref<array<ref<array<real<4>,1>>,1>>))[0]),"
-		"			*(tuple.member.access(kernel, 2u, lit(ref<array<uint<8>,1>>))[0]),"
-		"			local_size, global_size);"
-		""
-		"		return 0;"
-		"	};"
-		""
-		"	ref<ref<array<twoElem,1>>> a;"
-		"	ref<ref<array<real<4>,1>>> b;"
-		"	ref<uint<8>> c;"
-		"	ref<ref<tuple>> t;"
-		"	t = new(undefined(lit( (ref<array<ref<array<twoElem,1>>,1>>, ref<array<ref<array<real<4>,1>>,1>>, ref<array<uint<8>,1>>)) ));"
-		"	ref.deref(a);"
-		"	access(scalar.to.array(a));"
-		"	tuple.ref.elem(*t,0u, lit(ref<array<ref<array<twoElem,1>>,1>>)) = scalar.to.array(a);"
-		"	writeToTuple(*t, scalar.to.array(a));"
-		""
-		"	vector<uint<8>,3> ls;"
-		"	vector<uint<8>,3> gs;"
-		""
-		"	kernelFct(**t, ls, gs);"
-		""
-		"	ref.delete(*t);"
-		"}"
-	));
->>>>>>> 6b53a216
 
 	datalayout::AosToSoa ats(code, datalayout::findAllSuited);
 	ats.transform();
