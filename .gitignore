<<<<<<< HEAD
# Ignore all generated files
build*/
*.inl
*.run
*.seq
*.insiemecc
*.bin
*~
*.match
*.swp
*.so
*.so.*
*.orig
*.chs.h
*.i
/nbproject/private/
create*.sh
worker_event_log.*
Thumbs.db
tags
CMakeLists.txt.user
code/.idea*
third_party/
=======
build/
>>>>>>> df175e98

# ignore vim ycm files
.ycm_extra_conf.py
.ycm_extra_conf.pyc
.ropeproject<|MERGE_RESOLUTION|>--- conflicted
+++ resolved
@@ -1,4 +1,3 @@
-<<<<<<< HEAD
 # Ignore all generated files
 build*/
 *.inl
@@ -21,10 +20,6 @@
 tags
 CMakeLists.txt.user
 code/.idea*
-third_party/
-=======
-build/
->>>>>>> df175e98
 
 # ignore vim ycm files
 .ycm_extra_conf.py
