# setup environment variables
. ./environment.setup

########################################################################
##                                 GCC
########################################################################

<<<<<<< HEAD
#VERSION=4.7.2
=======
>>>>>>> 90392332
VERSION=4.6.3
PACKAGE=gcc-$VERSION
FILE=gcc-$VERSION.tar.bz2

echo "#### Downloading GCC ####"
wget -nc http://gcc.igor.onlinedirect.bg/releases/gcc-$VERSION/$FILE

RET=$?
if [ $RET -ne 0 ]; then
	exit $RET
fi

echo "#### Removing old build folder ####"
rm -Rf gcc-build

if [ ! -d "$PACKAGE" ]; then
	echo "#### Unpacking tar ####"
	tar -xf $FILE
fi

echo "#### Building GCC ####"
mkdir gcc-build
cd gcc-build

export LD_LIBRARY_PATH=$PREFIX/gmp-latest/lib:$PREFIX/mpfr-latest/lib:$PREFIX/mpc-latest/lib:$PREFIX/cloog-gcc-latest/lib:$PREFIX/ppl-latest/lib:$LD_LIBRARY_PATH

export LD_RUN_PATH=$PREFIX/gmp-latest/lib:$PREFIX/mpfr-latest/lib:$PREFIX/mpc-latest/lib:$PREFIX/cloog-gcc-latest/lib:$PREFIX/ppl-latest/lib

CFLAGS="-mtune=native -O3" ../$PACKAGE/configure \
		--prefix=$PREFIX/gcc-$VERSION \
		--enable-languages=c,c++ \
		--with-gmp=$PREFIX/gmp-latest \
		--with-mpfr=$PREFIX/mpfr-latest \
		--with-mpc=$PREFIX/mpc-latest \
		--with-ppl=$PREFIX/ppl-latest \
		--with-cloog=$PREFIX/cloog-gcc-latest \
		--enable-cloog-backend=isl \
		--disable-multilib  \
		--enable-lto

make -j $SLOTS

# Check for failure
RET=$?
if [ $RET -ne 0 ]; then
	exit $RET
fi

echo "#### Installing GCC ####"
make install

rm $PREFIX/gcc-latest
ln -s $PREFIX/$PACKAGE $PREFIX/gcc-latest

echo "#### Cleaning up environment ####"
cd ..
rm -R gcc-build
rm -R $PACKAGE*

exit 0
<|MERGE_RESOLUTION|>--- conflicted
+++ resolved
@@ -5,10 +5,6 @@
 ##                                 GCC
 ########################################################################
 
-<<<<<<< HEAD
-#VERSION=4.7.2
-=======
->>>>>>> 90392332
 VERSION=4.6.3
 PACKAGE=gcc-$VERSION
 FILE=gcc-$VERSION.tar.bz2
