--- conflicted
+++ resolved
@@ -1,16 +1,9 @@
 # Insieme Environment Setup
 
-<<<<<<< HEAD
 These scripts ease the environment setup procedure required to build Insieme.
 Each file with the prefix `package_` contains meta data and build instructions
 for a specific package as well as its dependencies. A default set of
 instructions is inherited from `defaults.sh`, but can be overwritten by each
-=======
-These scripts ease the environment setup procedure required to build this
-project. Each file with the prefix `package_` contains meta data and build
-instructions for a specific package as well as its dependencies. A default set
-of instructions is inherited from `defaults.sh`, but can be overwritten by each
->>>>>>> df175e98
 package.
 
 The `installer` can be used to install packages, dependencies will be resolved
@@ -93,17 +86,10 @@
 In order for a project to find its required dependencies another layer of
 indirection has to be added.
 
-<<<<<<< HEAD
-A folder `third_party` should be located inside the Insieme source directory,
-containing contain symlinks for each dependency. The symlink points to the
+A folder `third_party` should be located inside the Insieme build directory,
+containing contain symlinks for each dependency. The symlinks point to
 installed package in `PREFIX`. The `third_party` folder should not contain
 different versions of the same package. Example:
-=======
-Each project should contain a `third_party` folder inside the project's build
-directory. This folder should contain symlinks, one for each dependency,
-pointing to the installed package in `PREFIX`. The `third_party` folder should
-not contain different versions of the same package. Example:
->>>>>>> df175e98
 
     $ PREFIX="$HOME/third_party_libs"
     $ ls -l $PREFIX
@@ -116,12 +102,8 @@
     drwxr-xr-x.  5 alex   dps 4.0K Nov 18 15:14 cmake-3.2.1/
     drwxr-xr-x.  5 alex   dps 4.0K Nov 18 15:14 cmake-3.6.1/
         ...
-<<<<<<< HEAD
 
-    $ ls -l $INSIEME_SRC/third_party
-=======
-    $ ls -l MyAwesomeProject/build/third_party
->>>>>>> df175e98
+    $ ls -l $INSIEME_SRC/build/third_party
     lrwxrwxrwx. 1 alex dps   47 Nov 22 13:17 autoconf -> /home/alex/third_party_libs/autoconf-2.68/
     lrwxrwxrwx. 1 alex dps   47 Nov 22 13:17 automake -> /home/alex/third_party_libs/automake-1.15/
     lrwxrwxrwx. 1 alex dps   47 Nov 22 13:17 binutils -> /home/alex/third_party_libs/binutils-2.27/
