--- conflicted
+++ resolved
@@ -28,9 +28,6 @@
 pkg_configure() {
 	mkdir build
 	cd build
-<<<<<<< HEAD
-	$PREFIX/$CMAKE_PKG/bin/cmake .. -DCMAKE_INSTALL_PREFIX="$PREFIX/$PACKAGE" -DCMAKE_BUILD_TYPE=Release
-=======
 	$PREFIX/cmake-latest/bin/cmake \
 		-DCMAKE_INSTALL_PREFIX="$PREFIX/$PACKAGE" \
 		-DCMAKE_BUILD_TYPE=Release \
@@ -46,11 +43,6 @@
 pkg_install() {
 	make install
 	make install-cxx install-cxxabi
-
-	rm -f "$PREFIX/$NAME-latest"
-	ln -s "$PREFIX/$PACKAGE" "$PREFIX/$NAME-latest"
-	touch "$PREFIX/$PACKAGE/.installed"
->>>>>>> 0d8796e4
 }
 
 pkg_cleanup() {
