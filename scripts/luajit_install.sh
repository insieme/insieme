--- conflicted
+++ resolved
@@ -1,11 +1,6 @@
-<<<<<<< HEAD
 
 PREFIX=/home/dev/insieme-deps/
 SLOTS=8
-=======
-# setup environment variables
-. environment.setup
->>>>>>> 22a86167
 
 VERSION=2.0.0-beta9
 
