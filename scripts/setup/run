#!/bin/bash

set -e

DIR="$(cd "$(dirname "${BASH_SOURCE[0]}")" && pwd)"
TGT="$DIR/../.."

render_template() {
	sed -e "s/%PROJECT%/$project/g" -e "s/%MODULE%/$module/g" "$1" > "$2"
}

add_module() {
	module="$1"

	mkdir "$TGT/code/$module"
	mkdir -p "$TGT/code/$module/"{"include/$project/$module",src,test}

	render_template "$DIR/CMakeLists_module.txt.tpl" "$TGT/code/$module/CMakeLists.txt"

	echo "add_subdirectory($module)" >> "$TGT/code/CMakeLists.txt"
}

if [[ $# -eq 0 || "$1" == "-h" || "$1" == "--help" ]]; then
	echo "Usage: $0 <project-name> [module-name]..."
	exit 1
fi

# setup project name, modules remain in $@
project="$1"
shift

<<<<<<< HEAD
if [[ -d "$TGT/code" ]]; then
	# setup README
	render_template "$DIR/README.md.tpl" "$TGT/README.md"

=======
if [[ ! -d "$TGT/code" ]]; then
	# setup README
	render_template "$DIR/README.md.tpl" "$TGT/README.md"

	# CMakeLists.txt chain loader
	cp "$DIR/CMakeLists_root.txt" "$TGT/CMakeLists.txt"

>>>>>>> 1ca07882
	mkdir "$TGT/code"

	# setup root CMakeLists
	render_template "$DIR/CMakeLists.txt.tpl" "$TGT/code/CMakeLists.txt"

	# setup example module
	add_module example
	render_template "$DIR/example/answer.h.tpl" "$TGT/code/example/include/$project/example/answer.h"
	render_template "$DIR/example/answer.cpp.tpl" "$TGT/code/example/src/answer.cpp"
	render_template "$DIR/example/answer_test.cc.tpl" "$TGT/code/example/test/answer_test.cc"
	render_template "$DIR/example/main.cxx.tpl" "$TGT/code/example/src/main.cxx"
fi

for module in "$@"; do
	add_module "$module"
done<|MERGE_RESOLUTION|>--- conflicted
+++ resolved
@@ -29,12 +29,6 @@
 project="$1"
 shift
 
-<<<<<<< HEAD
-if [[ -d "$TGT/code" ]]; then
-	# setup README
-	render_template "$DIR/README.md.tpl" "$TGT/README.md"
-
-=======
 if [[ ! -d "$TGT/code" ]]; then
 	# setup README
 	render_template "$DIR/README.md.tpl" "$TGT/README.md"
@@ -42,7 +36,6 @@
 	# CMakeLists.txt chain loader
 	cp "$DIR/CMakeLists_root.txt" "$TGT/CMakeLists.txt"
 
->>>>>>> 1ca07882
 	mkdir "$TGT/code"
 
 	# setup root CMakeLists
