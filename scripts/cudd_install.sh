# setup environment variables
. environment.setup

<<<<<<< HEAD
PREFIX=/home/dev/insieme-deps/
SLOTS=4

CUDD_VER=cudd-2.4.2

# using default system compiler
CC=${CC:-gcc}
CXX=${CXX:-g++}
=======
VERSION=2.4.2
>>>>>>> 22a86167

########################################################################
##								CUDD 
########################################################################
rm -Rf $PREFIX/cudd-$VERSION
echo "#### Downloading CUDD library ####"
wget ftp://vlsi.colorado.edu/pub/cudd-$VERSION.tar.gz
tar -xzf cudd-$VERSION.tar.gz
cd cudd-$VERSION

echo "#### Patching CUDD library ####"
patch -p0 < ../cudd_inline_fix.patch

echo "#### Building CUDD library ####"

make ICFLAGS=-O3 CC=$CC CXX=$CXX XCFLAGS="-mtune=native -DHAVE_IEEE_754 -DBSD -DSIZEOF_VOID_P=8 -DSIZEOF_LONG=8 -fPIC" -j $SLOTS
make testobj ICFLAGS=-O3 CC=$CC CXX=$CXX XCFLAGS="-mtune=native -DHAVE_IEEE_754 -DBSD -DSIZEOF_VOID_P=8 -DSIZEOF_LONG=8 -fPIC" -j $SLOTS

# create lib directory
mkdir lib
rm ./obj/testobj.o
rm -r nanotrav

# merge all libraries
find -name *.o -exec ar -r ./lib/libcudd.a \{\} \;

# move result to 
echo "#### Installing CUDD library ####"
cd ..
mv cudd-$VERSION $PREFIX/cudd-$VERSION

rm $PREFIX/cudd-latest
ln -s $PREFIX/cudd-$VERSION $PREFIX/cudd-latest

echo "#### Cleaning up environment ####"
rm -R cudd-$VERSION.tar.gz



<|MERGE_RESOLUTION|>--- conflicted
+++ resolved
@@ -1,7 +1,6 @@
 # setup environment variables
 . environment.setup
 
-<<<<<<< HEAD
 PREFIX=/home/dev/insieme-deps/
 SLOTS=4
 
@@ -10,9 +9,6 @@
 # using default system compiler
 CC=${CC:-gcc}
 CXX=${CXX:-g++}
-=======
-VERSION=2.4.2
->>>>>>> 22a86167
 
 ########################################################################
 ##								CUDD 
