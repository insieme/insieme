$script_dir = 'split_script'
$db_ml_name = 'database.db'
$db_run_name = 'result.db'

# add simple statistics to array
module Enumerable
  def sum
    self.inject(0){|accum, i| accum + i }
  end

  def average
    self.sum/self.length.to_f
  end

  def median
    len = self.length
    sorted = self.sort
    len % 2 == 1 ? sorted[len/2] : (sorted[len/2 - 1] + sorted[len/2]).to_f / 2
  end

  def sample_variance
    m = self.average
    sum = self.inject(0){|accum, i| accum +(i-m)**2 }
    sum/(self.length - 1).to_f
  end

  def standard_deviation
    Math.sqrt(self.sample_variance).to_i
  end
end

def set_standard_path
  # export PATH and LD_LIBRARY_PATH
  ENV['LD_LIBRARY_PATH'] = [
    "#{$lib_dir}/gcc-latest/lib64",
    "#{$lib_dir}/mpfr-latest/lib",
    "#{$lib_dir}/mpc-latest/lib",
    "#{$lib_dir}/gmp-latest/lib",
    "#{$lib_dir}/cloog-gcc-latest/lib",
    "#{$lib_dir}/ppl-latest/lib",
    "#{$lib_dir}/sqlite-latest/lib",
    "#{$lib_dir}/yaml-latest/lib",
    ENV['LD_LIBRARY_PATH'],
  ].join(':')

  ENV['PATH'] = [
    "#{$lib_dir}/ruby-latest/bin/",
    ENV['PATH'],
  ].join(':')
end

def install_gems host
  # needed ruby gems
  ENV['GEM_PATH'] = "#{$lib_dir}/gem/"
  ENV['R_HOME'] = (host == "mc1" || host == "mc2" || host == "mc3" || host == "mc4") ? "/usr/lib64/R" : "/usr/lib/R"
  ENV['LD_LIBRARY_PATH'] = ["RHOME/bin", ENV['LD_LIBRARY_PATH'], ].join(':')
  `mkdir #{$lib_dir}/gem/` if !File.directory?("#{$lib_dir}/gem/")
  gem_names = ["colorize", "sequel", "sqlite3", "rsruby"] #, "rb-libsvm"]
  gem_names.each do |name|
    if  Dir["#{$lib_dir}/gem/gems/#{name}*"] == []
      print "** Installing gem: #{name}"
      if name == "sqlite3"
        `gem install -i #{$lib_dir}gem sqlite3 -- --with-sqlite3-dir=#{$lib_dir}/sqlite-latest/ 2> file.tmp`
      elsif name == "rsruby"
        host = `hostname`.strip
        if (host == "mc1" || host == "mc2" || host == "mc3" || host == "mc4")
          `gem install -i #{$lib_dir}gem rsruby -- --with-R-dir=/usr/lib64/R --with-R-include=/usr/include/R 2> file.tmp`
        elsif
          `gem install -i #{$lib_dir}gem rsruby -- --with-R-dir=/usr/lib/R --with-R-include=/usr/share/R/include 2> file.tmp`
        end
      else
        `gem install -i #{$lib_dir}gem #{name} 2> file.tmp`
      end
      require 'colorize'
      err = `cat file.tmp`
      if err == ""
        puts "\t [" + "DONE".green + "]"
        `rm file.tmp`
      else
        puts "\t [" + "FAIL".red + "]"
        puts err
        `rm -r #{$lib_dir}/gem/gems/#{name}*`
        `rm file.tmp`
        exit
      end
    end
  end
  require 'colorize'
  require 'sequel'
  require 'rsruby'
end

def initialize_env
  host = `hostname`.strip

  if (host == "mc1" || host == "mc2" || host == "mc3" || host == "mc4")
    $main_dir = '/software-local/insieme_build/code/'
    $lib_dir =  '/software-local/insieme-libs/'
    ENV['OPENCL_ROOT'] = '/software/AMD/AMD-APP-SDK-v2.6-RC3-lnx64/'
    ENV['LD_LIBRARY_PATH'] = ["/software/AMD/AMD-APP-SDK-v2.6-RC3-lnx64/lib/x86_64/", ENV['LD_LIBRARY_PATH'], ].join(':')
    set_standard_path
    ENV['CC'] = "#{$lib_dir}/gcc-latest/bin/gcc"
  end

  if (host == "mithril")
    $main_dir = '/home/sh4dow/insieme/build_all/code/'
    $lib_dir =  '/home/sh4dow/libs/'
    ENV['OPENCL_ROOT'] = "#{$lib_dir}/opencl-latest/"
    ENV['LD_LIBRARY_PATH'] = ["#{$lib_dir}/opencl-latest/lib/x86_64/", ENV['LD_LIBRARY_PATH'], ].join(':')
    set_standard_path
    ENV['CC'] = "#{$lib_dir}/gcc-latest/bin/gcc"
  end
  
  if (host == "klausPC")
    $main_dir = '/home/klaus/insieme/build/code/'
    $lib_dir = '/insieme-libs/'
    set_standard_path
  end

  ENV['IRT_INST_WORKER_EVENT_LOGGING'] = "true"
  $path =  Dir.pwd.gsub!($script_dir, '')
  install_gems host
end

######################################################################
######################## Test Class ##################################
######################################################################

class Test
  def initialize(splits, checks, tests, sizes, iterations)
    @devices = get_devices
    @num_devs = @devices.size
    ENV['IRT_NUM_WORKERS'] = @num_devs.to_s;

    @splits = []; splits.each{|n| value = $split[n-1][@num_devs-1]; @splits << value if value != nil}
    @checks = []; checks.each{|n| value = $split[n-1][@num_devs-1]; @checks << value if value != nil}
    @test_names = []; tests.each{|n| value = $program[n-1]; @test_names << value if value != nil}
    @sizes = sizes
    @iterations = iterations
    @static_features = %w{ 	SCF_IO_NUM_any_read/write_OPs_real	SCF_NUM_real*_all_VEC_OPs_real		SCF_NUM_externalFunction_lambda_real 	SCF_NUM_integer_all_OPs_real
				SCF_NUM_integer_all_VEC_OPs_real 	SCF_COMP_scalarOPs-vectorOPs_real_sum 	SCF_COMP_localMemoryAccesses-allMemoryAccesses_real_ratio
				SCF_NUM_real*_all_OPs_real	SCF_COMP_allOPs-memoryAccesses_real_2:1ratio 	SCF_NUM_loops_lambda_real
				SCF_NUM_branches_lambda_real	SCF_NUM_barrier_Calls_real }

    @dynamic_features = %w{	splittable_write_transfer	unsplittable_write_transfer	splittable_read_transfer
				unsplittable_read_transfer	size				splittable_write_transfer_per_computation
				unsplittable_write_transfer_per_computation			splittable_read_transfer_per_computation
				unsplittable_read_transfer_per_computation }
  end

  def info
    puts
    puts "#####################################"
    puts "### " +  "Devices present in the System".light_blue + " ###"
    puts "#####################################"
    @devices.each{|name| puts name.magenta}
    puts "#####################################"
    puts
    puts  "#####################################"
    puts  "#####     " + "Test Configuration".light_blue + "    #####"
    puts  "#####################################"
    puts  "* " + "devices    = ".magenta + "#{@num_devs}"
    print "* " + "splits     = ".magenta; @splits.each_index{|i| print "[#{@splits[i]}] "}; puts;
    print "* " + "checks     = ".magenta; @checks.each_index{|i| print "[#{@checks[i]}] "}; puts;
    print "* " + "tests      = ".magenta; @test_names.each_index{|i| print "#{@test_names[i]}  "}; puts;
    puts  "* " + "sizes".magenta; @sizes.each_index{|i| puts "  " + "#{@test_names[i]}".light_blue +  " -> #{@sizes[i].to_a.map{ |x| 2**x }}  "};
    puts  "* " + "iterations = ".magenta + "#{@iterations}"; 
    puts;
  end

  def compile
    puts "#####################################"
    puts "#####     " + "Compilation Phase".light_blue + "     #####"
    puts "#####################################"

    @test_names.each{ |test_name|
      Dir.chdir($path + test_name)
      File.delete("#{test_name}.insieme.ocl.c") if File.exist?("#{test_name}.insieme.ocl.c")
      puts " * #{test_name}".light_blue 
      puts " * Running Compiler => OCL..."
      cmd = "#{$main_dir}/driver/main --std=c99 -I. -DINSIEME -I. -I../../ocl/common/ -I../../../code/frontend/test/inputs --opencl #{test_name}.c -b ocl:kernel.dat -o #{test_name}.insieme.ocl.c 2> file.tmp"
      `#{cmd}` 
      exist? "#{test_name}.insieme.ocl.c", cmd 

      File.delete("#{test_name}.ref") if File.exist?("#{test_name}.ref")
      puts " * Compiling C input..."
      cmd = "$CC -fshow-column -Wall -pipe -O3 --std=c99 -I. -o #{test_name}.ref #{test_name}.c -lm -lpthread -lrt -D_POSIX_C_SOURCE=199309 ../../ocl/common/lib_icl.c ../../ocl/common/lib_icl_ext.c ../../ocl/common/lib_icl_bmp.c -I$OPENCL_ROOT/include  -I../../ocl/common/ -I../../../code/frontend/test/inputs -L$OPENCL_ROOT/lib/x86_64 -lOpenCL 2> file.tmp"
      `#{cmd}` 
      exist? "#{test_name}.ref", cmd

      File.delete("#{test_name}.ocl.test") if File.exist?("#{test_name}.ocl.test")
      puts " * Compiling generated OCL output..."
      cmd = "$CC -fshow-column -Wall -pipe -O3 --std=c99 -I. -I../../../code/runtime/include -D_XOPEN_SOURCE=700 -DUSE_OPENCL=ON -D_GNU_SOURCE -o #{test_name}.ocl.test #{test_name}.insieme.ocl.c -lm -lpthread -ldl -lrt -lOpenCL -D_POSIX_C_SOURCE=199309 ../../ocl/common/lib_icl_ext.c ../../ocl/common/lib_icl_bmp.c -I$OPENCL_ROOT/include  -I../../ocl/common/ -I../../../code/frontend/test/inputs -L$OPENCL_ROOT/lib/x86_64 -lOpenCL 2> file.tmp"
      `#{cmd}` 
      exist? "#{test_name}.ocl.test", cmd

      puts " * Running input program..."
      print_check correct? "#{test_name}.ref"

      puts " * Running OCL program..."
      print_check correct? "#{test_name}.ocl.test"
      puts
    }
  end

  def check
    puts "#####################################"
    puts "#####        " + "Check Phase".light_blue + "        #####"
    puts "#####################################"

    @test_names.each do |test_name|
      Dir.chdir($path + test_name)
      puts " * #{test_name}".light_blue
      @checks.each_index do |i|
        split_values = @checks[i]
        spaces = 20-split_values.size
        print " * Testing OpenCL program with splitting:  " + "#{split_values}" + (" " * spaces)
        correct = true;
        ENV['IRT_OCL_SPLIT_VALUES'] = split_values
        print_check correct? "#{test_name}.ocl.test -check"
      end
    end
    puts
  end

  def run
    puts "#####################################"
    puts "#####         " + "Run Phase".light_blue + "         #####"
    puts "#####################################"
    init_db_run
    datetime = DateTime.now
    @test_names.each_with_index do |test_name, test_name_index|
      Dir.chdir($path + test_name)
      @sizes[test_name_index].to_a.map{ |x| 2**x }.each do |size|
        @iterations.times do |n|
          @splits.each_index { |i| single_run datetime, test_name, size, n, i, 0 }
        end
      end
    end
    puts
  end

  def view
    puts "#####################################"
    puts "#####         " + "View Phase".light_blue + "        #####"
    puts "#####################################"
    init_db_run
    t_run = 0; c_run = 0; m_run = 0; n_run = 0; 
    @test_names.each_with_index do |test_name, test_name_index|
      puts " * #{test_name}".green
      @sizes[test_name_index].to_a.map{ |x| 2**x }.each do |size|
        puts " * #{test_name} - #{size}".light_blue
        best_split = 0; best_time = 0;
        @splits.each_index do |i|
          t_run += 1
          split_values = @splits[i]
          spaces = 20-split_values.size
          str = " * OpenCL program view with splitting:  #{split_values}" + (" " * spaces)
          qres = $db_run[:runs].filter(:test_name => test_name, :size => size, :split => split_values)
          time_array = qres.select(:time).all.map!{|n| n[:time]}
          #ocl_event = qres.select(:ocl_event).first[:ocl_event]
          ar_size = time_array.size
          if ar_size < @iterations
            puts ar_size != 0 ? str << "[" + "ONLY #{time_array.size} RUN".yellow + "]" : str << "[" + "NOT PRESENT".yellow + "]" 
            m_run += 1
          else
            if best_time > time_array.average || best_time == 0
              best_split = i
              best_time = time_array.average
            end
            str << "[" + (time_array.average/1_000_000_000.0).round(4).to_s + "]  "
            not_relevant = !t_test_correct?(time_array)
            str <<  "[" + "NOT RELEVANT".red + "]" if not_relevant

            #@num_devs.times do |n|
            #  print " | #{@devices[n][0..2]} ->  "
            #  ["WRITE", "ND", "READ"].each do |name|
            #    perc = get_percentage n, name
            #    print perc.to_s + "%  "
            #  end
            #end
            #print "\n"
            puts str
            time_array.each_index{|i| puts " * " "#{i+1}: #{time_array[i]}".yellow } if not_relevant
            n_run += 1 if not_relevant
            c_run += 1 if !not_relevant
          end
        end
        spaces = 20-@splits[best_split].size
        puts " * "+ "Best Configuration".light_blue + " "*19 + "#{@splits[best_split]}".light_blue + (" " * spaces) +
             "[#{(best_time/1_000_000_000.0).round(4).to_s}]".light_blue
        puts
      end
    end
    puts
    puts "#####################################"
    puts "#####       " + "View Summary".light_blue + "        #####"
    puts "#####################################"
    puts " * Total Runs   \t [#{t_run}] \n * Correct Runs \t [#{c_run}] \n * Not Complete \t [#{m_run}] \n * Not Relevant \t [#{n_run}]"
    puts t_run == c_run ? " * -> " + "TEST COMPLETE".green : " * -> " + "TEST NOT COMPLETE".red 
    puts
  end

  def analysis perc
    puts "#####################################"
    puts "#####      " + "Analysis Phase".light_blue + "       #####"
    puts "#####################################"
    init_db_run
    t_run = 0; c_run = 0; m_run = 0; n_run = 0; 
    @test_names.each_with_index do |test_name, test_name_index|
      @sizes[test_name_index].to_a.map{ |x| 2**x }.each do |size|
        puts " * #{test_name} - #{size}".light_blue
        times = [];
        @splits.each_index do |i|
          t_run += 1
          split_values = @splits[i]
          spaces = 20-split_values.size
          str = " * OpenCL program view with splitting:  #{split_values}" + (" " * spaces)
          qres = $db_run[:runs].filter(:test_name => test_name, :size => size, :split => split_values)
          time_array = qres.select(:time).all.map!{|n| n[:time]}
          ar_size = time_array.size
          if ar_size < @iterations
            puts ar_size != 0 ? str << "[" + "ONLY #{time_array.size} RUN".yellow + "]" : str << "[" + "NOT PRESENT".yellow + "]" 
            m_run += 1
          else
            times <<  time_array.average
            str << "[" + (time_array.average/1_000_000_000.0).round(4).to_s + "]  "
            not_relevant = !t_test_correct?(time_array)
            str <<  "[" + "NOT RELEVANT".red + "]" if not_relevant

            #puts str
            time_array.each_index{|i| puts " * " "#{i+1}: #{time_array[i]}".yellow } if not_relevant
            n_run += 1 if not_relevant
            c_run += 1 if !not_relevant
          end
        end
	times.each_with_index{ |t, i| 
          if (((t*100)/times.min)-100 < perc)
            spaces = 20-@splits[i].size
            puts " * "+ "Configuration within #{perc}%" + " "*13 + "#{@splits[i]}" + (" " * spaces) +
                 "[#{(t/1_000_000_000.0).round(4).to_s}]"
          end
	}
        puts
      end
    end
  end

  def evaluate type
    puts "#####################################"
    puts "#####     " + "Evaluation Phase".light_blue + "      #####"
    puts "#####################################"
    init_db_run
    global_perc = []
    @test_names.each_with_index do |test_name, test_name_index|
      puts " * Machine Learning: Training with all kernels except #{test_name}..."
      Dir.chdir($path + test_name)
      test_name_id = $program.index(test_name) + 1

      if (type != :svm && type != :ffnet)
        puts "Trying to train without passing :svm or :ffnet in the evaluation function".red
        exit
      end
      feat = @static_features.map{|f| "-s" + f }.join(" ") + " " + @dynamic_features.map{|f| "-d" + f}.join(" ")
      cmd = "#{$main_dir}/machine_learning/train_#{type.to_s} -b#{$path}/database/#{$db_ml_name} -ttime #{feat} -n21 -o#{type.to_s + test_name_id.to_s} -e#{test_name_id.to_s} 2> file.tmp"
      `#{cmd}`
      exist? "#{type.to_s + test_name_id.to_s}.fnp", cmd

      puts " * Machine Learning: Cross validation for #{test_name}..."
      cmd = "#{$main_dir}/machine_learning/evaluate_model -b#{$path}/database/#{$db_ml_name} -ttime #{feat} -m#{type.to_s + test_name_id.to_s} -f#{test_name_id}"
      cmd << " -v" if (type == :svm)
	
      res = `#{cmd}`
      print_check !(res =~ /ERROR/)
      ev_array = []
      res.each_line do |line|
        puts " * " + line[/Number of features:[\d\s+]*/] if line  =~ /Number of features/
        if line =~ /Expected/ 
	  ev_array << line.gsub(/:|;|[a-zA-Z]*/,'').split.map{|x| x.to_i}
        end
      end
      local_perc = [[],[],[]] 
      @sizes[test_name_index].to_a.map{ |x| 2**x }.each_with_index do |size, size_index|
        puts " * #{test_name} - #{size}".light_blue
	best_split = 0; best_time = 0; worst_split = 0; predicted_time = 0; worst_time = 0;
        @splits.each_index do |i| 
          split_values = @splits[i]
          qres = $db_run[:runs].filter(:test_name => test_name, :size => size, :split => split_values)
          time_array = qres.select(:time).all.map!{|n| n[:time]}
          ar_size = time_array.size
          if best_time > time_array.average || best_time == 0
            best_split = i 
            best_time = time_array.average
          end
          if worst_time < time_array.average || worst_time == 0
            worst_split = i
            worst_time = time_array.average
          end
          predicted_time = time_array.average if i == ev_array[size_index][2]
        end
	puts " * Machine Learning: Error -> best value doesn't match the one in the DB ".red if (best_split != ev_array[size_index][1])
        puts " * "+ "Best Configuration" + " "*19 + "#{@splits[best_split]}" + (" " * (20-@splits[best_split].size)) +"[#{(best_time/1_000_000_000.0).round(4).to_s}]" +"\t 100%".green
        local_perc[0] << 100;
        perc = (best_time/predicted_time*100).to_i
        local_perc[1] << perc
        puts " * "+ "Predicted Configuration" + " "*14 + "#{@splits[ev_array[size_index][2]]}" + (" " * (20-@splits[ev_array[size_index][2]].size)) + 
          "[#{(predicted_time/1_000_000_000.0).round(4).to_s}]" + "\t" + " "*(4-perc.to_s.size) + "#{perc}%".yellow
        perc = (best_time/worst_time*100).to_i
        local_perc[2] << perc
        puts " * "+ "Worst Configuration" + " "*18 + "#{@splits[worst_split]}" + (" " * (20-@splits[worst_split].size)) +
          "[#{(worst_time/1_000_000_000.0).round(4).to_s}]" + "\t" + " "*(4-perc.to_s.size) + "#{perc}%".red
      end
      global_perc << local_perc
      puts; puts;
    end
    puts
    puts "#####################################"
    puts "#####    " + "Evaluation Summary".light_blue + "     #####"
    puts "#####################################"
    best_complete = 0; pred_complete = 0; worst_complete = 0;
    @test_names.each_with_index do |test_name, index|
      puts " * #{test_name}".light_blue
      perc = global_perc[index][0].average.to_i
      best_complete += perc;
      puts " * "+ "Best Configuration Performance" +"\t" + " "*(4-perc.to_s.size) + "#{perc}%".green
      perc = global_perc[index][1].average.to_i
      pred_complete += perc;
      puts " * "+ "Predicted Configuration Performance" +"\t" + " "*(4-perc.to_s.size) + "#{perc}%".yellow
      perc = global_perc[index][2].average.to_i
      worst_complete += perc;
      puts " * "+ "Worst Configuration Performance" +"\t" + " "*(4-perc.to_s.size) + "#{perc}%".red
    end
    puts
    puts " * COMPLETE EVALUATION".magenta
      perc = best_complete/@test_names.size
      puts " * "+ "Best Configuration Performance" +"\t" + " "*(4-perc.to_s.size) + "#{perc}%".green
      perc = pred_complete/@test_names.size
      puts " * "+ "Predicted Configuration Performance" +"\t" + " "*(4-perc.to_s.size) + "#{perc}%".yellow
      perc = worst_complete/@test_names.size
      puts " * "+ "Worst Configuration Performance" +"\t" + " "*(4-perc.to_s.size) + "#{perc}%".red 
    puts
  end

  def fix
    puts "#####################################"
    puts "#####         " + "Fix Phase".light_blue + "        #####"
    puts "#####################################"
    init_db_run
    datetime = DateTime.now
    @test_names.each_with_index do |test_name, test_name_index|
      Dir.chdir($path + test_name)
      @sizes[test_name_index].to_a.map{ |x| 2**x }.each do |size|
        puts " * #{test_name} - #{size}".light_blue
        @splits.each_index do |i|
          split_values = @splits[i]
          time_array = $db_run[:runs].filter(:test_name => test_name, :size => size, :split => split_values).select(:time).all.map!{|n| n[:time]}
          if time_array.size < @iterations
            (@iterations - time_array.size).times{|n| single_run datetime, test_name, size, n, i, 1}
          else
            if !t_test_correct?(time_array) 
              $db_run[:runs].filter(:test_name => test_name, :size => size, :split => split_values).delete
              @iterations.times{|n| single_run datetime, test_name, size, n, i, 1}
            end
          end
        end
        puts
      end
    end
    puts
  end

  def fake
    puts "#####################################"
    puts "#####         " + "Fake Phase".light_blue + "       #####"
    puts "#####################################"
    init_db_run
    datetime = DateTime.now
    @test_names.each_with_index do |test_name, test_name_index|
      @sizes[test_name_index].to_a.map{ |x| 2**x }.each do |size|
        @splits.each_index do |i|
          split_values = @splits[i]
          time_array = $db_run[:runs].filter(:test_name => test_name, :size => size, :split => split_values).select(:time).all.map!{|n| n[:time]}
          if !t_test_correct?(time_array)
            $db_run[:runs].filter(:test_name => test_name, :size => size, :split => split_values).delete
            time = time_array.median
            puts " * #{test_name}".light_blue + "  size #{size}  with splitting:  #{split_values}  => Inserting the median"
            @iterations.times{ time += 1; $db_run[:runs].insert(:test_name => test_name, :size => size, :split => split_values, :time => time, :timestamp => datetime) }
          end
        end
      end
    end
    puts
  end

  def collect
    puts "#####################################"
    puts "#####        " + "Collect Phase".light_blue + "      #####"
    puts "#####################################"
    init_db_run
    init_db_ml
    `mkdir #{$path}/database/` if !File.directory?("#{$path}/database/")
    @test_names.each_with_index do |test_name, test_name_index|
      puts " * Extracting the static Features from #{test_name} kernel..."
      Dir.chdir($path + test_name)
      # with -c create a clean database every time... change it
      test_name_id = $program.index(test_name) + 1

      feat = @static_features.map{|f| "-f" + f }.join(" ")
      cmd = "#{$main_dir}/driver/genDB kernel.dat -C #{test_name_id} #{feat} -o #{$path}/database/#{$db_ml_name} 2> file.tmp"
      `#{cmd}`
      exist? "kernel.dat", cmd

      @sizes[test_name_index].to_a.map{ |x| 2**x }.each do |size|
        best_split = 0; best_time = 0;
        @splits.each_index do |i| 
          split_values = @splits[i]
          time_array = $db_run[:runs].filter(:test_name => test_name, :size => size, :split => split_values).select(:time).all.map!{|n| n[:time]}
          if best_time > time_array.average || best_time == 0
            best_split = i 
            best_time = time_array.average
          end 
        end 
        #update db
        update_features_db_ml size, best_split, test_name
      end
      puts
    end
  end

# utility functions
private
  def get_devices
    Dir.chdir($path + $script_dir)
    `$CC -fshow-column -Wall -pipe -O3 --std=c99 -I. -I../../../code/runtime/include -D_XOPEN_SOURCE=700 -DUSE_OPENCL=ON -D_GNU_SOURCE -o dev.ref devices_info.c -lm -lpthread -ldl -lrt -lOpenCL -D_POSIX_C_SOURCE=199309 ../../ocl/common/lib_icl.c -I$OPENCL_ROOT/include -I../../ocl/common/ -L$OPENCL_ROOT/lib/x86_64 -lOpenCL`
    # execute the dev infos program and print information
    `./dev.ref`.split("\n")
  end

  def exist? file_name, cmd
    if File.exist?(file_name)
       puts " * ->" + " Success.".green
    else
      puts " * ->" + " Fail.".red;
      puts `cat file.tmp`;
      puts
      puts "*********** Command ************"
      puts cmd
      exit;
    end
  end

  def correct? (exe_name)
    `./#{exe_name}  > file.tmp`
    last = `tail -n 1 file.tmp`
    `rm file.tmp`
    last =~ /OK/
  end

  def print_check (flag)
    if flag
      puts " * ->" + " Success.".green
    else
      puts " * ->" + " Fail.".red; puts $cmd; exit;
    end
  end

  def get_result
    first = `cat worker_event_log.000* | sort -k4 | grep CREATED | head -2 | tail -1 | awk -v x=4 '{print $x }'`
    last = `cat worker_event_log.000* | sort -k4 | grep FINISHED | tail -2 | head -1 | awk -v x=4 '{print $x }'`
    last.to_i - first.to_i
  end

  def init_db_run
    if (!defined? $db_run)
      $db_run = Sequel.sqlite("#{$path}/database/#{$db_run_name}")
      if !$db_run.table_exists? :runs
        $db_run.create_table :runs do
          primary_key :id
          String   :test_name
          Fixnum   :size
          String   :split
          Bignum   :time
          String   :worker_event
          String   :ocl_event
          DateTime :timestamp
        end
      end
    end
  end

  def init_db_ml
    if (!defined? $db_ml)
      $db_ml = Sequel.sqlite("#{$path}/database/#{$db_ml_name}")
      $table_dynamic = $db_ml[:dynamic_features]
      $table_setup = $db_ml[:setup]
      $table_measurement = $db_ml[:measurement]
      $table_static = $db_ml[:static_features]
      $table_code = $db_ml[:code]
    end
  end

  def update_features_db_ml size, best_split, test_name
    print " * Extracting the dynamic Features for size #{size} "
    # generate the dynamic features name if not in the DB
    @dynamic_features.each do |feature|
      if ($table_dynamic.filter(:name => feature).count == 0)
        $table_dynamic.insert(:name => feature)
      end
    end

    # read the dynamic features from dataToTransfer.txt
    values = `cat dataToTransfer.txt`.split # read values from file
    values[4] = size.to_s #size
    values.collect! do |value|
      tmp = value.gsub(/sizeof/, '').gsub(/size/, size.to_s).gsub(/[^+*-\/\d]/,'')
      eval("#{tmp}")
    end

    # find the static features SCF_COMP_scalarOPs-vectorOPs_real_sum and rewrite as a dynamic features
    cid = $program.index(test_name) + 1
    fid = $table_static.filter(:name => "SCF_COMP_scalarOPs-vectorOPs_real_sum").select(:id).single_value
    op_value = $table_code.filter(:cid => cid, :fid => fid).select(:value).single_value
    if op_value != 0
      values[5] = values[0]/op_value
      values[6] = values[1]/op_value
      values[7] = values[2]/op_value
      values[8] = values[3]/op_value
    else
      values[5] = 0.0
      values[6] = 0.0
      values[7] = 0.0
      values[8] = 0.0
    end
    # insert the dynamic features values in the 'setup' table
    $table_setup.select(:sid).count == 0 ? sid = 1 : sid = $table_setup.select(:sid).order(:sid).last[:sid] + 1
    @dynamic_features.zip(values).each do |name, value|
      fid =  $table_dynamic.filter(:name => name).select(:id).single_value
      $table_setup.insert(:sid => sid, :fid => fid, :value => value)
    end
    $table_measurement.insert(:cid => cid, :sid => sid, :time => best_split)
    puts "\t [" + "DONE".green + "]"
  end

 def single_run datetime, test_name, size, n, i, print
    `rm worker_event_log* 2> /dev/null` 
    `rm ocl_event_log* 2> /dev/null`
     split_values = @splits[i]
     ENV['IRT_OCL_SPLIT_VALUES'] = split_values
     print "\r * #{test_name}".light_blue + "  size: #{size}  iteration [#{n+1}/#{@iterations}]  split [#{i+1}/#{@splits.size}]" if print == 0
     print "\r * #{test_name}".light_blue + "  size: #{size}  split [#{i+1}/#{@splits.size}]  iteration [#{n+1}/#{@iterations}]" if print == 1
     `./#{test_name}.ocl.test -size #{size}`
     worker_event = `cat worker_event_log.000* | sort -k4`
     ocl_event = `cat ocl_event_log*`
     time = get_result
     $db_run[:runs].insert(:test_name => test_name, :size => size, :split => split_values, :time => time, :worker_event => worker_event, :ocl_event => ocl_event, :timestamp => datetime)
  end

  def t_test_correct? array
    # stat analysis
    r = RSRuby.instance # R in ruby
    test = r.t_test(array)
    return test['p.value'] < 0.05
  end

end

######################################################################
# utility array
$split = [["1.0", "1.0, 0.0", "1.0,  0.0,  0.0"], # 1
          [  nil, "0.9, 0.1", "0.9,  0.1,  0.0"], # 2
          [  nil, 	 nil, "0.9, 0.05, 0.05"], # 3
          [  nil, "0.8, 0.2", "0.8,  0.2,  0.0"], # 4
          [  nil,        nil, "0.8,  0.1,  0.1"], # 5
          [  nil, "0.7, 0.3", "0.7,  0.3,  0.0"], # 6
          [  nil,        nil, "0.7, 0.15, 0.15"], # 7
          [  nil, "0.6, 0.4", "0.6,  0.4,  0.0"], # 8
          [  nil,        nil, "0.6,  0.2,  0.2"], # 9
          [  nil, "0.5, 0.5", "0.5,  0.5,  0.0"], # 10
          [  nil,        nil, "0.5, 0.25, 0.25"], # 11
          [  nil, "0.4, 0.6", "0.4,  0.6,  0.0"], # 12
          [  nil,        nil, "0.4,  0.3,  0.3"], # 13
          [  nil, "0.3, 0.7", "0.3,  0.7,  0.0"], # 14
          [  nil,        nil, "0.3, 0.35, 0.35"], # 15
          [  nil, "0.2, 0.8", "0.2,  0.8,  0.0"], # 16
          [  nil,        nil, "0.2,  0.4,  0.4"], # 17
          [  nil, "0.1, 0.9", "0.1,  0.9,  0.0"], # 18
          [  nil,        nil, "0.1, 0.45, 0.45"], # 19
          [  nil, "0.0, 1.0", "0.0,  1.0,  0.0"], # 20
          [  nil,        nil, "0.0,  0.5,  0.5"], # 21
	]

$program = ["simple",           # 1
            "vec_add",          # 2
            "mat_mul",          # 3
            "n_body",           # 4
            "blackscholes",     # 5
            "sinewave",         # 6
            "convolution",      # 7
            "mol_dyn",          # 8
            "spmv",             # 9
            "lin_reg",          # 10 
            "nbody",            # 11
            "k_means",          # 12
            "knn",              # 13
            "syr2k",            # 14
<<<<<<< HEAD
            "sobel_filter",     # 15 size
            "median_filter",    # 16 size

            "raytracing",       # 18 fails
            "ftle",             # 19 fails
=======
            "sobel_filter",     # 15 
            "median_filter",    # 16 
            "ftle",             # 17 fails 
            "flowmap",          # 18 fails
            "raytracing",       # 19 fails
>>>>>>> 6ea6d226
           ]

######################################################################
# Test arguments
# 0 int array, split to run (index)
# 1 int array, check to run (index)
# 2 int array, test  to run (index)
# 3 int array, size to run
# 4 int value, number of iteration

# initiliaze the path, the global variable
initialize_env

# create a test
split = (1..21).to_a

<<<<<<< HEAD
test = Test.new(split, [2, 18], [1, 2, 3, 4, 5, 6, 7, 8, 9, 10, 11, 12, 13, 14], [9..21, 9..25, 9..23, 9..18, 9..25, 9..24, 9..25, 9..24, 9..21, 9..20, 9..18, 9..26, 9..22, 9..22], 5) # ALL PROGRAMS
=======
test = Test.new(split, [2, 18], [1, 2, 3, 4, 5, 6, 7, 8, 9, 10, 11, 12, 13, 14, 15, 16], [9..21, 9..25, 9..23, 9..18, 9..25, 9..24, 9..25, 9..24, 9..21, 9..19, 9..18, 9..25, 9..23, 9..21, 9..26, 9..26], 5) # ALL PROGRAMS
>>>>>>> 6ea6d226

# run the test
test.info
test.compile
test.check
#test.run
#test.fix
#test.fake
#test.view
#test.collect
#test.evaluate :svm # or :ffnet
#test.analysis 5
<|MERGE_RESOLUTION|>--- conflicted
+++ resolved
@@ -703,19 +703,16 @@
             "k_means",          # 12
             "knn",              # 13
             "syr2k",            # 14
-<<<<<<< HEAD
             "sobel_filter",     # 15 size
             "median_filter",    # 16 size
 
             "raytracing",       # 18 fails
             "ftle",             # 19 fails
-=======
             "sobel_filter",     # 15 
             "median_filter",    # 16 
             "ftle",             # 17 fails 
             "flowmap",          # 18 fails
             "raytracing",       # 19 fails
->>>>>>> 6ea6d226
            ]
 
 ######################################################################
@@ -732,11 +729,7 @@
 # create a test
 split = (1..21).to_a
 
-<<<<<<< HEAD
-test = Test.new(split, [2, 18], [1, 2, 3, 4, 5, 6, 7, 8, 9, 10, 11, 12, 13, 14], [9..21, 9..25, 9..23, 9..18, 9..25, 9..24, 9..25, 9..24, 9..21, 9..20, 9..18, 9..26, 9..22, 9..22], 5) # ALL PROGRAMS
-=======
 test = Test.new(split, [2, 18], [1, 2, 3, 4, 5, 6, 7, 8, 9, 10, 11, 12, 13, 14, 15, 16], [9..21, 9..25, 9..23, 9..18, 9..25, 9..24, 9..25, 9..24, 9..21, 9..19, 9..18, 9..25, 9..23, 9..21, 9..26, 9..26], 5) # ALL PROGRAMS
->>>>>>> 6ea6d226
 
 # run the test
 test.info
