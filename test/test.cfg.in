[Test]
SRC_DIR: 	${CMAKE_SOURCE_DIR}
BIN_DIR: 	${CMAKE_BINARY_DIR}

comp.gcc: 	 	Conf("${CMAKE_C_COMPILER}", "GCC")
comp.g++: 		Conf("${CMAKE_CXX_COMPILER}", "G++")
comp.insieme: 	Conf("%(BIN_DIR)s/code/driver/main", "InsiemeC")
comp.mpicc:		Conf("${MPI_C_COMPILER}", "MPICC")

act.sema: 		Conf(Flag("-S"), "Sema")
act.ir: 		Conf(OutFileFlag("--dump-ir", "ir"))
# act.cfg: 		Conf(OutFileFlag("--dump-cfg", "cfg"))
act.seq:		Conf(Flag("-b seq"), "Seq. Backend")
act.run:		Conf(Flag("-b run"), "Run. Backend")
act.ocl:		Conf(Flag("-b ocl"), "Ocl Backend")

front.insieme: %(comp.insieme)s + Conf([ Flag("--std=c99"), 
									     Flag("--col-wrap=120"),
										 Flag("--show-line-no"),
										 Flag("--log-level=INFO")]
									  )

# LIST of INSIEME BACKENDS
back.gcc.flags: Conf([ 
					Flag("-fshow-column"), 
					Flag("-Wall"), 
					Flag('-Wl,--no-as-needed'),
					Flag("-pipe"),
					Flag("-I.")
				])
back.gcc: 		%(back.gcc.flags)s + Conf(Flag("-std=gnu99"))
<<<<<<< HEAD
#back.g++:		%(back.gcc.flags)s + Conf(Flag("-std=c++11")) 
back.g++:		%(back.gcc.flags)s + Conf(Flag("-std=c++0x")) 

back.icc.flags: Conf(Flag('-I.'))
back.icc:		%(back.icc.flags)s + Conf(Flag("-c99"))
back.icpc:		%(back.icc.flags)s + Conf(Flag("-c11"))
=======
back.g++:		%(back.gcc.flags)s + Conf(Flag("-std=c++0x")) 
>>>>>>> 941764e3

back.c.opt: 	Conf(Flag('-O3'))
back.seq: 		Conf(Flag("-lm"), "SEQ")
back.run:		Conf([
					Flag('-I%(SRC_DIR)s/code/runtime/include'),
					Flag('-D_XOPEN_SOURCE=700'),
					Flag('-D_GNU_SOURCE'),
					Flag('-ldl'),
					Flag('-fno-strict-aliasing')
				], "RUN")

back.ocl.common: %(back.run)s + Conf([
					Flag('-lOpenCL'), 
					Flag('-I$OPENCL_ROOT/include'),
					Flag('-L$OPENCL_ROOT/lib/x86_64'),
					Flag('-DUSE_OPENCL=ON'),
					Flag('-D_POSIX_C_SOURCE=199309')
				], "OCL")

back.ocl:   	%(back.ocl.common)s + Conf([
					Flag('-DLOCAL_MODE'),
				], "OCL_LOCAL")

back.mpi_ocl:	%(back.ocl.common)s + Conf([
					Flag('-DREMOTE_MODE'),
				], "OCL_REMOTE")


execute.seq:		Conf(Flag(''), "LOCAL_EXEC")
execute.mpi:		Conf('${MPI_C_INCLUDE_PATH}/../bin/mpirun', 'MPIRUN') + Conf([Flag('-n $SLOTS')])

# LIST OF PASSES (it's important that passes names begins with the pass keyword)
pass.00.gcc: 		Pass(None,None,%(comp.gcc)s+%(back.c.opt)s+%(back.gcc)s,'ref',%(execute.seq)s)

pass.01.mpi: 		Pass(None,None,%(comp.mpicc)s+%(back.c.opt)s+%(back.gcc)s,'ref.mpi',%(execute.mpi)s)

pass.02.g++:		Pass(None,None,%(comp.g++)s+%(back.c.opt)s+%(back.g++)s,'ref',%(execute.seq)s)

pass.05.sema: 		Pass(%(front.insieme)s+%(act.sema)s+%(act.ir)s)

# Sequential backend passes
pass.07.c_seq:   	Pass(%(front.insieme)s+%(act.seq)s, 'insieme.seq.c', 
					 %(comp.gcc)s+%(back.gcc)s+%(back.seq)s+%(back.c.opt)s, 'seq.test',%(execute.seq)s  
					)
pass.07.cxx_seq:   	Pass(%(front.insieme)s+%(act.seq)s, 'insieme.seq.cpp', 
					 %(comp.g++)s+%(back.g++)s+%(back.seq)s+%(back.c.opt)s, 'seq.test',%(execute.seq)s  
					)
pass.07.mpi_seq: 	Pass(%(front.insieme)s+%(act.seq)s, 'insieme.seq.c', 
					 %(comp.gcc)s+%(back.gcc)s+%(back.seq)s+%(back.c.opt)s, 'seq.test',%(execute.mpi)s  
					)

# Runtime backend passes
pass.09.c_run:		Pass(%(front.insieme)s+%(act.run)s, 'insieme.run.c', 
					 %(comp.gcc)s+%(back.gcc)s+%(back.run)s+%(back.c.opt)s, 'run.test',%(execute.seq)s 
					)
pass.09.cxx_run:	Pass(%(front.insieme)s+%(act.run)s, 'insieme.run.cpp', 
					 %(comp.g++)s+%(back.g++)s+%(back.run)s+%(back.c.opt)s, 'run.test',%(execute.seq)s 
					)
pass.09.win_run:	Pass(None, 'insieme.run.ref.c', 
					 %(comp.gcc)s+%(back.gcc)s+%(back.run)s+%(back.c.opt)s, 'run.test',%(execute.seq)s 
					)

# OpenCL backend passes
pass.11.ocl:		Pass(%(front.insieme)s+%(act.ocl)s, 'insieme.ocl.c',  
					 %(comp.gcc)s+%(back.gcc)s+%(back.ocl)s+%(back.c.opt)s, 'ocl.test',%(execute.seq)s
					)
pass.13.mpi_ocl:	Pass(%(front.insieme)s+%(act.ocl)s, 'insieme.ocl.c',  
					 %(comp.mpicc)s+%(back.gcc)s+%(back.mpi_ocl)s+%(back.c.opt)s, 'mpi_ocl.test', %(execute.mpi)s
					)<|MERGE_RESOLUTION|>--- conflicted
+++ resolved
@@ -29,16 +29,7 @@
 					Flag("-I.")
 				])
 back.gcc: 		%(back.gcc.flags)s + Conf(Flag("-std=gnu99"))
-<<<<<<< HEAD
-#back.g++:		%(back.gcc.flags)s + Conf(Flag("-std=c++11")) 
 back.g++:		%(back.gcc.flags)s + Conf(Flag("-std=c++0x")) 
-
-back.icc.flags: Conf(Flag('-I.'))
-back.icc:		%(back.icc.flags)s + Conf(Flag("-c99"))
-back.icpc:		%(back.icc.flags)s + Conf(Flag("-c11"))
-=======
-back.g++:		%(back.gcc.flags)s + Conf(Flag("-std=c++0x")) 
->>>>>>> 941764e3
 
 back.c.opt: 	Conf(Flag('-O3'))
 back.seq: 		Conf(Flag("-lm"), "SEQ")
